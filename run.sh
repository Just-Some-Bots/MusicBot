--- conflicted
+++ resolved
@@ -4,67 +4,6 @@
 # make sure we're in MusicBot directory...
 cd "$(dirname "${BASH_SOURCE[0]}")" || { echo "Could not change directory to MusicBot."; exit 1; }
 
-<<<<<<< HEAD
-# Suported versions of python using only major.minor format
-PySupported=("3.8" "3.9" "3.10" "3.11" "3.12")
-
-# compile a list of bin names to try for.
-PyBins=("python3")  # We hope that python3 maps to a good version.
-for Ver in "${PySupported[@]}" ; do
-    # Typical of source builds and many packages to include the dot.
-    PyBins+=("python${Ver}")
-    # Some distros remove the dot.
-    PyBins+=("python${Ver//./}")
-done
-PyBins+=("python")  # Fat chance, but might as well try versionless too.
-
-# defaults changed by the loop.
-Python_Bin="python"
-VerGood=0
-for PyBin in "${PyBins[@]}" ; do
-    if ! command -v "$PyBin" > /dev/null 2>&1 ; then
-        continue
-    fi
-
-    # Get version data from python, assume python exists in PATH somewhere.
-    # shellcheck disable=SC2207
-    PY_VER=($($PyBin -c "import sys; print('%s %s %s' % sys.version_info[:3])" || { echo "0 0 0"; }))
-    if [[ "${PY_VER[0]}" == "0" ]]; then
-        echo "Error: Could not get version info from $PyBin"
-        continue
-    fi
-    PY_VER_MAJOR=$((PY_VER[0]))
-    PY_VER_MINOR=$((PY_VER[1]))
-    PY_VER_PATCH=$((PY_VER[2]))
-    # echo "run.sh detected $PY_BIN version: $PY_VER_MAJOR.$PY_VER_MINOR.$PY_VER_PATCH"
-
-    # Major version must be 3+
-    if [[ $PY_VER_MAJOR -ge 3 ]]; then
-        # If 3, minor version minimum is 3.8
-        if [[ $PY_VER_MINOR -eq 8 ]]; then
-            # if 3.8, patch version minimum is 3.8.7
-            if [[ $PY_VER_PATCH -ge 7 ]]; then
-                VerGood=1
-                Python_Bin="$PyBin"
-                break
-            fi
-        fi
-        # if 3.9+ it should work.
-        if [[ $PY_VER_MINOR -ge 9 ]]; then
-            VerGood=1
-            Python_Bin="$PyBin"
-            break
-        fi
-    fi
-done
-
-# if we don't have a good version for python, bail.
-if [[ "$VerGood" == "0" ]]; then
-    echo "Python 3.8.7 or higher is required to run MusicBot."
-    exit 1
-fi
-
-=======
 # provides an exit that also deactivates venv.
 function do_exit() {
     if [ "${VIRTUAL_ENV}" != "" ] ; then
@@ -140,15 +79,10 @@
     do_exit 1
 fi
 
->>>>>>> 86de7969
 echo "Using '${Python_Bin}' to launch MusicBot..."
 # Run python using the bin name we determined via version fetch.
 # We also pass all arguments from this script into python.
 $Python_Bin run.py "$@"
 
 # exit using the code that python exited with.
-<<<<<<< HEAD
-exit $?
-=======
-do_exit $?
->>>>>>> 86de7969
+do_exit $?