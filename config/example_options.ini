--- conflicted
+++ resolved
@@ -25,22 +25,6 @@
 
 
 [Credentials]
-<<<<<<< HEAD
-; Put your token here.  Not "secret".  The secret is not the token.
-Token = bot_token
-; If you want to use a normal user account instead of a bot account, use these lines instead.
-; Comment the token line and uncomment the Email/Password lines.
-;Email = bot_discord@email
-;Password = bot_discord_password
-
-[Permissions]
-; This number should be your id.  It gives you full permissions.  You do not put the bot's id here.  That's silly.
-; If you don't know how to get this, scroll up a bit and read the part that says "HOW TO GET VARIOUS IDS"
-; If you can't do that for some reason, join the help server (invite in the readme) and type this in chat: !id
-; If you still don't understand, watch this https://streamable.com/4w8e and may your respective deity have mercy on your soul.
-; I don't want any more "how do I get the OwnerID" questions.
-OwnerID = 000000000000000000
-=======
 ; If you have a bot account (which you should), you can find your token here:
 ;     https://discordapp.com/developers/applications/me/
 ; Then click the button for your bot to go to the bot's page.
@@ -92,7 +76,6 @@
 ;
 ;DevIDs =
 
->>>>>>> 3aa47b67
 
 [Chat]
 ; Change this if you don't want commands to trigger another bot
