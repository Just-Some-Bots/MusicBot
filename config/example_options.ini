--- conflicted
+++ resolved
@@ -157,13 +157,11 @@
 # do not need to use "skip f" to force-skip a song, they will instead force-skip by default.
 LegacySkip = no
 
-<<<<<<< HEAD
 # Whether the queue should repeat by default or not.
 Repeat = no
-=======
+
 # Leave servers if the owner is not found in them.
 LeaveServersWithoutOwner = no
->>>>>>> 3e8c9d9f
 
 [Files]
 # Path to your i18n file. Do not set this if you do not know what it does.
