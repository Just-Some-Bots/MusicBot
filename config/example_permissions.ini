; DON'T OPEN THIS FILE WITH NOTEPAD.  If you don't have a preferred text editor, use notepad++ or any other modern text editor.
;
; If you edit this file, Save-As permissions.ini
;
;
; Basics:
; - Semicolons are comment characters, any line that starts with one is ignored.
; - Sections headers are permissions groups, they're the lines that have a word in [Brackets].  You can add more for more permissions groups.
; - Options with a semicolon before them will be ignored.
; - Add whatever permissions you want, but always have at least one.
; - Never have an options without a value, i.e. "CommandBlacklist = "
; - [Default] is a special section.  Any user that doesn't get assigned to a group via role or UserList gets assigned to this group.
; - [Owner (auto)] is a section that owner of the bot gets assigned to.
;
;
; Option info:
;
;    [Groupname]
;    This is the section header.  The word is the name of the group, just name it something appropriate for its permissions.
;
;    CommandWhitelist = command1 command2
;    List of commands users are allowed to use, separated by spaces.  Don't include the prefix, i.e. !  Overrides CommandBlacklist if set.
;
;    CommandBlacklist = command1 command2
;    List if commands users are not allowed to use.  You don't need to use both
;    whitelist and blacklist since blacklist gets overridden.  Just pick one.
;
;    IgnoreNonVoice = command1 command2
;    List of commands that the user is required to be in the same voice channel as the bot to use.
;    For example, if you don't want the user to be able to voteskip songs while not in the voice channel, add skip to this option.
;
;    GrantToRoles = 111222333444555 999888777000111
;    List of ids to automatically grant this group to.  To get the id of a role, use the listids command.
;
;    UserList = 21343341324 321432413214321
;    List of user ids to grant this group to.  This option overrides the role granted by the GrantToRoles option.
;
;    MaxSongLength = 600
;    Maximum length of a song in seconds.  Note: This won't always work if the song data doesn't have duration listed.
;    This doesn't happen often, but youtube, soundcloud, etc work fine though.  This will be fixed in a future update.
;    A value of 0 means unlimited.
;
;    MaxSongs = 5
;    Maximum number of songs a user is allowed to queue. A value of 0 means unlimited.
;
;    MaxPlaylistLength = 10
;    Maximum number of songs a playlist is allowed to have to be queued. A value of 0 means unlimited.
;
;    MaxSearchItems = 10
;    The maximum number of items that can be returned in a search.
;
;    AllowPlaylists = yes
;    Whether or not the user is allowed to queue entire playlists.
;
;    InstaSkip = no
;    Allows the user to skip a song without having to vote, like the owner.
;
;    Remove = no
;    Allows the user to remove any song from the queue at any point.
;
;    SkipWhenAbsent = yes
;    Tells the bot to automatically skip songs queued by people in this group who have left the voice channel after queueing.
;    Will only skip once the song is about to play.
;
;    BypassKaraokeMode = no
;    Allows the user to queue songs even when karaoke mode is activated.
;
;    SummonNoVoice = yes
;    Allows the user to automatically summon the bot when using the play or the stream command if there is no voice channel
;    that the bot is already joined in the server. It is also expected that the user have ability to invoke summon command to
;    use this option.
;
;    Extractors = example1 example2
;    Specify the name of youtube-dl extractors that people will be able to play using the bot. Seperated by spaces.
;    This is to allow restriction of playing porn videos through the bot, as these are supported by yt-dl. Leave blank to allow all.
;    For a list of possible extractors, see https://github.com/rg3/youtube-dl/tree/master/youtube_dl/extractor
;    The generic extractor is used by the bot to query the song when the query text is given via the play command.
;
;;;;;;;;;;;;;;;;;;;;;;;;;;;;;;;;;;;;;;;;;;;;;;;;;;;;;;;;;;;;;;;;;;;;;;;;;;;;;;;;;;;;;;;;;;;;;;;;;;;;;;;;;;;;;;;;;;;;;;;;;;;;;;;;;;;;;;;;


; I've set some example groups, these should be fine.  Just add your roles or users and you should be good to go.

;;;;;;;;;;;;;;;;;;;
;
;  AND HEY.
;  Before you ask any dumb "how do I do this" questions in the help server, you should probably read that big comment I put time
;  into writing for this exact purpose.  It tells you how to use every option.  Your question is probably answered there.
;
;;;;;;;;;;;;;;;;;;;



; This group is for owner.  Any options not specified will fallback to permissive default value.  Don't remove/rename this group.
; You cannot assign users or roles to this group.  Those options are ignored.
[Owner (auto)]
; MaxSongLength = 0
; MaxSongs = 0
; MaxPlaylistLength = 0
; AllowPlaylists = yes
; InstaSkip = yes
; Remove = yes
; SkipWhenAbsent = no
; BypassKaraokeMode = yes
; ToggleAutoPlaylists = yes
; SummonNoVoice = yes
; Extractors = 

; This is the fallback group for any users that don't get assigned to another group.  Don't remove/rename this group.
; You cannot assign users or roles to this group.  Those options are ignored.
[Default]
CommandWhitelist = play perms queue np skip search id help clean
; CommandBlacklist =
IgnoreNonVoice = play skip search
MaxSongLength = 1200
MaxSongs = 0
MaxSearchItems = 10
AllowPlaylists = yes
; MaxPlaylistLength = 20
InstaSkip = no
Remove = no
SkipWhenAbsent = no
BypassKaraokeMode = no
<<<<<<< HEAD
ToggleAutoPlaylists = no
=======
SummonNoVoice = no
>>>>>>> d9cbd8d3
Extractors = generic youtube youtube:playlist soundcloud

; This group has full permissions.
[MusicMaster]
; GrantToRoles =
; UserList =
MaxSongLength = 0
MaxSongs = 0
MaxPlaylistLength = 0
MaxSearchItems = 20
AllowPlaylists = yes
InstaSkip = yes
Remove = yes
SkipWhenAbsent = no
BypassKaraokeMode = yes
<<<<<<< HEAD
ToggleAutoPlaylists = yes
=======
SummonNoVoice = yes
>>>>>>> d9cbd8d3
Extractors = 

; This group can't use the blacklist and listids commands, but otherwise has full permissions.
[DJ]
CommandBlacklist = blacklist listids
; GrantToRoles =
; UserList =
MaxSongLength = 0
MaxSongs = 0
MaxPlaylistLength = 0
MaxSearchItems = 20
AllowPlaylists = yes
InstaSkip = yes
Remove = yes
SkipWhenAbsent = no
BypassKaraokeMode = yes
<<<<<<< HEAD
ToggleAutoPlaylists = yes
=======
SummonNoVoice = yes
>>>>>>> d9cbd8d3
Extractors = generic youtube youtube:playlist soundcloud

; This group can only use the listed commands, can only use play/skip when in the bot's voice channel,
; can't request songs longer than 3 and a half minutes, and can only request a maximum of 8 songs at a time.
[Limited]
CommandWhitelist = play queue np perms help skip
; CommandBlacklist =
IgnoreNonVoice = play skip
; GrantToRoles =
MaxSongLength = 210
MaxSongs = 8
MaxSearchItems = 10
AllowPlaylists = yes
InstaSkip = no
Remove = no
SkipWhenAbsent = yes
BypassKaraokeMode = no
<<<<<<< HEAD
ToggleAutoPlaylists = no
=======
SummonNoVoice = no
>>>>>>> d9cbd8d3
Extractors = generic youtube youtube:playlist<|MERGE_RESOLUTION|>--- conflicted
+++ resolved
@@ -121,11 +121,8 @@
 Remove = no
 SkipWhenAbsent = no
 BypassKaraokeMode = no
-<<<<<<< HEAD
 ToggleAutoPlaylists = no
-=======
 SummonNoVoice = no
->>>>>>> d9cbd8d3
 Extractors = generic youtube youtube:playlist soundcloud
 
 ; This group has full permissions.
@@ -141,11 +138,8 @@
 Remove = yes
 SkipWhenAbsent = no
 BypassKaraokeMode = yes
-<<<<<<< HEAD
 ToggleAutoPlaylists = yes
-=======
 SummonNoVoice = yes
->>>>>>> d9cbd8d3
 Extractors = 
 
 ; This group can't use the blacklist and listids commands, but otherwise has full permissions.
@@ -162,11 +156,8 @@
 Remove = yes
 SkipWhenAbsent = no
 BypassKaraokeMode = yes
-<<<<<<< HEAD
 ToggleAutoPlaylists = yes
-=======
 SummonNoVoice = yes
->>>>>>> d9cbd8d3
 Extractors = generic youtube youtube:playlist soundcloud
 
 ; This group can only use the listed commands, can only use play/skip when in the bot's voice channel,
@@ -184,9 +175,6 @@
 Remove = no
 SkipWhenAbsent = yes
 BypassKaraokeMode = no
-<<<<<<< HEAD
 ToggleAutoPlaylists = no
-=======
 SummonNoVoice = no
->>>>>>> d9cbd8d3
 Extractors = generic youtube youtube:playlist