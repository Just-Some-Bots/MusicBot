; DON'T OPEN THIS FILE WITH NOTEPAD.  If you don't have a preferred text editor, use notepad++ or any other modern text editor.
;
; If you edit this file, Save-As permissions.ini
;
;
; Basics:
; - Semicolons are comment characters, any line that starts with one is ignored.
; - Sections headers are permissions groups, they're the lines that have a word in [Brackets].  You can add more for more permissions groups.
; - Options with a semicolon before them will be ignored.
; - Add whatever permissions you want, but always have at least one.
; - Never have an options without a value, i.e. "CommandBlacklist = "
; - [Default] is a special section.  Any user that doesn't get assigned to a group via role or UserList gets assigned to this group.
; - [Owner (auto)] is a section that owner of the bot gets assigned to.
;
;
; Option info:
;
;    [Groupname]
;    This is the section header.  The word is the name of the group, just name it something appropriate for its permissions.
;
;    CommandWhitelist = command1 command2
;    List of commands users are allowed to use, separated by spaces.  Don't include the prefix, i.e. !  Overrides CommandBlacklist if set.
;
;    CommandBlacklist = command1 command2
;    List if commands users are not allowed to use.  You don't need to use both
;    whitelist and blacklist since blacklist gets overridden.  Just pick one.
;
;    IgnoreNonVoice = command1 command2
;    List of commands that the user is required to be in the same voice channel as the bot to use.
;    For example, if you don't want the user to be able to voteskip songs while not in the voice channel, add skip to this option.
;
;    GrantToRoles = 111222333444555 999888777000111
;    List of ids to automatically grant this group to.  To get the id of a role, use the listids command.
;
;    UserList = 21343341324 321432413214321
;    List of user ids to grant this group to.  This option overrides the role granted by the GrantToRoles option.
;
;    MaxSongLength = 600
;    Maximum length of a song in seconds.  Note: This won't always work if the song data doesn't have duration listed.
;    This doesn't happen often, but youtube, soundcloud, etc work fine though.  This will be fixed in a future update.
;    A value of 0 means unlimited.
;
;    MaxSongs = 5
;    Maximum number of songs a user is allowed to queue. A value of 0 means unlimited.
;
;    MaxPlaylistLength = 10
;    Maximum number of songs a playlist is allowed to have to be queued. A value of 0 means unlimited.
;
;    MaxSearchItems = 10
;    The maximum number of items that can be returned in a search.
;
;    AllowPlaylists = yes
;    Whether or not the user is allowed to queue entire playlists.
;
;    InstaSkip = no
;    Allows the user to skip a song without having to vote, like the owner.
;
;    Remove = no
;    Allows the user to remove any song from the queue at any point.
;
;    SkipWhenAbsent = yes
;    Tells the bot to automatically skip songs queued by people in this group who have left the voice channel after queueing.
;    Will only skip once the song is about to play.
;
;    BypassKaraokeMode = no
;    Allows the user to queue songs even when karaoke mode is activated.
;
;    Extractors = example1 example2
;    Specify the name of youtube-dl extractors that people will be able to play using the bot. Seperated by spaces.
;    This is to allow restriction of playing porn videos through the bot, as these are supported by yt-dl. Leave blank to allow all.
;    For a list of possible extractors, see https://github.com/rg3/youtube-dl/tree/master/youtube_dl/extractor
;    The generic extractor is used by the bot to query the song when the query text is given via the play command.
;
;;;;;;;;;;;;;;;;;;;;;;;;;;;;;;;;;;;;;;;;;;;;;;;;;;;;;;;;;;;;;;;;;;;;;;;;;;;;;;;;;;;;;;;;;;;;;;;;;;;;;;;;;;;;;;;;;;;;;;;;;;;;;;;;;;;;;;;;


; I've set some example groups, these should be fine.  Just add your roles or users and you should be good to go.

;;;;;;;;;;;;;;;;;;;
;
;  AND HEY.
;  Before you ask any dumb "how do I do this" questions in the help server, you should probably read that big comment I put time
;  into writing for this exact purpose.  It tells you how to use every option.  Your question is probably answered there.
;
;;;;;;;;;;;;;;;;;;;



; This group is for owner.  Any options not specified will fallback to permissive default value.  Don't remove/rename this group.
; You cannot assign users or roles to this group.  Those options are ignored.
[Owner (auto)]
; MaxSongLength = 0
; MaxSongs = 0
; MaxPlaylistLength = 0
; AllowPlaylists = yes
; InstaSkip = yes
; Remove = yes
; SkipWhenAbsent = no
; BypassKaraokeMode = yes
; ToggleAutoPlaylists = yes
; Extractors = 

; This is the fallback group for any users that don't get assigned to another group.  Don't remove/rename this group.
; You cannot assign users or roles to this group.  Those options are ignored.
[Default]
CommandWhitelist = play perms queue np skip search id help clean
; CommandBlacklist =
IgnoreNonVoice = play skip search
MaxSongLength = 1200
MaxSongs = 0
MaxSearchItems = 10
AllowPlaylists = yes
; MaxPlaylistLength = 20
InstaSkip = no
Remove = no
SkipWhenAbsent = no
BypassKaraokeMode = no
ToggleAutoPlaylists = no
Extractors = generic youtube youtube:playlist soundcloud

; This group has full permissions.
[MusicMaster]
; GrantToRoles =
; UserList =
MaxSongLength = 0
MaxSongs = 0
MaxPlaylistLength = 0
MaxSearchItems = 20
AllowPlaylists = yes
InstaSkip = yes
Remove = yes
SkipWhenAbsent = no
BypassKaraokeMode = yes
ToggleAutoPlaylists = yes
Extractors = 

; This group can't use the blacklist and listids commands, but otherwise has full permissions.
[DJ]
CommandBlacklist = blacklist listids
; GrantToRoles =
; UserList =
MaxSongLength = 0
MaxSongs = 0
MaxPlaylistLength = 0
MaxSearchItems = 20
AllowPlaylists = yes
InstaSkip = yes
Remove = yes
SkipWhenAbsent = no
BypassKaraokeMode = yes
ToggleAutoPlaylists = yes
Extractors = generic youtube youtube:playlist soundcloud

; This group can only use the listed commands, can only use play/skip when in the bot's voice channel,
; can't request songs longer than 3 and a half minutes, and can only request a maximum of 8 songs at a time.
[Limited]
CommandWhitelist = play queue np perms help skip
; CommandBlacklist =
IgnoreNonVoice = play skip
; GrantToRoles =
MaxSongLength = 210
MaxSongs = 8
MaxSearchItems = 10
AllowPlaylists = yes
InstaSkip = no
Remove = no
SkipWhenAbsent = yes
BypassKaraokeMode = no
<<<<<<< HEAD
ToggleAutoPlaylists = no
Extractors = youtube youtube:playlist
=======
Extractors = generic youtube youtube:playlist
>>>>>>> b4fca160
<|MERGE_RESOLUTION|>--- conflicted
+++ resolved
@@ -166,9 +166,5 @@
 Remove = no
 SkipWhenAbsent = yes
 BypassKaraokeMode = no
-<<<<<<< HEAD
 ToggleAutoPlaylists = no
-Extractors = youtube youtube:playlist
-=======
-Extractors = generic youtube youtube:playlist
->>>>>>> b4fca160
+Extractors = generic youtube youtube:playlist