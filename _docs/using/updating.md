--- conflicted
+++ resolved
@@ -8,19 +8,14 @@
 [![GitHub forks](https://img.shields.io/github/forks/Just-Some-Bots/MusicBot.svg)](https://github.com/Just-Some-Bots/MusicBot/network)
 [![Python version](https://img.shields.io/badge/python-3.5%2C%203.6%2C%203.7%203.8%203.9%203.10%203.11-blue.svg)](https://python.org)
 
-<<<<<<< HEAD
 > MucicBot version 02.01.21 requires Python 3.8 or higher. If you are updating the MusicBot with version below than 02.01.21, reinstall Python with the following version.
 > - Windows: [[Download](https://www.python.org/ftp/python/3.8.12/python-3.8.12.exe)]
 > - Mac: [[Download](https://www.python.org/ftp/python/3.8.12/python-3.8.12-macosx10.6.pkg)]
-=======
-> Recent MucicBot versions require Python 3.8 or higher. If you are updating the MusicBot with version that still looks like 1.9.8, reinstall Python with the following version.
-> - Windows: [[Download](https://www.python.org/ftp/python/3.8.10/python-3.8.10-amd64.exe)]
-> - Mac: [[Download](https://www.python.org/ftp/python/3.8.10/python-3.8.10-macosx10.9.pkg)]
->>>>>>> 1b8d5d85
 > - Linux: Install Python 3.8 and pip using your package manager
 >
 > If you are updating the MusicBot with version below than 1.9.7-rc2. Please follow instructions in the `Manual update` section.
 
+Before updating, make sure to read the [latest changes](/MusicBot/changelog), as some behaviour may have changed significantly.
 Before updating, make sure to read the [latest changes](/MusicBot/changelog), as some behaviour may have changed significantly.
 
 * **Linux/MacOS**: `./update.sh` (for Mac users: run this in a Terminal)
