--- conflicted
+++ resolved
@@ -12,14 +12,11 @@
 
 ~~~ bash
 
-<<<<<<< HEAD
 # Install Python 3.8 and add external repositories (only if you haven't got any python versions installed)
 sudo add-apt-repository ppa:deadsnakes/ppa
 sudo apt-get update
 sudo apt-get install python3.8 -y
 
-=======
->>>>>>> 1b8d5d85
 # Install build tools
 sudo apt-get install build-essential unzip -y
 sudo apt-get install software-properties-common -y
@@ -42,35 +39,8 @@
 ## Ubuntu 18.04
 
 ~~~ bash
-<<<<<<< HEAD
-# Install build tools
-sudo apt-get install build-essential unzip -y
-sudo apt-get install software-properties-common -y
-
-# Install system dependencies
-sudo apt-get update -y
-sudo apt-get install git ffmpeg libopus-dev libffi-dev libsodium-dev python3-pip 
-sudo apt-get upgrade -y
-
-# Install python 3.8
-sudo add-apt-repository ppa:deadsnakes/ppa
-# press enter
-sudo apt -y install python3.8 
-
-# Clone the MusicBot to your home directory
-git clone https://github.com/Just-Some-Bots/MusicBot.git ~/MusicBot -b review
-cd ~/MusicBot
-
-# Install Python dependencies
-sudo python3.8 -m pip install -U pip
-sudo python3.8 -m pip install -U -r requirements.txt
-~~~
-
-## Ubuntu 16.04
-=======
 # Add external repositories
 sudo add-apt-repository ppa:deadsnakes/ppa
->>>>>>> 1b8d5d85
 
 # Install build tools
 sudo apt-get install build-essential unzip -y
@@ -78,17 +48,22 @@
 
 # Install system dependencies
 sudo apt-get update -y
-<<<<<<< HEAD
-=======
 sudo apt-get install git ffmpeg libopus-dev libffi-dev libsodium-dev python3.8
 sudo apt-get upgrade -y
+# Install python 3.8
+sudo add-apt-repository ppa:deadsnakes/ppa
+# press enter
+
+sudo apt -y install python3.8 
 
 # Install pip
 curl https://bootstrap.pypa.io/get-pip.py -o get-pip.py
 python3.8 get-pip.py
 
+
+
 # Clone the MusicBot to your home directory
-git clone https://github.com/Just-Some-Bots/MusicBot.git ~/MusicBot -b master
+git clone https://github.com/Just-Some-Bots/MusicBot.git ~/MusicBot -b review
 cd ~/MusicBot
 
 # Install Python dependencies
@@ -109,12 +84,13 @@
 
 # Install system dependencies
 sudo apt-get update -y
->>>>>>> 1b8d5d85
+sudo apt-get install git ffmpeg libopus-dev libffi-dev libsodium-dev python3.8 -y
 sudo apt-get install git ffmpeg libopus-dev libffi-dev libsodium-dev python3.8 -y
 sudo apt-get upgrade -y
 
 # Install pip
 curl https://bootstrap.pypa.io/get-pip.py -o get-pip.py
+python3.8 get-pip.py
 python3.8 get-pip.py
 
 # Clone the MusicBot to your home directory
@@ -126,5 +102,4 @@
 sudo python3.8 -m pip install -U -r requirements.txt 
 ~~~
 
-
-After doing those commands, you can [configure]({{ site.baseurl }}/using/configuration) the bot and then run it using `bash ./run.sh`.+After doing those commands, you can [configure]({{ site.baseurl }}/using/configuration) the bot and then run it using `sudo ./run.sh`.