---
title: Ubuntu
category: Installing the bot
order: 1
---

<img class="doc-img" src="{{ site.baseurl }}/images/ubuntu.png" alt="Ubuntu" style="width: 75px; float: right;"/>

Installing MusicBot on Ubuntu via the command line is the **recommended way to install the bot**, though the system dependencies differ depending on what version of Ubuntu you are using. Firstly, lets install the dependencies required for your system:

## Ubuntu 20.04 / 22.04

~~~ bash

# Install Python 3 and add external repositories (only if you haven't got any python versions installed)
sudo add-apt-repository ppa:deadsnakes/ppa
sudo apt-get update
sudo apt-get install python3.10 -y

# Install build tools
sudo apt-get install build-essential unzip -y
sudo apt-get install software-properties-common -y

# Install system dependencies
sudo apt-get update -y
sudo apt-get install git ffmpeg libopus-dev libffi-dev libsodium-dev python3-pip 
sudo apt-get upgrade -y

# Clone the MusicBot to your home directory
git clone https://github.com/Just-Some-Bots/MusicBot.git ~/MusicBot -b master
cd ~/MusicBot

# Install Python dependencies
sudo python3.8 -m pip install -U pip
sudo python3.8 -m pip install -U -r requirements.txt
~~~

<<<<<<< HEAD
## Ubuntu 16.04

~~~ bash
# Install build tools
sudo apt-get install build-essential unzip -y
sudo apt-get install software-properties-common -y

# Add external repositories
sudo add-apt-repository ppa:mc3man/xerus-media -y
sudo add-apt-repository ppa:deadsnakes/ppa -y

# Install system dependencies
sudo apt-get update -y
sudo apt-get install git ffmpeg libopus-dev libffi-dev libsodium-dev python3.8 -y
sudo apt-get upgrade -y

# Install pip
curl https://bootstrap.pypa.io/get-pip.py -o get-pip.py
python3.8 get-pip.py

# Clone the MusicBot to your home directory
git clone https://github.com/Just-Some-Bots/MusicBot.git ~/MusicBot -b master
cd ~/MusicBot

# Install Python dependencies
python3.8 -m pip install -U pip
python3.8 -m pip install -U -r requirements.txt 
~~~


After doing those commands, you can [configure]({{ site.baseurl }}/using/configuration) the bot and then run it using `bash ./run.sh`.
=======
After doing those commands, you can [configure]({{ site.baseurl }}/using/configuration) the bot and then run it using `sudo ./run.sh`.
>>>>>>> ca678954
<|MERGE_RESOLUTION|>--- conflicted
+++ resolved
@@ -35,38 +35,5 @@
 sudo python3.8 -m pip install -U -r requirements.txt
 ~~~
 
-<<<<<<< HEAD
-## Ubuntu 16.04
 
-~~~ bash
-# Install build tools
-sudo apt-get install build-essential unzip -y
-sudo apt-get install software-properties-common -y
-
-# Add external repositories
-sudo add-apt-repository ppa:mc3man/xerus-media -y
-sudo add-apt-repository ppa:deadsnakes/ppa -y
-
-# Install system dependencies
-sudo apt-get update -y
-sudo apt-get install git ffmpeg libopus-dev libffi-dev libsodium-dev python3.8 -y
-sudo apt-get upgrade -y
-
-# Install pip
-curl https://bootstrap.pypa.io/get-pip.py -o get-pip.py
-python3.8 get-pip.py
-
-# Clone the MusicBot to your home directory
-git clone https://github.com/Just-Some-Bots/MusicBot.git ~/MusicBot -b master
-cd ~/MusicBot
-
-# Install Python dependencies
-python3.8 -m pip install -U pip
-python3.8 -m pip install -U -r requirements.txt 
-~~~
-
-
-After doing those commands, you can [configure]({{ site.baseurl }}/using/configuration) the bot and then run it using `bash ./run.sh`.
-=======
 After doing those commands, you can [configure]({{ site.baseurl }}/using/configuration) the bot and then run it using `sudo ./run.sh`.
->>>>>>> ca678954
