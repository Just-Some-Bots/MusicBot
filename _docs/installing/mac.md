--- conflicted
+++ resolved
@@ -5,13 +5,6 @@
 ---
 <img class="doc-img" src="{{ site.baseurl }}/images/mac.png" alt="Mac" style="width: 75px; float: right;"/>
 
-<<<<<<< HEAD
-Installing MusicBot on Mac requires several libraries and applications. First, install Python on your system. Now you will need to open Terminal and run the following commands:
-
-```bash
-# Install Homebrew
-/usr/bin/ruby -e "$(curl -fsSL https://raw.githubusercontent.com/Homebrew/install/review/install)"
-=======
 Installing MusicBot on Mac is quite simple.
 
 > **The steps below are for macOS Catalina and above. They may not work on older versions of macOS.**
@@ -21,17 +14,12 @@
 ```bash
 # Install Homebrew and Xcode command line tools
 /usr/bin/ruby -e "$(curl -fsSL https://raw.githubusercontent.com/Homebrew/install/master/install)"
->>>>>>> 1b8d5d85
 brew update
 xcode-select --install
 
 # Install dependencies
-<<<<<<< HEAD
 brew install python libsodium libffi opus ffmpeg git
 
-=======
-brew install git ffmpeg opus libffi libsodium
->>>>>>> 1b8d5d85
 
 # Clone the MusicBot
 cd desktop
