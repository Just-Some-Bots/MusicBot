---
title: OpenBSD
category: Installing the bot
order: 8
---
MusicBot can run on OpenBSD systems as well. Note that the X11 sets must be installed, due to the `ffmpeg` dependency.

## OpenBSD 6.6

~~~bash
# Install Python and libraries available as packages
<<<<<<< HEAD
doas pkg_add python # select version 3.8.7
=======
doas pkg_add python # select version 3.8 or above
>>>>>>> 1b8d5d85
doas pkg_add py3-aiohttp youtube-dl ffmpeg libsodium git

# Ensure pip is set up
python3 -m ensurepip

# Clone the MusicBot
git clone https://github.com/Just-Some-Bots/MusicBot.git -b review
cd MusicBot

# Install remaining dependencies
doas pip3 install -U pip
doas pip3 install -U -r requirements.txt
~~~

After doing those commands, you can [configure]({{ site.baseurl }}/using/configuration) the bot and then run it using `./run.py`.

In accordance with OpenBSD conventions, you are recommended to create a dedicated user for the bot in order to keep it privilege-separated from the rest of your system. Refer to the `useradd(1)` [manual page](https://man.openbsd.org/useradd) for more details. Refer to the `rc.d(8)` [manual page](https://man.openbsd.org/rc.d) for details on how to start the bot automatically on system startup.<|MERGE_RESOLUTION|>--- conflicted
+++ resolved
@@ -9,11 +9,7 @@
 
 ~~~bash
 # Install Python and libraries available as packages
-<<<<<<< HEAD
-doas pkg_add python # select version 3.8.7
-=======
 doas pkg_add python # select version 3.8 or above
->>>>>>> 1b8d5d85
 doas pkg_add py3-aiohttp youtube-dl ffmpeg libsodium git
 
 # Ensure pip is set up
