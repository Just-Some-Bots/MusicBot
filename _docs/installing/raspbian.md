--- conflicted
+++ resolved
@@ -29,11 +29,6 @@
 sudo rm -rf Python-3.8.12 #Cleanup
 
 # Install dependencies
-<<<<<<< HEAD
-sudo apt -y install git
-sudo apt -y install libopus-dev
-sudo apt -y install ffmpeg
-=======
 sudo apt install git
 sudo apt install libopus-dev
 sudo apt install ffmpeg
@@ -59,13 +54,13 @@
 # Remove temporary python directory
 cd ..
 rm -r pytemp
->>>>>>> 1b8d5d85
 
 # Clone the MusicBot
 cd ~
 git clone https://github.com/Just-Some-Bots/MusicBot.git MusicBot -b review
 cd MusicBot
 sudo python3.8 -m pip install --upgrade -r requirements.txt
+sudo python3.8 -m pip install --upgrade -r requirements.txt
 ```
 
 After this, you can find a folder called `MusicBot` inside your home directory. [Configure]({{ site.baseurl }}/using/configuration) it, and then run `bash ./run.sh` to start the bot.