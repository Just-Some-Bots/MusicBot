# This script is designed to be used without pulling the repository first!
# You can simply download and run it to have MusicBot installed for you.
<<<<<<< HEAD
# Current the script only supports one installation per user account.
=======
# Currently the script only supports one installation per user account.
>>>>>>> 86de7969
#
# Notice:
#  If you want to run this .ps1 script without setting execution policy in PowerShell,
#  you can make use of the following command in command-prompt.
#
#    powershell.exe -noprofile -executionpolicy bypass -file install.ps1
#
<<<<<<< HEAD
=======
# Last tested:
#  Win 10 Home 22H2 x64 - 2024/09/26
# --------------------------------------------------CLI Parameters-----------------------------------------------------
param (
    # -anybranch  Enables the use of any named branch, if it exists on repo.
    [switch]$anybranch = $false
)
# Where to put MusicBot by default.  Updated by repo detection.
# prolly should be param, but someone who cares about windows can code for it.
$Install_Dir = (pwd).Path + '\MusicBot\'

>>>>>>> 86de7969
# ---------------------------------------------Install notice and prompt-----------------------------------------------
"MusicBot Installer"
""
"MusicBot and this installer are provided under an MIT license."
"This software is provided 'as is' and may not be fit for any particular use, stated or otherwise."
"Please read the LICENSE file for full details."
""
"This installer attempts to provide automatic install for MusicBot and dependencies."
"It is recommended that you personally check the installer script before running it,"
"and verify the steps for your OS version are correct."
""
"Please consider contributing corrections or new steps if you find issues with this installer."
"You may also find installation guides on the wiki or community help on our discord server."
"Wiki:"
"    https://just-some-bots.github.io/MusicBot/"
"Discord:"
"    https://discord.gg/bots"
""

$iagree = Read-Host "Would you like to continue with the install? [y/n]"
if($iagree -ne "Y" -and $iagree -ne "y")
{
    # exit early if the user does not want to continue.
    Return
}

<<<<<<< HEAD
if (-Not (Get-Command winget -ErrorAction SilentlyContinue) )
{
    ""
    "Sorry, you must install WinGet to use this installer."
    "Supposedly included with Windows, but we couldn't find it."
    "You can get it via Microsoft Store, the Official repo on github, or "
    "use the following link to quickly download an installer for it:"
    "  https://aka.ms/getwinget  "
    ""
    Return
}

=======
# First, unhide file extensions...
$FERegPath = 'HKCU:\Software\Microsoft\Windows\CurrentVersion\Explorer\Advanced'
$HideExt = (Get-ItemProperty -Path $FERegPath -Name "HideFileExt").HideFileExt
if ($HideExt -eq 1) {
    ""
    "Microsoft hates you and hides file extensions by default."
    "We're going to un-hide them to make things less confusing."
    Set-ItemProperty -Name "HideFileExt" -Value 0 -Path $FERegPath -Force
}

# If no winget, try to download and install.
if (-Not (Get-Command winget -ErrorAction SilentlyContinue) )
{
    ""
    "Microsoft WinGet tool is required to continue installing."
    "It will be downloaded from:"
    "  https://aka.ms/getwinget  "
    ""
    "Please complete the Windows installer when prompted."
    ""

    # download and run the installer.
    $ProgressPreference = 'SilentlyContinue'
    Invoke-WebRequest -Uri "https://aka.ms/getwinget" -OutFile "winget.msixbundle"
    $ProgressPreference = 'Continue'
    Start-Process "winget.msixbundle"
    
    # wait for user to finish installing winget...
    $ready = Read-Host "Is WinGet installed and ready to continue? [y/n]"
    if ($ready -ne "Y" -and $ready -ne "y") {
        # exit if not ready.
        Return
    }
    
    # check if winget is available post-install.
    if (-Not (Get-Command winget -ErrorAction SilentlyContinue) ) {
        "WinGet is not available.  Installer cannot continue."
        Return
    }
}

# 
""
"Checking WinGet can be used..."
"If prompted, you must agree to the MS terms to continue installing."
""
winget list -q Git.Git
""

# since windows is silly with certificates and certifi may not always work,
# we queitly spawn some requests that -may- populate the certificate store.
# this isn't a sustainable approach, but it seems to work...
$ProgressPreference = 'SilentlyContinue'
Invoke-WebRequest -Uri "https://discord.com" -OutFile "cert.fetch" 2>&1 | Out-Null
Invoke-WebRequest -Uri "https://spotify.com" -OutFile "cert.fetch" 2>&1 | Out-Null
$ProgressPreference = 'Continue'
Remove-Item "cert.fetch"

>>>>>>> 86de7969
# -----------------------------------------------------CONSTANTS-------------------------------------------------------

$DEFAULT_URL_BASE = "https://discordapp.com/api"
$MB_RepoURL = "https://github.com/Just-Some-Bots/MusicBot.git"

# ----------------------------------------------INSTALLING DEPENDENCIES------------------------------------------------
$NeedsEnvReload = 0

# Check if git is installed
"Checking if git is already installed..."
Invoke-Expression "winget list -q Git.Git" | Out-Null
if (!($LastExitCode -eq 0))
{
    # install git
    "Installing git..."
    Invoke-Expression "winget install Git.Git"
<<<<<<< HEAD
=======
    $NeedsEnvReload = 1
>>>>>>> 86de7969
    "Done."
}
else
{
    "Git already installed."
}
""

# Check if Any python 3 is installed
<<<<<<< HEAD
"Checking if python is already installed..."
=======
"Checking if python 3 is already installed..."
>>>>>>> 86de7969
Invoke-Expression "winget list -q Python.Python.3" | Out-Null
if (!($LastExitCode -eq 0))
{
    # install python version 3.11 with the py.exe launcher.
    "Installing python..."
    Invoke-Expression "winget install Python.Python.3.11 --custom \`"/passive Include_launcher=1\`""
<<<<<<< HEAD
=======
    $NeedsEnvReload = 1
>>>>>>> 86de7969
    "Done."
}
else
{
<<<<<<< HEAD
    "Python already installed."
=======
    "Python 3 already installed."
>>>>>>> 86de7969
}
""

# Check if ffmpeg is installed
"Checking if FFmpeg is already installed..."
<<<<<<< HEAD
Invoke-Expression "winget list -q Gyan.FFmpeg" | Out-Null
=======
Invoke-Expression "winget list -q ffmpeg" | Out-Null
>>>>>>> 86de7969
if (!($LastExitCode -eq 0))
{
    # install FFmpeg
    "Installing FFmpeg..."
<<<<<<< HEAD
    Invoke-Expression "winget install Gyan.FFmpeg"
=======
    Invoke-Expression "winget install ffmpeg"
    $NeedsEnvReload = 1
>>>>>>> 86de7969
    "Done."
}
else
{
    "FFmpeg already installed."
<<<<<<< HEAD
=======
}
""

# try to reload environment variables...
if ($NeedsEnvReload -eq 1) 
{
    $env:Path = [System.Environment]::GetEnvironmentVariable("Path", "Machine") + ";" + [System.Environment]::GetEnvironmentVariable("Path", "User")
>>>>>>> 86de7969
}
""

<<<<<<< HEAD
# NOTE: if we need to refresh the environment vars (Path, etc.) after installing
# the above packages, we may need to add some other dependency which provides
# RefreshEnv.bat or manually manage paths to newly installed exes.
# Users should be able to get around this by restarting the powershell script.

=======
>>>>>>> 86de7969
# --------------------------------------------------PULLING THE BOT----------------------------------------------------

# Test if we need to pull the bot or not by checking for some files.
$MB_Reqs_File=(pwd).Path + '\requirements.txt'
$MB_Module_Dir=(pwd).Path + '\musicbot'
$MB_Git_Dir=(pwd).Path + '\.git'

if((Test-Path $MB_Reqs_File) -and (Test-Path $MB_Module_Dir) -and (Test-Path $MB_Git_Dir) ) {
    ""
    "Installer detected an existing clone, and will continue installing with the current source."
    ""
<<<<<<< HEAD
} else {
    ""
    "MusicBot currently has three branches available."
    "  master - An older MusicBot, for older discord.py. May not work without tweaks!"
    "  review - Newer MusicBot, usually stable with less updates than the dev branch."
    "  dev    - The newest MusicBot, latest features and changes which may need testing."
    ""
    $experimental = Read-Host "Enter the branch name you want to install"
    if($experimental -eq "dev")
    {
        "Installing dev branch..."
        $branch = "dev"
    }
    if($experimental -eq "review")
    {
        "Installing review branch..."
        $branch = "review"
    }
    else
    {
        "Installing master branch..."
        $branch = "master"
    }

    Invoke-Expression "git clone https://github.com/Just-Some-Bots/MusicBot.git MusicBot -b $branch"
    Invoke-Expression "cd MusicBot"
=======
    $Install_Dir = (pwd).Path
} else {
    ""
    "MusicBot currently has three branches available."
    "  master - Stable MusicBot, least updates and may at times be out-of-date."
    "  review - Newer MusicBot, usually stable with less updates than the dev branch."
    "  dev    - The newest MusicBot, latest features and changes which may need testing."
    if($anybranch) {
    "   *     - WARNING: Any branch name is allowed, if it exists on github."
    }
    ""
    $experimental = Read-Host "Enter the branch name you want to install"
    $experimental = $experimental.Trim()
    switch($experimental) {
        "dev" {
            "Installing dev branch..."
            $branch = "dev"
        }
        "review" {
            "Installing review branch..."
            $branch = "review"
        }
        default {
            if($anybranch -and $experimental -and $experimental -ne "master")
            {
                "Installing with $experimental branch, if it exists..."
                $branch = $experimental
            }
            else
            {
                "Installing master branch..."
                $branch = "master"
            }
        }
    }

    Invoke-Expression "git clone $MB_RepoURL '$Install_Dir' -b $branch"
    Invoke-Expression "cd '$Install_Dir'"
>>>>>>> 86de7969
    ""
}

# --------------------------------------------INSTALL PYTHON DEPENDENCIES----------------------------------------------

if (Get-Command "python" -errorAction SilentlyContinue)
{
    Invoke-Expression "python -c 'import sys; exit(0 if sys.version_info >= (3, 8) else 1)'" | Out-Null
    if($LastExitCode -eq 0)
    {
        $PYTHON = "python"
    }
}

$versionArray = "3.8", "3.9", "3.10", "3.11", "3.12"

foreach ($version in $versionArray)
{
<<<<<<< HEAD
    Invoke-Expression "py -$version -c 'exit()'" 2>$null
=======
    Invoke-Expression "py -$version -c 'exit()' 2>&1" | Out-Null
>>>>>>> 86de7969
    if($LastExitCode -eq 0)
    {
        $PYTHON = "py -$version"
    }
}

"Using $PYTHON to install and run MusicBot..."
<<<<<<< HEAD
=======
""
>>>>>>> 86de7969
Invoke-Expression "$PYTHON -m pip install --upgrade -r requirements.txt" 

# -------------------------------------------------CONFIGURE THE BOT---------------------------------------------------
""
"MusicBot is almost ready to run, we just need to configure the bot."
"This installer provides an automated, but minimal, guided configuration."
"It will ask you to enter a bot token."
""
$iagree = Read-Host "Would you like to continue with configuration? [y/n]"
if($iagree -ne "Y" -and $iagree -ne "y")
{
    "All done!"
    "Remember to configure your bot token and other options before you start."
<<<<<<< HEAD
    "You can use run.bat to start the MusicBot."
=======
    "You must open a new command prompt before using run.bat to start the MusicBot."
    "MusicBot was installed to:"
    "  $Install_Dir"
>>>>>>> 86de7969
    Return
}


Copy-Item ".\config\example_options.ini" -Destination ".\config\options.ini"

# GET AND VERIFY TOKEN
""
"Please enter your bot token. This can be found in your discordapp developer page." 
$token = Read-Host "Enter Token" -AsSecureString
$token_plain = [Runtime.InteropServices.Marshal]::PtrToStringAuto([Runtime.InteropServices.Marshal]::SecureStringToBSTR($token))
$header = @{
    "Authorization" = "Bot $token_plain"
    "Content-Type" = "application/json"
}
$result = Invoke-WebRequest -Headers $header -Method "GET" -Uri "$DEFAULT_URL_BASE/users/@me"
$result_code = $result.StatusCode
$result_content = $result.Content
if (!($result_code -eq 200))
{
    "Error getting user profile, is the token correct? ($result_code $result_content)"
    ""
    "You can finish the configuration manually by editing the options.ini file in the config folder."
    Return
}
$result_object = ConvertFrom-Json -InputObject $result_content
# Cause whoever wrote ConvertFrom-Json cmdlet was insane and use some strange data type instead
$result_table = @{}
$result_object.PsObject.Properties | ForEach-Object{
    $result_table[$_.Name] = $_.Value
}
$result_table += @{"token" = $token_plain}
$config = (Get-Content -Path ".\config\options.ini") -creplace "bot_token", $token_plain

# GET PREFIX
$cprefix = Read-Host "Would you like to change the command prefix? [N/y]: "
if($cprefix -eq "Y" -or $cprefix -eq "y")
{
    "Please enter the prefix you'd like for your bot."
    $prefix = Read-Host "This is what comes before all commands. The default is [!] "
    $config = $config -creplace "CommandPrefix = !", "CommandPrefix = $prefix"
}
else
{
    "Using default prefix [!]"
}

# GET OWNER
$cowner = Read-Host "Would you like to automatically get the owner ID from the OAuth application? [Y/n]: "
if($cowner -eq "N" -or $cowner -eq "n")
{
    $owner = Read-Host "Please enter the owner ID. "
    $config = $config -creplace "OwnerID = auto", "OwnerID = $owner"
}
else
{
    "Getting owner ID from OAuth application..."
}

# GET AP
$cap = Read-Host "Would you like to enable the autoplaylist? [Y/n] "
if($cap -eq "N" -or $cap -eq "n")
{
    $config = $config -creplace "UseAutoPlaylist = yes", "UseAutoPlaylist = no"
    "Autoplaylist disabled"
}
else
{
    "Autoplaylist enabled"
}

"Saving your config..."
Set-Content -Path ".\config\options.ini" -Value $config

"You can use run.bat to run the bot."
"Restart your command prompt first!"
"MusicBot was installed to:"
"  $Install_Dir"<|MERGE_RESOLUTION|>--- conflicted
+++ resolved
@@ -1,10 +1,6 @@
 # This script is designed to be used without pulling the repository first!
 # You can simply download and run it to have MusicBot installed for you.
-<<<<<<< HEAD
-# Current the script only supports one installation per user account.
-=======
 # Currently the script only supports one installation per user account.
->>>>>>> 86de7969
 #
 # Notice:
 #  If you want to run this .ps1 script without setting execution policy in PowerShell,
@@ -12,8 +8,6 @@
 #
 #    powershell.exe -noprofile -executionpolicy bypass -file install.ps1
 #
-<<<<<<< HEAD
-=======
 # Last tested:
 #  Win 10 Home 22H2 x64 - 2024/09/26
 # --------------------------------------------------CLI Parameters-----------------------------------------------------
@@ -25,7 +19,6 @@
 # prolly should be param, but someone who cares about windows can code for it.
 $Install_Dir = (pwd).Path + '\MusicBot\'
 
->>>>>>> 86de7969
 # ---------------------------------------------Install notice and prompt-----------------------------------------------
 "MusicBot Installer"
 ""
@@ -52,20 +45,6 @@
     Return
 }
 
-<<<<<<< HEAD
-if (-Not (Get-Command winget -ErrorAction SilentlyContinue) )
-{
-    ""
-    "Sorry, you must install WinGet to use this installer."
-    "Supposedly included with Windows, but we couldn't find it."
-    "You can get it via Microsoft Store, the Official repo on github, or "
-    "use the following link to quickly download an installer for it:"
-    "  https://aka.ms/getwinget  "
-    ""
-    Return
-}
-
-=======
 # First, unhide file extensions...
 $FERegPath = 'HKCU:\Software\Microsoft\Windows\CurrentVersion\Explorer\Advanced'
 $HideExt = (Get-ItemProperty -Path $FERegPath -Name "HideFileExt").HideFileExt
@@ -124,7 +103,6 @@
 $ProgressPreference = 'Continue'
 Remove-Item "cert.fetch"
 
->>>>>>> 86de7969
 # -----------------------------------------------------CONSTANTS-------------------------------------------------------
 
 $DEFAULT_URL_BASE = "https://discordapp.com/api"
@@ -141,10 +119,7 @@
     # install git
     "Installing git..."
     Invoke-Expression "winget install Git.Git"
-<<<<<<< HEAD
-=======
     $NeedsEnvReload = 1
->>>>>>> 86de7969
     "Done."
 }
 else
@@ -154,57 +129,36 @@
 ""
 
 # Check if Any python 3 is installed
-<<<<<<< HEAD
-"Checking if python is already installed..."
-=======
 "Checking if python 3 is already installed..."
->>>>>>> 86de7969
 Invoke-Expression "winget list -q Python.Python.3" | Out-Null
 if (!($LastExitCode -eq 0))
 {
     # install python version 3.11 with the py.exe launcher.
     "Installing python..."
     Invoke-Expression "winget install Python.Python.3.11 --custom \`"/passive Include_launcher=1\`""
-<<<<<<< HEAD
-=======
     $NeedsEnvReload = 1
->>>>>>> 86de7969
     "Done."
 }
 else
 {
-<<<<<<< HEAD
-    "Python already installed."
-=======
     "Python 3 already installed."
->>>>>>> 86de7969
 }
 ""
 
 # Check if ffmpeg is installed
 "Checking if FFmpeg is already installed..."
-<<<<<<< HEAD
-Invoke-Expression "winget list -q Gyan.FFmpeg" | Out-Null
-=======
 Invoke-Expression "winget list -q ffmpeg" | Out-Null
->>>>>>> 86de7969
 if (!($LastExitCode -eq 0))
 {
     # install FFmpeg
     "Installing FFmpeg..."
-<<<<<<< HEAD
-    Invoke-Expression "winget install Gyan.FFmpeg"
-=======
     Invoke-Expression "winget install ffmpeg"
     $NeedsEnvReload = 1
->>>>>>> 86de7969
     "Done."
 }
 else
 {
     "FFmpeg already installed."
-<<<<<<< HEAD
-=======
 }
 ""
 
@@ -212,18 +166,8 @@
 if ($NeedsEnvReload -eq 1) 
 {
     $env:Path = [System.Environment]::GetEnvironmentVariable("Path", "Machine") + ";" + [System.Environment]::GetEnvironmentVariable("Path", "User")
->>>>>>> 86de7969
-}
-""
-
-<<<<<<< HEAD
-# NOTE: if we need to refresh the environment vars (Path, etc.) after installing
-# the above packages, we may need to add some other dependency which provides
-# RefreshEnv.bat or manually manage paths to newly installed exes.
-# Users should be able to get around this by restarting the powershell script.
-
-=======
->>>>>>> 86de7969
+}
+
 # --------------------------------------------------PULLING THE BOT----------------------------------------------------
 
 # Test if we need to pull the bot or not by checking for some files.
@@ -235,34 +179,6 @@
     ""
     "Installer detected an existing clone, and will continue installing with the current source."
     ""
-<<<<<<< HEAD
-} else {
-    ""
-    "MusicBot currently has three branches available."
-    "  master - An older MusicBot, for older discord.py. May not work without tweaks!"
-    "  review - Newer MusicBot, usually stable with less updates than the dev branch."
-    "  dev    - The newest MusicBot, latest features and changes which may need testing."
-    ""
-    $experimental = Read-Host "Enter the branch name you want to install"
-    if($experimental -eq "dev")
-    {
-        "Installing dev branch..."
-        $branch = "dev"
-    }
-    if($experimental -eq "review")
-    {
-        "Installing review branch..."
-        $branch = "review"
-    }
-    else
-    {
-        "Installing master branch..."
-        $branch = "master"
-    }
-
-    Invoke-Expression "git clone https://github.com/Just-Some-Bots/MusicBot.git MusicBot -b $branch"
-    Invoke-Expression "cd MusicBot"
-=======
     $Install_Dir = (pwd).Path
 } else {
     ""
@@ -301,7 +217,6 @@
 
     Invoke-Expression "git clone $MB_RepoURL '$Install_Dir' -b $branch"
     Invoke-Expression "cd '$Install_Dir'"
->>>>>>> 86de7969
     ""
 }
 
@@ -320,11 +235,7 @@
 
 foreach ($version in $versionArray)
 {
-<<<<<<< HEAD
-    Invoke-Expression "py -$version -c 'exit()'" 2>$null
-=======
     Invoke-Expression "py -$version -c 'exit()' 2>&1" | Out-Null
->>>>>>> 86de7969
     if($LastExitCode -eq 0)
     {
         $PYTHON = "py -$version"
@@ -332,10 +243,7 @@
 }
 
 "Using $PYTHON to install and run MusicBot..."
-<<<<<<< HEAD
-=======
-""
->>>>>>> 86de7969
+""
 Invoke-Expression "$PYTHON -m pip install --upgrade -r requirements.txt" 
 
 # -------------------------------------------------CONFIGURE THE BOT---------------------------------------------------
@@ -349,13 +257,9 @@
 {
     "All done!"
     "Remember to configure your bot token and other options before you start."
-<<<<<<< HEAD
-    "You can use run.bat to start the MusicBot."
-=======
     "You must open a new command prompt before using run.bat to start the MusicBot."
     "MusicBot was installed to:"
     "  $Install_Dir"
->>>>>>> 86de7969
     Return
 }
 
