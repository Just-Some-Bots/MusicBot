import os
import sys
import json
import logging
import asyncio
import audioop
import subprocess
import re

from discord import FFmpegPCMAudio, PCMVolumeTransformer, AudioSource

from enum import Enum
from array import array
from threading import Thread
from collections import deque
from shutil import get_terminal_size
from websockets.exceptions import InvalidState

from .utils import avg, _func_
from .lib.event_emitter import EventEmitter
from .constructs import Serializable, Serializer
from .exceptions import FFmpegError, FFmpegWarning
from .entry import URLPlaylistEntry, StreamPlaylistEntry

log = logging.getLogger(__name__)


class PatchedBuff:
    """
        PatchedBuff monkey patches a readable object, allowing you to vary what the volume is as the song is playing.
    """

    def __init__(self, buff, *, draw=False):
        self.buff = buff
        self.frame_count = 0
        self.volume = 1.0

        self.draw = draw
        self.use_audioop = True
        self.frame_skip = 2
        self.rmss = deque([2048], maxlen=90)

    def __del__(self):
        if self.draw:
            print(' ' * (get_terminal_size().columns-1), end='\r')

    def read(self, frame_size):
        self.frame_count += 1

        frame = self.buff.read(frame_size)

        if self.volume != 1:
            frame = self._frame_vol(frame, self.volume, maxv=2)

        if self.draw and not self.frame_count % self.frame_skip:
            # these should be processed for every frame, but "overhead"
            rms = audioop.rms(frame, 2)
            self.rmss.append(rms)

            max_rms = sorted(self.rmss)[-1]
            meter_text = 'avg rms: {:.2f}, max rms: {:.2f} '.format(avg(self.rmss), max_rms)
            self._pprint_meter(rms / max(1, max_rms), text=meter_text, shift=True)

        return frame

    def _frame_vol(self, frame, mult, *, maxv=2, use_audioop=True):
        if use_audioop:
            return audioop.mul(frame, 2, min(mult, maxv))
        else:
            # ffmpeg returns s16le pcm frames.
            frame_array = array('h', frame)

            for i in range(len(frame_array)):
                frame_array[i] = int(frame_array[i] * min(mult, min(1, maxv)))

            return frame_array.tobytes()

    def _pprint_meter(self, perc, *, char='#', text='', shift=True):
        tx, ty = get_terminal_size()

        if shift:
            outstr = text + "{}".format(char * (int((tx - len(text)) * perc) - 1))
        else:
            outstr = text + "{}".format(char * (int(tx * perc) - 1))[len(text):]

        print(outstr.ljust(tx - 1), end='\r')


class MusicPlayerState(Enum):
    STOPPED = 0  # When the player isn't playing anything
    PLAYING = 1  # The player is actively playing music.
    PAUSED = 2   # The player is paused on a song.
    WAITING = 3  # The player has finished its song but is still downloading the next one
    DEAD = 4     # The player has been killed.

    def __str__(self):
        return self.name

class SourcePlaybackCounter(AudioSource):
    def __init__(self, source, progress = 0):
        self._source = source
        self.progress = progress

    def read(self):
        res = self._source.read()
        if res:
            self.progress += 1
        return res

    def get_progress(self):
        return self.progress * 0.02

    def cleanup(self):
        self._source.cleanup()


class MusicPlayer(EventEmitter, Serializable):
    def __init__(self, bot, voice_client, playlist):
        super().__init__()
        self.bot = bot
        self.loop = bot.loop
        self.voice_client = voice_client
        self.playlist = playlist
        self.autoplaylist = None
        self.state = MusicPlayerState.STOPPED
        self.skip_state = None
        self.karaoke_mode = False

        self._volume = bot.config.default_volume
        self._play_lock = asyncio.Lock()
        self._current_player = None
        self._current_entry = None
        self._stderr_future = None

        self._source = None

        self.playlist.on('entry-added', self.on_entry_added)

    @property
    def volume(self):
        return self._volume

    @volume.setter
    def volume(self, value):
        self._volume = value
        if self._source:
            self._source._source.volume = value

    def on_entry_added(self, playlist, entry):
        if self.is_stopped:
            self.loop.call_later(2, self.play)

        self.emit('entry-added', player=self, playlist=playlist, entry=entry)

    def skip(self):
        self._kill_current_player()
<<<<<<< HEAD
        self._playback_finished()
    
    def skipto(self, num_entries):
        self._kill_current_player()
        self.playlist.delete_entries(num_entries)
        self._playback_finished()
=======
>>>>>>> af87d5e9

    def stop(self):
        self.state = MusicPlayerState.STOPPED
        self._kill_current_player()

        self.emit('stop', player=self)

    def resume(self):
        if self.is_paused and self._current_player:
            self._current_player.resume()
            self.state = MusicPlayerState.PLAYING
            self.emit('resume', player=self, entry=self.current_entry)
            return

        if self.is_paused and not self._current_player:
            self.state = MusicPlayerState.PLAYING
            self._kill_current_player()
            return

        raise ValueError('Cannot resume playback from state %s' % self.state)

    def pause(self):
        if self.is_playing:
            self.state = MusicPlayerState.PAUSED

            if self._current_player:
                self._current_player.pause()

            self.emit('pause', player=self, entry=self.current_entry)
            return

        elif self.is_paused:
            return

        raise ValueError('Cannot pause a MusicPlayer in state %s' % self.state)

    def kill(self):
        self.state = MusicPlayerState.DEAD
        self.playlist.clear()
        self._events.clear()
        self._kill_current_player()

    def _playback_finished(self, error=None):
        entry = self._current_entry

        if self._current_player:
            self._current_player.after = None
            self._kill_current_player()

        self._current_entry = None
        self._source = None

        if self._stderr_future.done() and self._stderr_future.exception():
            # I'm not sure that this would ever not be done if it gets to this point
            # unless ffmpeg is doing something highly questionable
            self.emit('error', player=self, entry=entry, ex=self._stderr_future.exception())

        if not self.bot.config.save_videos and entry:
            if not isinstance(entry, StreamPlaylistEntry):
                if any([entry.filename == e.filename for e in self.playlist.entries]):
                    log.debug("Skipping deletion of \"{}\", found song in queue".format(entry.filename))

                else:
                    log.debug("Deleting file: {}".format(os.path.relpath(entry.filename)))
                    filename = entry.filename
                    for x in range(30):
                        try:
                            os.unlink(filename)
                            log.debug('File deleted: {0}'.format(filename))
                            break
                        except PermissionError as e:
                            if e.winerror == 32:  # File is in use
                                log.error('Can\'t delete file, it is currently in use: {0}'.format(filename))
                        except FileNotFoundError:
                            log.debug('Could not find delete {} as it was not found. Skipping.'.format(filename), exc_info=True)
                            break
                        except Exception:
                            log.error("Error trying to delete {}".format(filename), exc_info=True)
                            break
                    else:
                        print("[Config:SaveVideos] Could not delete file {}, giving up and moving on".format(
                            os.path.relpath(filename)))

        self.emit('finished-playing', player=self, entry=entry)

    def _kill_current_player(self):
        if self._current_player:
            if self.voice_client.is_paused():
                self.voice_client.resume()

            try:
                self.voice_client.stop()
            except OSError:
                pass
            self._current_player = None
            return True

        return False

    def play(self, _continue=False):
        self.loop.create_task(self._play(_continue=_continue))

    async def _play(self, _continue=False):
        """
            Plays the next entry from the playlist, or resumes playback of the current entry if paused.
        """
        if self.is_paused and self._current_player:
            return self.resume()

        if self.is_dead:
            return

        with await self._play_lock:
            if self.is_stopped or _continue:
                try:
                    entry = await self.playlist.get_next_entry()
                except:
                    log.warning("Failed to get entry, retrying", exc_info=True)
                    self.loop.call_later(0.1, self.play)
                    return

                # If nothing left to play, transition to the stopped state.
                if not entry:
                    self.stop()
                    return

                # In-case there was a player, kill it. RIP.
                self._kill_current_player()

                boptions = "-nostdin"
                # aoptions = "-vn -b:a 192k"
                if isinstance(entry, URLPlaylistEntry):
                    aoptions = entry.aoptions
                else:
                    aoptions = "-vn"

                log.ffmpeg("Creating player with options: {} {} {}".format(boptions, aoptions, entry.filename))

                self._source = SourcePlaybackCounter(
                    PCMVolumeTransformer(
                        FFmpegPCMAudio(
                            entry.filename,
                            before_options=boptions,
                            options=aoptions,
                            stderr=subprocess.PIPE
                        ),
                        self.volume
                    )
                )
                log.debug('Playing {0} using {1}'.format(self._source, self.voice_client))
                self.voice_client.play(self._source, after=self._playback_finished)

                self._current_player = self.voice_client

                # I need to add ytdl hooks
                self.state = MusicPlayerState.PLAYING
                self._current_entry = entry

                self._stderr_future = asyncio.Future()

                stderr_thread = Thread(
                    target=filter_stderr,
                    args=(self._source._source.original._process, self._stderr_future),
                    name="stderr reader"
                )

                stderr_thread.start()

                self.emit('play', player=self, entry=entry)

    def __json__(self):
        return self._enclose_json({
            'current_entry': {
                'entry': self.current_entry,
                'progress': self.progress,
                'progress_frames': self._current_player._player.loops if self.progress is not None else None
            },
            'entries': self.playlist
        })

    @classmethod
    def _deserialize(cls, data, bot=None, voice_client=None, playlist=None):
        assert bot is not None, cls._bad('bot')
        assert voice_client is not None, cls._bad('voice_client')
        assert playlist is not None, cls._bad('playlist')

        player = cls(bot, voice_client, playlist)

        data_pl = data.get('entries')
        if data_pl and data_pl.entries:
            player.playlist.entries = data_pl.entries

        current_entry_data = data['current_entry']
        if current_entry_data['entry']:
            player.playlist.entries.appendleft(current_entry_data['entry'])
            # TODO: progress stuff
            # how do I even do this
            # this would have to be in the entry class right?
            # some sort of progress indicator to skip ahead with ffmpeg (however that works, reading and ignoring frames?)

        return player

    @classmethod
    def from_json(cls, raw_json, bot, voice_client, playlist):
        try:
            return json.loads(raw_json, object_hook=Serializer.deserialize)
        except Exception as e:
            log.exception("Failed to deserialize player", e)


    @property
    def current_entry(self):
        return self._current_entry

    @property
    def is_playing(self):
        return self.state == MusicPlayerState.PLAYING

    @property
    def is_paused(self):
        return self.state == MusicPlayerState.PAUSED

    @property
    def is_stopped(self):
        return self.state == MusicPlayerState.STOPPED

    @property
    def is_dead(self):
        return self.state == MusicPlayerState.DEAD

    @property
    def progress(self):
        if self._source:
            return self._source.get_progress()
            # TODO: Properly implement this
            #       Correct calculation should be bytes_read/192k
            #       192k AKA sampleRate * (bitDepth / 8) * channelCount
            #       Change frame_count to bytes_read in the PatchedBuff

# TODO: I need to add a check for if the eventloop is closed

def filter_stderr(popen:subprocess.Popen, future:asyncio.Future):
    last_ex = None

    while True:
        data = popen.stderr.readline()
        if data:
            log.ffmpeg("Data from ffmpeg: {}".format(data))
            try:
                if check_stderr(data):
                    sys.stderr.buffer.write(data)
                    sys.stderr.buffer.flush()

            except FFmpegError as e:
                log.ffmpeg("Error from ffmpeg: %s", str(e).strip())
                last_ex = e

            except FFmpegWarning:
                pass # useless message
        else:
            break

    if last_ex:
        future.set_exception(last_ex)
    else:
        future.set_result(True)

def check_stderr(data:bytes):
    try:
        data = data.decode('utf8')
    except:
        log.ffmpeg("Unknown error decoding message from ffmpeg", exc_info=True)
        return True # fuck it

    # log.ffmpeg("Decoded data from ffmpeg: {}".format(data))

    # TODO: Regex
    warnings = [
        "Header missing",
        "Estimating duration from birate, this may be inaccurate",
        "Using AVStream.codec to pass codec parameters to muxers is deprecated, use AVStream.codecpar instead.",
        "Application provided invalid, non monotonically increasing dts to muxer in stream",
        "Last message repeated",
        "Failed to send close message",
        "decode_band_types: Input buffer exhausted before END element found"
    ]
    errors = [
        "Invalid data found when processing input", # need to regex this properly, its both a warning and an error
    ]

    if any(msg in data for msg in warnings):
        raise FFmpegWarning(data)

    if any(msg in data for msg in errors):
        raise FFmpegError(data)

    return True


# if redistributing ffmpeg is an issue, it can be downloaded from here:
#  - http://ffmpeg.zeranoe.com/builds/win32/static/ffmpeg-latest-win32-static.7z
#  - http://ffmpeg.zeranoe.com/builds/win64/static/ffmpeg-latest-win64-static.7z
#
# Extracting bin/ffmpeg.exe, bin/ffplay.exe, and bin/ffprobe.exe should be fine
# However, the files are in 7z format so meh
# I don't know if we can even do this for the user, at most we open it in the browser
# I can't imagine the user is so incompetent that they can't pull 3 files out of it...
# ...
# ...right?

# Get duration with ffprobe
#   ffprobe.exe -v error -show_entries format=duration -of default=noprint_wrappers=1:nokey=1 -sexagesimal filename.mp3
# This is also how I fix the format checking issue for now
# ffprobe -v quiet -print_format json -show_format stream

# Normalization filter
# -af dynaudnorm<|MERGE_RESOLUTION|>--- conflicted
+++ resolved
@@ -154,15 +154,12 @@
 
     def skip(self):
         self._kill_current_player()
-<<<<<<< HEAD
         self._playback_finished()
     
     def skipto(self, num_entries):
         self._kill_current_player()
         self.playlist.delete_entries(num_entries)
         self._playback_finished()
-=======
->>>>>>> af87d5e9
 
     def stop(self):
         self.state = MusicPlayerState.STOPPED
