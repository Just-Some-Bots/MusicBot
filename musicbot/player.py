--- conflicted
+++ resolved
@@ -4,10 +4,7 @@
 import logging
 import os
 import sys
-<<<<<<< HEAD
-=======
 import time
->>>>>>> 7c49c86a
 from enum import Enum
 from threading import Thread
 from typing import TYPE_CHECKING, Any, Dict, List, Optional, Union
@@ -59,11 +56,8 @@
 
         :param: start_time:  A time in seconds that was used in ffmpeg -ss flag.
         """
-<<<<<<< HEAD
-=======
         # NOTE: PCMVolumeTransformer will let you set any crazy value.
         # But internally it limits between 0 and 2.0.
->>>>>>> 7c49c86a
         self._source = source
         self._num_reads: int = 0
         self._start_time: float = start_time
@@ -138,10 +132,6 @@
         self._stderr_future: Optional[AsyncFuture] = None
 
         self._source: Optional[SourcePlaybackCounter] = None
-<<<<<<< HEAD
-        self._pending_call_later: Optional[EntryTypes] = None
-=======
->>>>>>> 7c49c86a
 
         self.playlist.on("entry-added", self.on_entry_added)
         self.playlist.on("entry-failed", self.on_entry_failed)
@@ -167,12 +157,6 @@
         """
         Event dispatched by Playlist when an entry is added to the queue.
         """
-<<<<<<< HEAD
-        if self.is_stopped and not self.current_entry and not self._pending_call_later:
-            log.noise("calling-later, self.play from player.")  # type: ignore[attr-defined]
-            self._pending_call_later = entry
-            self.loop.call_later(2, self.play)
-
         self.emit(
             "entry-added",
             player=self,
@@ -181,16 +165,6 @@
             defer_serialize=defer_serialize,
         )
 
-=======
-        self.emit(
-            "entry-added",
-            player=self,
-            playlist=playlist,
-            entry=entry,
-            defer_serialize=defer_serialize,
-        )
-
->>>>>>> 7c49c86a
     def on_entry_failed(self, entry: EntryTypes, error: Exception) -> None:
         """
         Event dispatched by Playlist when an entry failed to ready or play.
@@ -288,8 +262,6 @@
 
         :param: error:  An exception, if any, raised by playback.
         """
-<<<<<<< HEAD
-=======
         # Ensure the stderr stream reader for ffmpeg is exited.
         if (
             isinstance(self._stderr_future, asyncio.Future)
@@ -297,7 +269,6 @@
         ):
             self._stderr_future.set_result(True)
 
->>>>>>> 7c49c86a
         entry = self._current_entry
         if entry is None:
             log.debug("Playback finished, but _current_entry is None.")
@@ -323,10 +294,7 @@
             self.emit("error", player=self, entry=entry, ex=error)
             return
 
-<<<<<<< HEAD
-=======
         # if a exception is found in the ffmpeg stderr stream, report it and return...
->>>>>>> 7c49c86a
         if (
             isinstance(self._stderr_future, asyncio.Future)
             and self._stderr_future.done()
@@ -341,13 +309,9 @@
 
         # ensure file cleanup is handled if nothing was wrong with playback.
         if not self.bot.config.save_videos and entry:
-<<<<<<< HEAD
-            self.loop.create_task(self._handle_file_cleanup(entry))
-=======
             self.bot.create_task(
                 self._handle_file_cleanup(entry), name="MB_CacheCleanup"
             )
->>>>>>> 7c49c86a
 
         # finally, tell the rest of MusicBot that playback is done.
         self.emit("finished-playing", player=self, entry=entry)
@@ -376,7 +340,6 @@
         If there is already an entry, but player is paused, playback will
         resume instead of playing a new entry.
         If the player is dead, this will silently return.
-<<<<<<< HEAD
 
         :param: _continue:  Force a player that is not dead or stopped to
             start a new playback source anyway.
@@ -384,19 +347,8 @@
         log.noise(  # type: ignore[attr-defined]
             "MusicPlayer.play() is called:  %s", repr(self)
         )
-        self.loop.create_task(self._play(_continue=_continue))
-
-=======
-
-        :param: _continue:  Force a player that is not dead or stopped to
-            start a new playback source anyway.
-        """
-        log.noise(  # type: ignore[attr-defined]
-            "MusicPlayer.play() is called:  %s", repr(self)
-        )
         self.bot.create_task(self._play(_continue=_continue), name="MB_Play")
 
->>>>>>> 7c49c86a
     async def _play(self, _continue: bool = False) -> None:
         """
         Plays the next entry from the playlist, or resumes playback of the current entry if paused.
@@ -429,10 +381,6 @@
                 entry_up_next = self.playlist.peek()
                 try:
                     entry = await self.playlist.get_next_entry()
-<<<<<<< HEAD
-                except IndexError:
-                    log.warning("Failed to get entry.", exc_info=True)
-=======
                 except IndexError as e:
                     log.warning("Failed to get next entry.", exc_info=e)
                     self.emit("error", player=self, entry=entry_up_next, ex=e)
@@ -440,16 +388,12 @@
                 except Exception as e:  # pylint: disable=broad-exception-caught
                     log.warning("Failed to process entry for playback.", exc_info=e)
                     self.emit("error", player=self, entry=entry_up_next, ex=e)
->>>>>>> 7c49c86a
                     entry = None
 
                 # If nothing left to play, transition to the stopped state.
                 if not entry:
                     self.stop()
                     return
-
-                if self._pending_call_later == entry:
-                    self._pending_call_later = None
 
                 # In-case there was a player, kill it. RIP.
                 self._kill_current_player()
@@ -502,11 +446,7 @@
                 stderr_thread = Thread(
                     target=filter_stderr,
                     args=(stderr_io, self._stderr_future),
-<<<<<<< HEAD
-                    name="stderr reader",
-=======
                     name="MB_FFmpegStdErrReader",
->>>>>>> 7c49c86a
                 )
 
                 stderr_thread.start()
@@ -657,7 +597,6 @@
         if self._source:
             return self._source.progress
         return 0
-<<<<<<< HEAD
 
     @property
     def session_progress(self) -> float:
@@ -668,37 +607,10 @@
         if self._source:
             return self._source.session_progress
         return 0
-=======
->>>>>>> 7c49c86a
-
-    @property
-    def session_progress(self) -> float:
-        """
-        Return the estimated playback time of the current playback source.
-        Like progress, but does not include any start-time if one was used.
-        """
-        if self._source:
-            return self._source.session_progress
-        return 0
-
-<<<<<<< HEAD
+
+
 # TODO: I need to add a check if the event loop is closed?
-=======
->>>>>>> 7c49c86a
-
-# TODO: I need to add a check if the event loop is closed?
-
-<<<<<<< HEAD
-def filter_stderr(stderr: io.BytesIO, future: AsyncFuture) -> None:
-    """
-    Consume a `stderr` bytes stream and check it for errors or warnings.
-    Set the given `future` with either an error found in the stream or
-    set the future with a successful result.
-    """
-    last_ex = None
-
-    while True:
-=======
+
 
 def filter_stderr(stderr: io.BytesIO, future: AsyncFuture) -> None:
     """
@@ -708,7 +620,6 @@
     """
     last_ex = None
     while not future.done():
->>>>>>> 7c49c86a
         data = stderr.readline()
         if data:
             log.ffmpeg(  # type: ignore[attr-defined]
@@ -735,16 +646,9 @@
         else:
             time.sleep(0.5)
 
-<<<<<<< HEAD
-            except FFmpegWarning as e:
-                log.ffmpeg(  # type: ignore[attr-defined]
-                    "Warning from ffmpeg:  %s", str(e).strip()
-                )
-=======
     if not future.done():
         if last_ex:
             future.set_exception(last_ex)
->>>>>>> 7c49c86a
         else:
             future.set_result(True)
 
@@ -756,16 +660,6 @@
 
     :returns:  True if nothing was detected or nothing could be detected.
 
-<<<<<<< HEAD
-def check_stderr(data: bytes) -> bool:
-    """
-    Inspect `data` from a subprocess call's stderr output for specific
-    messages and raise them as a suitable exception.
-
-    :returns:  True if nothing was detected or nothing could be detected.
-
-=======
->>>>>>> 7c49c86a
     :raises: musicbot.exceptions.FFmpegWarning
         If a warning level message was detected in the `data`
     :raises: musicbot.exceptions.FFmpegError
