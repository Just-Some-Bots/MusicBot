--- conflicted
+++ resolved
@@ -194,16 +194,13 @@
             # unless ffmpeg is doing something highly questionable
             self.emit('error', player=self, entry=entry, ex=self._stderr_future.exception())
 
-<<<<<<< HEAD
         if not self.is_stopped and not self.is_dead:
             self.play(_continue=True)
 
         # Put song back on the queue for repeat
         if self.bot.config.repeat:
             self.playlist._add_entry(entry)
-                
-=======
->>>>>>> 3e8c9d9f
+             
         if not self.bot.config.save_videos and entry:
             if not isinstance(entry, StreamPlaylistEntry):
                 if any([entry.filename == e.filename for e in self.playlist.entries]):
