import sys
import logging
import aiohttp
import inspect

from hashlib import md5
from .constants import DISCORD_MSG_CHAR_LIMIT

log = logging.getLogger(__name__)


def load_file(filename, skip_commented_lines=True, comment_char='#'):
    try:
        with open(filename, encoding='utf8') as f:
            results = []
            for line in f:
                line = line.strip()

                if line and not (skip_commented_lines and line.startswith(comment_char)):
                    results.append(line)

            return results

    except IOError as e:
        print("Error loading", filename, e)
        return []


def write_file(filename, contents):
    with open(filename, 'w', encoding='utf8') as f:
        for item in contents:
            f.write(str(item))
            f.write('\n')

<<<<<<< HEAD
def write_line(filename, line):
    with open(filename, 'a', encoding='utf8') as f:
        f.write(str(line))
        f.write('\n')

def remove_line(filename, toremove):
    found = False
    out = []
    with open(filename, 'r') as f:
        for line in f:
            if line.strip() != toremove:
                out.append(line)
            else:
                found = True
    with open(filename, 'w') as f:
        f.writelines(out)
    return found

def clean_youtube_link(url):
    params = url.split("?")[-1]
    params = params.split("&")
    for param in params:
        if param[0] == 'v':
            sanitized = "https://www.youtube.com/watch?"+param
        break
    return sanitized

def slugify(value):
    value = unicodedata.normalize('NFKD', value).encode('ascii', 'ignore').decode('ascii')
    value = re.sub('[^\w\s-]', '', value).strip().lower()
    return re.sub('[-\s]+', '-', value)


def sane_round_int(x):
    return int(decimal.Decimal(x).quantize(1, rounding=decimal.ROUND_HALF_UP))


=======
>>>>>>> dd9a1242
def paginate(content, *, length=DISCORD_MSG_CHAR_LIMIT, reserve=0):
    """
    Split up a large string or list of strings into chunks for sending to discord.
    """
    if type(content) == str:
        contentlist = content.split('\n')
    elif type(content) == list:
        contentlist = content
    else:
        raise ValueError("Content must be str or list, not %s" % type(content))

    chunks = []
    currentchunk = ''

    for line in contentlist:
        if len(currentchunk) + len(line) < length - reserve:
            currentchunk += line + '\n'
        else:
            chunks.append(currentchunk)
            currentchunk = ''

    if currentchunk:
        chunks.append(currentchunk)

    return chunks


async def get_header(session, url, headerfield=None, *, timeout=5):
    with aiohttp.Timeout(timeout):
        async with session.head(url) as response:
            if headerfield:
                return response.headers.get(headerfield)
            else:
                return response.headers


def md5sum(filename, limit=0):
    fhash = md5()
    with open(filename, "rb") as f:
        for chunk in iter(lambda: f.read(8192), b""):
            fhash.update(chunk)
    return fhash.hexdigest()[-limit:]

def fixg(x, dp=2):
    return ('{:.%sf}' % dp).format(x).rstrip('0').rstrip('.')


def ftimedelta(td):
    p1, p2 = str(td).rsplit(':', 1)
    return ':'.join([p1, str(int(float(p2)))])


def safe_print(content, *, end='\n', flush=True):
    sys.stdout.buffer.write((content + end).encode('utf-8', 'replace'))
    if flush: sys.stdout.flush()


def avg(i):
    return sum(i) / len(i)


def objdiff(obj1, obj2, *, access_attr=None, depth=0):
    changes = {}

    if access_attr is None:
        attrdir = lambda x: x

    elif access_attr == 'auto':
        if hasattr(obj1, '__slots__') and hasattr(obj2, '__slots__'):
            attrdir = lambda x: getattr(x, '__slots__')

        elif hasattr(obj1, '__dict__') and hasattr(obj2, '__dict__'):
            attrdir = lambda x: getattr(x, '__dict__')

        else:
            # log.everything("{}{} or {} has no slots or dict".format('-' * (depth+1), repr(obj1), repr(obj2)))
            attrdir = dir

    elif isinstance(access_attr, str):
        attrdir = lambda x: list(getattr(x, access_attr))

    else:
        attrdir = dir

    # log.everything("Diffing {o1} and {o2} with {attr}".format(o1=obj1, o2=obj2, attr=access_attr))

    for item in set(attrdir(obj1) + attrdir(obj2)):
        try:
            iobj1 = getattr(obj1, item, AttributeError("No such attr " + item))
            iobj2 = getattr(obj2, item, AttributeError("No such attr " + item))

            # log.everything("Checking {o1}.{attr} and {o2}.{attr}".format(attr=item, o1=repr(obj1), o2=repr(obj2)))

            if depth:
                # log.everything("Inspecting level {}".format(depth))
                idiff = objdiff(iobj1, iobj2, access_attr='auto', depth=depth - 1)
                if idiff:
                    changes[item] = idiff

            elif iobj1 is not iobj2:
                changes[item] = (iobj1, iobj2)
                # log.everything("{1}.{0} ({3}) is not {2}.{0} ({4}) ".format(item, repr(obj1), repr(obj2), iobj1, iobj2))

            else:
                pass
                # log.everything("{obj1}.{item} is {obj2}.{item} ({val1} and {val2})".format(obj1=obj1, obj2=obj2, item=item, val1=iobj1, val2=iobj2))

        except Exception as e:
            # log.everything("Error checking {o1}/{o2}.{item}".format(o1=obj1, o2=obj2, item=item), exc_info=e)
            continue

    return changes

def color_supported():
    return hasattr(sys.stderr, "isatty") and sys.stderr.isatty()

def _func_():
    # emulate __func__ from C++
    return inspect.currentframe().f_back.f_code.co_name<|MERGE_RESOLUTION|>--- conflicted
+++ resolved
@@ -32,7 +32,6 @@
             f.write(str(item))
             f.write('\n')
 
-<<<<<<< HEAD
 def write_line(filename, line):
     with open(filename, 'a', encoding='utf8') as f:
         f.write(str(line))
@@ -70,8 +69,6 @@
     return int(decimal.Decimal(x).quantize(1, rounding=decimal.ROUND_HALF_UP))
 
 
-=======
->>>>>>> dd9a1242
 def paginate(content, *, length=DISCORD_MSG_CHAR_LIMIT, reserve=0):
     """
     Split up a large string or list of strings into chunks for sending to discord.
