<<<<<<< HEAD
import re
import aiohttp
=======
import sys
>>>>>>> cb0ab9c0
import decimal
import logging
import aiohttp

from hashlib import md5
from .constants import DISCORD_MSG_CHAR_LIMIT

<<<<<<< HEAD
=======
log = logging.getLogger(__name__)

>>>>>>> cb0ab9c0

def load_file(filename, skip_commented_lines=True, comment_char='#'):
    try:
        with open(filename, encoding='utf8') as f:
            results = []
            for line in f:
                line = line.strip()

                if line and not (skip_commented_lines and line.startswith(comment_char)):
                    results.append(line)

            return results

    except IOError as e:
        print("Error loading", filename, e)
        return []


def write_file(filename, contents):
    with open(filename, 'w', encoding='utf8') as f:
        for item in contents:
            f.write(str(item))
            f.write('\n')


<<<<<<< HEAD
def slugify(value):
    value = unicodedata.normalize('NFKD', value).encode('ascii', 'ignore').decode('ascii')
    value = re.sub('[^\w\s-]', '', value).strip().lower()
    return re.sub('[-\s]+', '-', value)


=======
>>>>>>> cb0ab9c0
def sane_round_int(x):
    return int(decimal.Decimal(x).quantize(1, rounding=decimal.ROUND_HALF_UP))


def paginate(content, *, length=DISCORD_MSG_CHAR_LIMIT, reserve=0):
    """
    Split up a large string or list of strings into chunks for sending to discord.
    """
    if type(content) == str:
        contentlist = content.split('\n')
    elif type(content) == list:
        contentlist = content
    else:
        raise ValueError("Content must be str or list, not %s" % type(content))

    chunks = []
    currentchunk = ''

    for line in contentlist:
        if len(currentchunk) + len(line) < length - reserve:
            currentchunk += line + '\n'
        else:
            chunks.append(currentchunk)
            currentchunk = ''

    if currentchunk:
        chunks.append(currentchunk)

    return chunks


async def get_header(session, url, headerfield=None, *, timeout=5):
    with aiohttp.Timeout(timeout):
        async with session.head(url) as response:
            if headerfield:
                return response.headers.get(headerfield)
            else:
                return response.headers


def md5sum(filename, limit=0):
    fhash = md5()
    with open(filename, "rb") as f:
        for chunk in iter(lambda: f.read(8192), b""):
            fhash.update(chunk)
<<<<<<< HEAD
    return fhash.hexdigest()[-limit:]
=======
    return fhash.hexdigest()[-limit:]


def fixg(x, dp=2):
    return ('{:.%sf}' % dp).format(x).rstrip('0').rstrip('.')


def ftimedelta(td):
    p1, p2 = str(td).rsplit(':', 1)
    return ':'.join([p1, str(int(float(p2)))])


def safe_print(content, *, end='\n', flush=True):
    sys.stdout.buffer.write((content + end).encode('utf-8', 'replace'))
    if flush: sys.stdout.flush()


def avg(i):
    return sum(i) / len(i)


def objdiff(obj1, obj2, *, access_attr=None, depth=0):
    changes = {}

    if access_attr is None:
        attrdir = lambda x: x

    elif access_attr == 'auto':
        if hasattr(obj1, '__slots__') and hasattr(obj2, '__slots__'):
            attrdir = lambda x: getattr(x, '__slots__')

        elif hasattr(obj1, '__dict__') and hasattr(obj2, '__dict__'):
            attrdir = lambda x: getattr(x, '__dict__')

        else:
            # log.everything("{}{} or {} has no slots or dict".format('-' * (depth+1), repr(obj1), repr(obj2)))
            attrdir = dir

    elif isinstance(access_attr, str):
        attrdir = lambda x: list(getattr(x, access_attr))

    else:
        attrdir = dir

    # log.everything("Diffing {o1} and {o2} with {attr}".format(o1=obj1, o2=obj2, attr=access_attr))

    for item in set(attrdir(obj1) + attrdir(obj2)):
        try:
            iobj1 = getattr(obj1, item, AttributeError("No such attr " + item))
            iobj2 = getattr(obj2, item, AttributeError("No such attr " + item))

            # log.everything("Checking {o1}.{attr} and {o2}.{attr}".format(attr=item, o1=repr(obj1), o2=repr(obj2)))

            if depth:
                # log.everything("Inspecting level {}".format(depth))
                idiff = objdiff(iobj1, iobj2, access_attr='auto', depth=depth - 1)
                if idiff:
                    changes[item] = idiff

            elif iobj1 is not iobj2:
                changes[item] = (iobj1, iobj2)
                # log.everything("{1}.{0} ({3}) is not {2}.{0} ({4}) ".format(item, repr(obj1), repr(obj2), iobj1, iobj2))

            else:
                pass
                # log.everything("{obj1}.{item} is {obj2}.{item} ({val1} and {val2})".format(obj1=obj1, obj2=obj2, item=item, val1=iobj1, val2=iobj2))

        except Exception as e:
            # log.everything("Error checking {o1}/{o2}.{item}".format(o1=obj1, o2=obj2, item=item), exc_info=e)
            continue

    return changes

def color_supported():
    return hasattr(sys.stderr, "isatty") and sys.stderr.isatty()
>>>>>>> cb0ab9c0
<|MERGE_RESOLUTION|>--- conflicted
+++ resolved
@@ -1,9 +1,4 @@
-<<<<<<< HEAD
-import re
-import aiohttp
-=======
 import sys
->>>>>>> cb0ab9c0
 import decimal
 import logging
 import aiohttp
@@ -11,11 +6,7 @@
 from hashlib import md5
 from .constants import DISCORD_MSG_CHAR_LIMIT
 
-<<<<<<< HEAD
-=======
 log = logging.getLogger(__name__)
-
->>>>>>> cb0ab9c0
 
 def load_file(filename, skip_commented_lines=True, comment_char='#'):
     try:
@@ -40,16 +31,6 @@
             f.write(str(item))
             f.write('\n')
 
-
-<<<<<<< HEAD
-def slugify(value):
-    value = unicodedata.normalize('NFKD', value).encode('ascii', 'ignore').decode('ascii')
-    value = re.sub('[^\w\s-]', '', value).strip().lower()
-    return re.sub('[-\s]+', '-', value)
-
-
-=======
->>>>>>> cb0ab9c0
 def sane_round_int(x):
     return int(decimal.Decimal(x).quantize(1, rounding=decimal.ROUND_HALF_UP))
 
@@ -95,11 +76,7 @@
     with open(filename, "rb") as f:
         for chunk in iter(lambda: f.read(8192), b""):
             fhash.update(chunk)
-<<<<<<< HEAD
     return fhash.hexdigest()[-limit:]
-=======
-    return fhash.hexdigest()[-limit:]
-
 
 def fixg(x, dp=2):
     return ('{:.%sf}' % dp).format(x).rstrip('0').rstrip('.')
@@ -172,5 +149,4 @@
     return changes
 
 def color_supported():
-    return hasattr(sys.stderr, "isatty") and sys.stderr.isatty()
->>>>>>> cb0ab9c0
+    return hasattr(sys.stderr, "isatty") and sys.stderr.isatty()