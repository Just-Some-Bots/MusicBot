--- conflicted
+++ resolved
@@ -1,16 +1,12 @@
 import asyncio
 import collections
 import traceback
-<<<<<<< HEAD
-from typing import Any, Callable, DefaultDict, List
-=======
 from typing import TYPE_CHECKING, Any, Callable, DefaultDict, List, Set
 
 if TYPE_CHECKING:
     AsyncTask = asyncio.Task[Any]
 else:
     AsyncTask = asyncio.Task
->>>>>>> 7c49c86a
 
 EventCallback = Callable[..., Any]
 EventList = List[EventCallback]
@@ -25,10 +21,7 @@
         """
         self._events: EventDict = collections.defaultdict(list)
         self.loop: asyncio.AbstractEventLoop = asyncio.get_event_loop()
-<<<<<<< HEAD
-=======
         self._task_pool: Set[AsyncTask] = set()
->>>>>>> 7c49c86a
 
     def emit(self, event: str, *args: Any, **kwargs: Any) -> None:
         """
