--- conflicted
+++ resolved
@@ -1,15 +1,6 @@
 import subprocess
 from typing import List
 
-<<<<<<< HEAD
-VERSION: str = ""
-try:
-    VERSION = (
-        subprocess.check_output(["git", "describe", "--tags", "--always", "--dirty"])
-        .decode("ascii")
-        .strip()
-    )
-=======
 # VERSION is determined by asking the `git` executable about the current repository.
 # This fails if not cloned, or if git is not available for some reason.
 # VERSION should never be empty though.
@@ -35,7 +26,6 @@
 
     VERSION = f"{_VERSION_P1}{_VERSION_P2}"
 
->>>>>>> 86de7969
 except (subprocess.SubprocessError, OSError, ValueError) as e:
     print(f"Failed setting version constant, reason:  {str(e)}")
     VERSION = "version_unknown"
@@ -46,13 +36,10 @@
 DEFAULT_BOT_ICON: str = "https://i.imgur.com/gFHBoZA.png"
 DEFAULT_OWNER_GROUP_NAME: str = "Owner (auto)"
 DEFAULT_PERMS_GROUP_NAME: str = "Default"
-<<<<<<< HEAD
-=======
 # This UA string is used by MusicBot only for the aiohttp session.
 # Meaning discord API and spotify API communications.
 # NOT used by ytdlp, they have a dynamic UA selection feature.
 MUSICBOT_USER_AGENT_AIOHTTP: str = f"MusicBot/{VERSION}"
->>>>>>> 86de7969
 
 
 # File path constants
@@ -73,11 +60,8 @@
 # File names within the DEFAULT_DATA_DIR or guild folders.
 DATA_FILE_SERVERS: str = "server_names.txt"
 DATA_FILE_CACHEMAP: str = "playlist_cachemap.json"
-<<<<<<< HEAD
-=======
 DATA_FILE_COOKIES: str = "cookies.txt"  # No support for this, go read yt-dlp docs.
 DATA_FILE_YTDLP_OAUTH2: str = "oauth2.token"
->>>>>>> 86de7969
 DATA_GUILD_FILE_QUEUE: str = "queue.json"
 DATA_GUILD_FILE_CUR_SONG: str = "current.txt"
 DATA_GUILD_FILE_OPTIONS: str = "options.json"
@@ -129,8 +113,6 @@
 # Maximum number of seconds to wait for HEAD request on media files.
 DEFAULT_MAX_INFO_REQUEST_TIMEOUT: int = 10
 
-<<<<<<< HEAD
-=======
 # Time to wait before starting pre-download when a new song is playing.
 DEFAULT_PRE_DOWNLOAD_DELAY: float = 4.0
 
@@ -156,7 +138,6 @@
 # Additional Yt-dlp clients to add to the OAuth2 client list.
 YTDLP_OAUTH2_CLIENTS: List[str] = ["mweb"]
 
->>>>>>> 86de7969
 # Discord and other API constants
 DISCORD_MSG_CHAR_LIMIT: int = 2000
 
