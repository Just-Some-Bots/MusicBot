--- conflicted
+++ resolved
@@ -137,16 +137,7 @@
     pass
 
 
-<<<<<<< HEAD
-# signal to reload the bot
-class ReloadSignal(Signal):
-    pass
-
-
-# signal to restart the bot
-=======
 # signal to restart or reload the bot
->>>>>>> 69816489
 class RestartSignal(Signal):
     def __init__(self, code: RestartCode = RestartCode.RESTART_SOFT):
         self.restart_code = code
@@ -160,9 +151,4 @@
 
 # signal to end the bot "gracefully"
 class TerminateSignal(Signal):
-<<<<<<< HEAD
-    exit_code: int = 0
-    pass
-=======
-    exit_code: int = 0
->>>>>>> 69816489
+    exit_code: int = 0