--- conflicted
+++ resolved
@@ -1,10 +1,7 @@
 import shutil
 import textwrap
-<<<<<<< HEAD
 from typing import Optional
-=======
 from enum import Enum
->>>>>>> 01773d4d
 
 
 # Base class for exceptions
