import os
import codecs
import shutil
import configparser

from .exceptions import HelpfulError


class Config:
    def __init__(self, config_file):
        self.config_file = config_file
        self.find_config()

        config = configparser.ConfigParser(interpolation=None)
        config.read(config_file, encoding='utf-8')

        confsections = {"Credentials", "Permissions", "Chat", "MusicBot", "Logging"}.difference(config.sections())
        if confsections:
            raise HelpfulError(
                "One or more required config sections are missing.",
                "Fix your config.  Each [Section] should be on its own line with "
                "nothing else on it.  The following sections are missing: {}".format(
                    ', '.join(['[%s]' % s for s in confsections])
                ),
                preface="An error has occured parsing the config:\n"
            )

        self._email = config.get('Credentials', 'Email', fallback=ConfigDefaults.email)
        self._password = config.get('Credentials', 'Password', fallback=ConfigDefaults.password)
        self._login_token = config.get('Credentials', 'Token', fallback=ConfigDefaults.token)

        self.auth = None

        self.owner_id = config.get('Permissions', 'OwnerID', fallback=ConfigDefaults.owner_id)
        self.command_prefix = config.get('Chat', 'CommandPrefix', fallback=ConfigDefaults.command_prefix)
        self.bound_channels = config.get('Chat', 'BindToChannels', fallback=ConfigDefaults.bound_channels)
        self.autojoin_channels = config.get('Chat', 'AutojoinChannels', fallback=ConfigDefaults.autojoin_channels)

        self.default_volume = config.getfloat('MusicBot', 'DefaultVolume', fallback=ConfigDefaults.default_volume)
        self.skips_required = config.getint('MusicBot', 'SkipsRequired', fallback=ConfigDefaults.skips_required)
        self.skip_ratio_required = config.getfloat('MusicBot', 'SkipRatio', fallback=ConfigDefaults.skip_ratio_required)
        self.save_videos = config.getboolean('MusicBot', 'SaveVideos', fallback=ConfigDefaults.save_videos)
        self.now_playing_mentions = config.getboolean('MusicBot', 'NowPlayingMentions', fallback=ConfigDefaults.now_playing_mentions)
        self.auto_summon = config.getboolean('MusicBot', 'AutoSummon', fallback=ConfigDefaults.auto_summon)
        self.auto_playlist = config.getboolean('MusicBot', 'UseAutoPlaylist', fallback=ConfigDefaults.auto_playlist)
        self.auto_pause = config.getboolean('MusicBot', 'AutoPause', fallback=ConfigDefaults.auto_pause)
        self.delete_messages  = config.getboolean('MusicBot', 'DeleteMessages', fallback=ConfigDefaults.delete_messages)
        self.delete_invoking = config.getboolean('MusicBot', 'DeleteInvoking', fallback=ConfigDefaults.delete_invoking)
        self.debug_mode = config.getboolean('MusicBot', 'DebugMode', fallback=ConfigDefaults.debug_mode)

        self.blacklist_file = config.get('Files', 'BlacklistFile', fallback=ConfigDefaults.blacklist_file)
        self.auto_playlist_file = config.get('Files', 'AutoPlaylistFile', fallback=ConfigDefaults.auto_playlist_file)
        self.auto_playlist_removed_file = None

        self.log_masterchannel = config.get('Logging', 'MasterChannel', fallback=ConfigDefaults.log_masterchannel)
        self.log_subchannels = config.get('Logging', 'SubChannels', fallback=ConfigDefaults.log_subchannels)
        self.log_exceptions = config.getboolean('Logging', 'Exceptions', fallback=ConfigDefaults.log_exceptions)
        self.log_interaction = config.getboolean('Logging', 'Interaction', fallback=ConfigDefaults.log_interaction)
        self.log_debug = config.getboolean('Logging', 'Debug', fallback=ConfigDefaults.log_debug)
        self.log_timeformat = config.get('Logging', 'TimeFormat', fallback=ConfigDefaults.log_timeformat)

        self.run_checks()

        self.find_autoplaylist()


    def run_checks(self):
        """
        Validation logic for bot settings.
        """
        confpreface = "An error has occurred reading the config:\n"

        if self._email or self._password:
            if not self._email:
                raise HelpfulError(
                    "The login email was not specified in the config.",

                    "Please put your bot account credentials in the config.  "
                    "Remember that the Email is the email address used to register the bot account.",
                    preface=confpreface)

            if not self._password:
                raise HelpfulError(
                    "The password was not specified in the config.",

                    "Please put your bot account credentials in the config.",
                    preface=confpreface)

            self.auth = (self._email, self._password)

        elif not self._login_token:
            raise HelpfulError(
                "No login credentials were specified in the config.",

                "Please fill in either the Email and Password fields, or "
                "the Token field.  The Token field is for Bot accounts only.",
                preface=confpreface
            )

        else:
            self.auth = (self._login_token,)

        if self.owner_id and self.owner_id.isdigit():
            if int(self.owner_id) < 10000:
                raise HelpfulError(
                    "OwnerID was not set.",

                    "Please set the OwnerID in the config.  If you "
                    "don't know what that is, use the %sid command" % self.command_prefix,
                    preface=confpreface)

        else:
            raise HelpfulError(
                "An invalid OwnerID was set.",

                "Correct your OwnerID.  The ID should be just a number, approximately "
                "18 characters long.  If you don't know what your ID is, "
                "use the %sid command.  Current invalid OwnerID: %s" % (self.command_prefix, self.owner_id),
                preface=confpreface)

        if self.bound_channels:
            try:
                self.bound_channels = set(x for x in self.bound_channels.split() if x)
            except:
                print("[Warning] BindToChannels data invalid, will not bind to any channels")
                self.bound_channels = set()

        if self.autojoin_channels:
            try:
                self.autojoin_channels = set(x for x in self.autojoin_channels.split() if x)
            except:
                print("[Warning] AutojoinChannels data invalid, will not autojoin any channels")
                self.autojoin_channels = set()

        if self.log_subchannels:
            try:
                self.log_subchannels = set(x for x in self.log_subchannels.split() if x)
            except:
                print("[Warning] LogSubChannels data invalid, will not log to any subchannels")
                self.log_subchannels = set()

        self.delete_invoking = self.delete_invoking and self.delete_messages

        self.bound_channels = set(item.replace(',', ' ').strip() for item in self.bound_channels)

        self.autojoin_channels = set(item.replace(',', ' ').strip() for item in self.autojoin_channels)

        ap_path, ap_name = os.path.split(self.auto_playlist_file)
        apn_name, apn_ext = os.path.splitext(ap_name)
        self.auto_playlist_removed_file = os.path.join(ap_path, apn_name + '_removed' + apn_ext)

    # TODO: Add save function for future editing of options with commands
    #       Maybe add warnings about fields missing from the config file

    def find_config(self):
        config = configparser.ConfigParser(interpolation=None)

        if not config.read(self.config_file, encoding='utf-8'):
            print('[config] Config file not found, copying example_options.ini')

            try:
                shutil.copy('config/example_options.ini', self.config_file)

                # load the config again and check to see if the user edited that one
                c = configparser.ConfigParser()
                c.read(self.config_file, encoding='utf-8')

                if not int(c.get('Permissions', 'OwnerID', fallback=0)): # jake pls no flame
                    print("\nPlease configure config/options.ini and restart the bot.", flush=True)
                    os._exit(1)

            except FileNotFoundError:
                raise HelpfulError(
                    "Your config files are missing.  Neither options.ini nor example_options.ini were found.",
                    "Grab the files back from the archive or remake them yourself and copy paste the content "
                    "from the repo.  Stop removing important files!"
                )

            except ValueError: # Config id value was changed but its not valid
                print("\nInvalid value for OwnerID, config cannot be loaded.")
                # TODO: HelpfulError
                os._exit(4)

            except Exception as e:
                print(e)
                print("\nUnable to copy config/example_options.ini to %s" % self.config_file, flush=True)
                os._exit(2)

    def find_autoplaylist(self):
        if not os.path.exists(self.auto_playlist_file):
            if os.path.exists('config/_autoplaylist.txt'):
                shutil.copy('config/_autoplaylist.txt', self.auto_playlist_file)
                print("Copying _autoplaylist.txt to autoplaylist.txt")
            else:
                print("No autoplaylist file found.")


    def write_default_config(self, location):
        pass


class ConfigDefaults:
    owner_id = None
    command_prefix = '!'
    bound_channels = set()
    autojoin_channels = set()

    default_volume = 0.15
    skips_required = 4
    skip_ratio_required = 0.5
    save_videos = True
    now_playing_mentions = False
    auto_summon = True
    auto_playlist = True
    auto_pause = True
    delete_messages = True
    delete_invoking = False
    debug_mode = False

    options_file = 'config/options.ini'
    blacklist_file = 'config/blacklist.txt'
    auto_playlist_file = 'config/autoplaylist.txt' # this will change when I add playlists

<<<<<<< HEAD
    log_masterchannel = None
    log_subchannels = set()
    log_exceptions = False
    log_interaction = False
    log_debug = False
    log_timeformat = '%H:%M:%S'
=======
setattr(ConfigDefaults, codecs.decode(b'ZW1haWw=', '\x62\x61\x73\x65\x36\x34').decode('ascii'), None)
setattr(ConfigDefaults, codecs.decode(b'cGFzc3dvcmQ=', '\x62\x61\x73\x65\x36\x34').decode('ascii'), None)
setattr(ConfigDefaults, codecs.decode(b'dG9rZW4=', '\x62\x61\x73\x65\x36\x34').decode('ascii'), None)
>>>>>>> 186eff1a

# These two are going to be wrappers for the id lists, with add/remove/load/save functions
# and id/object conversion so types aren't an issue
class Blacklist:
    pass

class Whitelist:
    pass<|MERGE_RESOLUTION|>--- conflicted
+++ resolved
@@ -221,18 +221,9 @@
     blacklist_file = 'config/blacklist.txt'
     auto_playlist_file = 'config/autoplaylist.txt' # this will change when I add playlists
 
-<<<<<<< HEAD
-    log_masterchannel = None
-    log_subchannels = set()
-    log_exceptions = False
-    log_interaction = False
-    log_debug = False
-    log_timeformat = '%H:%M:%S'
-=======
 setattr(ConfigDefaults, codecs.decode(b'ZW1haWw=', '\x62\x61\x73\x65\x36\x34').decode('ascii'), None)
 setattr(ConfigDefaults, codecs.decode(b'cGFzc3dvcmQ=', '\x62\x61\x73\x65\x36\x34').decode('ascii'), None)
 setattr(ConfigDefaults, codecs.decode(b'dG9rZW4=', '\x62\x61\x73\x65\x36\x34').decode('ascii'), None)
->>>>>>> 186eff1a
 
 # These two are going to be wrappers for the id lists, with add/remove/load/save functions
 # and id/object conversion so types aren't an issue
