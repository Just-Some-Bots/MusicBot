--- conflicted
+++ resolved
@@ -5,39 +5,6 @@
 
 from .exceptions import HelpfulError
 
-
-<<<<<<< HEAD
-class ConfigDefaults:
-    email = None
-    password = None
-    token = None
-
-    owner_id = None
-    command_prefix = '!'
-    bound_channels = set()
-    autojoin_channels = set()
-
-    default_volume = 0.15
-    skips_required = 4
-    skip_ratio_required = 0.5
-    save_videos = True
-    now_playing_mentions = False
-    auto_summon = True
-    auto_playlist = True
-    auto_pause = True
-    delete_messages = True
-    delete_invoking = False
-    now_playing_status = True
-    custom_status = 'with music.'
-    debug_mode = False
-
-    options_file = 'config/options.ini'
-    blacklist_file = 'config/blacklist.txt'
-    auto_playlist_file = 'config/autoplaylist.txt' # this will change when I add playlists
-
-
-=======
->>>>>>> 89e73510
 class Config:
     def __init__(self, config_file):
         self.config_file = config_file
