--- conflicted
+++ resolved
@@ -169,8 +169,6 @@
         )
         self.footer_text = config.get(
             "MusicBot", "CustomEmbedFooter", fallback=ConfigDefaults.footer_text
-<<<<<<< HEAD
-=======
         )
         self.searchlist = config.getboolean(
             "MusicBot", "SearchList", fallback=ConfigDefaults.searchlist
@@ -179,7 +177,6 @@
             "MusicBot",
             "DefaultSearchResults",
             fallback=ConfigDefaults.defaultsearchresults,
->>>>>>> a82d3788
         )
 
         self.debug_level = config.get(
