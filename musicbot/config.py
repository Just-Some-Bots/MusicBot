import os
import sys
import codecs
import shutil
import logging
import configparser

from .exceptions import HelpfulError
from .constants import VERSION as BOTVERSION

log = logging.getLogger(__name__)


class Config:
    # noinspection PyUnresolvedReferences
    def __init__(self, config_file):
        self.config_file = config_file
        self.find_config()

        config = configparser.ConfigParser(interpolation=None)
        config.read(config_file, encoding="utf-8")

        confsections = {"Credentials", "Permissions", "Chat", "MusicBot"}.difference(
            config.sections()
        )
        if confsections:
            raise HelpfulError(
                "One or more required config sections are missing.",
                "Fix your config.  Each [Section] should be on its own line with "
                "nothing else on it.  The following sections are missing: {}".format(
                    ", ".join(["[%s]" % s for s in confsections])
                ),
                preface="An error has occured parsing the config:\n",
            )

        self._confpreface = "An error has occured reading the config:\n"
        self._confpreface2 = "An error has occured validating the config:\n"

        self._login_token = config.get(
            "Credentials", "Token", fallback=ConfigDefaults.token
        )

        self.auth = ()

        self.spotify_clientid = config.get(
            "Credentials", "Spotify_ClientID", fallback=ConfigDefaults.spotify_clientid
        )
        self.spotify_clientsecret = config.get(
            "Credentials",
            "Spotify_ClientSecret",
            fallback=ConfigDefaults.spotify_clientsecret,
        )

        self.owner_id = config.get(
            "Permissions", "OwnerID", fallback=ConfigDefaults.owner_id
        )
        self.dev_ids = config.get(
            "Permissions", "DevIDs", fallback=ConfigDefaults.dev_ids
        )
        self.bot_exception_ids = config.get(
            "Permissions", "BotExceptionIDs", fallback=ConfigDefaults.bot_exception_ids
        )

        self.command_prefix = config.get(
            "Chat", "CommandPrefix", fallback=ConfigDefaults.command_prefix
        )
        self.bound_channels = config.get(
            "Chat", "BindToChannels", fallback=ConfigDefaults.bound_channels
        )
        self.unbound_servers = config.getboolean(
            "Chat", "AllowUnboundServers", fallback=ConfigDefaults.unbound_servers
        )
        self.autojoin_channels = config.get(
            "Chat", "AutojoinChannels", fallback=ConfigDefaults.autojoin_channels
        )
        self.dm_nowplaying = config.getboolean(
            "Chat", "DMNowPlaying", fallback=ConfigDefaults.dm_nowplaying
        )
        self.no_nowplaying_auto = config.getboolean(
            "Chat",
            "DisableNowPlayingAutomatic",
            fallback=ConfigDefaults.no_nowplaying_auto,
        )
        self.nowplaying_channels = config.get(
            "Chat", "NowPlayingChannels", fallback=ConfigDefaults.nowplaying_channels
        )
        self.delete_nowplaying = config.getboolean(
            "Chat", "DeleteNowPlaying", fallback=ConfigDefaults.delete_nowplaying
        )

        self.default_volume = config.getfloat(
            "MusicBot", "DefaultVolume", fallback=ConfigDefaults.default_volume
        )
        self.skips_required = config.getint(
            "MusicBot", "SkipsRequired", fallback=ConfigDefaults.skips_required
        )
        self.skip_ratio_required = config.getfloat(
            "MusicBot", "SkipRatio", fallback=ConfigDefaults.skip_ratio_required
        )
        self.save_videos = config.getboolean(
            "MusicBot", "SaveVideos", fallback=ConfigDefaults.save_videos
        )
        self.now_playing_mentions = config.getboolean(
            "MusicBot",
            "NowPlayingMentions",
            fallback=ConfigDefaults.now_playing_mentions,
        )
        self.auto_summon = config.getboolean(
            "MusicBot", "AutoSummon", fallback=ConfigDefaults.auto_summon
        )
        self.auto_playlist = config.getboolean(
            "MusicBot", "UseAutoPlaylist", fallback=ConfigDefaults.auto_playlist
        )
        self.auto_playlist_random = config.getboolean(
            "MusicBot",
            "AutoPlaylistRandom",
            fallback=ConfigDefaults.auto_playlist_random,
        )
        self.auto_pause = config.getboolean(
            "MusicBot", "AutoPause", fallback=ConfigDefaults.auto_pause
        )
        self.delete_messages = config.getboolean(
            "MusicBot", "DeleteMessages", fallback=ConfigDefaults.delete_messages
        )
        self.delete_invoking = config.getboolean(
            "MusicBot", "DeleteInvoking", fallback=ConfigDefaults.delete_invoking
        )
        self.persistent_queue = config.getboolean(
            "MusicBot", "PersistentQueue", fallback=ConfigDefaults.persistent_queue
        )
        self.status_message = config.get(
            "MusicBot", "StatusMessage", fallback=ConfigDefaults.status_message
        )
        self.write_current_song = config.getboolean(
            "MusicBot", "WriteCurrentSong", fallback=ConfigDefaults.write_current_song
        )
        self.allow_author_skip = config.getboolean(
            "MusicBot", "AllowAuthorSkip", fallback=ConfigDefaults.allow_author_skip
        )
        self.use_experimental_equalization = config.getboolean(
            "MusicBot",
            "UseExperimentalEqualization",
            fallback=ConfigDefaults.use_experimental_equalization,
        )
        self.embeds = config.getboolean(
            "MusicBot", "UseEmbeds", fallback=ConfigDefaults.embeds
        )
        self.queue_length = config.getint(
            "MusicBot", "QueueLength", fallback=ConfigDefaults.queue_length
        )
        self.remove_ap = config.getboolean(
            "MusicBot", "RemoveFromAPOnError", fallback=ConfigDefaults.remove_ap
        )
        self.show_config_at_start = config.getboolean(
            "MusicBot",
            "ShowConfigOnLaunch",
            fallback=ConfigDefaults.show_config_at_start,
        )
        self.legacy_skip = config.getboolean(
            "MusicBot", "LegacySkip", fallback=ConfigDefaults.legacy_skip
        )
        self.leavenonowners = config.getboolean(
            "MusicBot",
            "LeaveServersWithoutOwner",
            fallback=ConfigDefaults.leavenonowners,
        )
        self.usealias = config.getboolean(
            "MusicBot", "UseAlias", fallback=ConfigDefaults.usealias
        )
        self.footer_text = config.get(
            "MusicBot", "CustomEmbedFooter", fallback=ConfigDefaults.footer_text
        )
<<<<<<< HEAD
        self.dmhelp = config.getboolean(
            "MusicBot", "DMHelp", fallback=ConfigDefaults.dmhelp
=======
        self.searchlist = config.getboolean(
            "MusicBot", "SearchList", fallback=ConfigDefaults.searchlist
        )
        self.defaultsearchresults = config.getint(
            "MusicBot",
            "DefaultSearchResults",
            fallback=ConfigDefaults.defaultsearchresults,
>>>>>>> a82d3788
        )

        self.debug_level = config.get(
            "MusicBot", "DebugLevel", fallback=ConfigDefaults.debug_level
        )
        self.debug_level_str = self.debug_level
        self.debug_mode = False

        self.blacklist_file = config.get(
            "Files", "BlacklistFile", fallback=ConfigDefaults.blacklist_file
        )
        self.auto_playlist_file = config.get(
            "Files", "AutoPlaylistFile", fallback=ConfigDefaults.auto_playlist_file
        )
        self.i18n_file = config.get(
            "Files", "i18nFile", fallback=ConfigDefaults.i18n_file
        )
        self.auto_playlist_removed_file = None

        self.run_checks()

        self.missing_keys = set()
        self.check_changes(config)

        self.find_autoplaylist()

    def get_all_keys(self, conf):
        """Returns all config keys as a list"""
        sects = dict(conf.items())
        keys = []
        for k in sects:
            s = sects[k]
            keys += [key for key in s.keys()]
        return keys

    def check_changes(self, conf):
        exfile = "config/example_options.ini"
        if os.path.isfile(exfile):
            usr_keys = self.get_all_keys(conf)
            exconf = configparser.ConfigParser(interpolation=None)
            if not exconf.read(exfile, encoding="utf-8"):
                return
            ex_keys = self.get_all_keys(exconf)
            if set(usr_keys) != set(ex_keys):
                self.missing_keys = set(ex_keys) - set(
                    usr_keys
                )  # to raise this as an issue in bot.py later

    def run_checks(self):
        """
        Validation logic for bot settings.
        """
        if self.i18n_file != ConfigDefaults.i18n_file and not os.path.isfile(
            self.i18n_file
        ):
            log.warning(
                "i18n file does not exist. Trying to fallback to {0}.".format(
                    ConfigDefaults.i18n_file
                )
            )
            self.i18n_file = ConfigDefaults.i18n_file

        if not os.path.isfile(self.i18n_file):
            raise HelpfulError(
                "Your i18n file was not found, and we could not fallback.",
                "As a result, the bot cannot launch. Have you moved some files? "
                "Try pulling the recent changes from Git, or resetting your local repo.",
                preface=self._confpreface,
            )

        log.info("Using i18n: {0}".format(self.i18n_file))

        if not self._login_token:
            raise HelpfulError(
                "No bot token was specified in the config.",
                "As of v1.9.6_1, you are required to use a Discord bot account. "
                "See https://github.com/Just-Some-Bots/MusicBot/wiki/FAQ for info.",
                preface=self._confpreface,
            )

        else:
            self.auth = (self._login_token,)

        if self.owner_id:
            self.owner_id = self.owner_id.lower()

            if self.owner_id.isdigit():
                if int(self.owner_id) < 10000:
                    raise HelpfulError(
                        "An invalid OwnerID was set: {}".format(self.owner_id),
                        "Correct your OwnerID. The ID should be just a number, approximately "
                        "18 characters long, or 'auto'. If you don't know what your ID is, read the "
                        "instructions in the options or ask in the help server.",
                        preface=self._confpreface,
                    )
                self.owner_id = int(self.owner_id)

            elif self.owner_id == "auto":
                pass  # defer to async check

            else:
                self.owner_id = None

        if not self.owner_id:
            raise HelpfulError(
                "No OwnerID was set.",
                "Please set the OwnerID option in {}".format(self.config_file),
                preface=self._confpreface,
            )

        if self.bot_exception_ids:
            try:
                self.bot_exception_ids = set(
                    int(x) for x in self.bot_exception_ids.replace(",", " ").split()
                )
            except:
                log.warning("BotExceptionIDs data is invalid, will ignore all bots")
                self.bot_exception_ids = set()

        if self.bound_channels:
            try:
                self.bound_channels = set(
                    int(x) for x in self.bound_channels.replace(",", " ").split() if x
                )
            except:
                log.warning(
                    "BindToChannels data is invalid, will not bind to any channels"
                )
                self.bound_channels = set()

        if self.autojoin_channels:
            try:
                self.autojoin_channels = set(
                    int(x)
                    for x in self.autojoin_channels.replace(",", " ").split()
                    if x
                )
            except:
                log.warning(
                    "AutojoinChannels data is invalid, will not autojoin any channels"
                )
                self.autojoin_channels = set()

        if self.nowplaying_channels:
            try:
                self.nowplaying_channels = set(
                    int(x)
                    for x in self.nowplaying_channels.replace(",", " ").split()
                    if x
                )
            except:
                log.warning(
                    "NowPlayingChannels data is invalid, will use the default behavior for all servers"
                )
                self.nowplaying_channels = set()

        self._spotify = False
        if self.spotify_clientid and self.spotify_clientsecret:
            self._spotify = True

        self.delete_invoking = self.delete_invoking and self.delete_messages

        ap_path, ap_name = os.path.split(self.auto_playlist_file)
        apn_name, apn_ext = os.path.splitext(ap_name)
        self.auto_playlist_removed_file = os.path.join(
            ap_path, apn_name + "_removed" + apn_ext
        )

        if hasattr(logging, self.debug_level.upper()):
            self.debug_level = getattr(logging, self.debug_level.upper())
        else:
            log.warning(
                'Invalid DebugLevel option "{}" given, falling back to INFO'.format(
                    self.debug_level_str
                )
            )
            self.debug_level = logging.INFO
            self.debug_level_str = "INFO"

        self.debug_mode = self.debug_level <= logging.DEBUG

        self.create_empty_file_ifnoexist("config/blacklist.txt")
        self.create_empty_file_ifnoexist("config/whitelist.txt")

        if not self.footer_text:
            self.footer_text = ConfigDefaults.footer_text

    def create_empty_file_ifnoexist(self, path):
        if not os.path.isfile(path):
            open(path, "a").close()
            log.warning("Creating %s" % path)

    # TODO: Add save function for future editing of options with commands
    #       Maybe add warnings about fields missing from the config file

    async def async_validate(self, bot):
        log.debug("Validating options...")

        if self.owner_id == "auto":
            if not bot.user.bot:
                raise HelpfulError(
                    'Invalid parameter "auto" for OwnerID option.',
                    'Only bot accounts can use the "auto" option.  Please '
                    "set the OwnerID in the config.",
                    preface=self._confpreface2,
                )

            self.owner_id = bot.cached_app_info.owner.id
            log.debug("Acquired owner id via API")

        if self.owner_id == bot.user.id:
            raise HelpfulError(
                "Your OwnerID is incorrect or you've used the wrong credentials.",
                "The bot's user ID and the id for OwnerID is identical. "
                "This is wrong. The bot needs a bot account to function, "
                "meaning you cannot use your own account to run the bot on. "
                "The OwnerID is the id of the owner, not the bot. "
                "Figure out which one is which and use the correct information.",
                preface=self._confpreface2,
            )

    def find_config(self):
        config = configparser.ConfigParser(interpolation=None)

        if not os.path.isfile(self.config_file):
            if os.path.isfile(self.config_file + ".ini"):
                shutil.move(self.config_file + ".ini", self.config_file)
                log.info(
                    "Moving {0} to {1}, you should probably turn file extensions on.".format(
                        self.config_file + ".ini", self.config_file
                    )
                )

            elif os.path.isfile("config/example_options.ini"):
                shutil.copy("config/example_options.ini", self.config_file)
                log.warning("Options file not found, copying example_options.ini")

            else:
                raise HelpfulError(
                    "Your config files are missing. Neither options.ini nor example_options.ini were found.",
                    "Grab the files back from the archive or remake them yourself and copy paste the content "
                    "from the repo. Stop removing important files!",
                )

        if not config.read(self.config_file, encoding="utf-8"):
            c = configparser.ConfigParser()
            try:
                # load the config again and check to see if the user edited that one
                c.read(self.config_file, encoding="utf-8")

                if not int(
                    c.get("Permissions", "OwnerID", fallback=0)
                ):  # jake pls no flame
                    print(flush=True)
                    log.critical(
                        "Please configure config/options.ini and re-run the bot."
                    )
                    sys.exit(1)

            except ValueError:  # Config id value was changed but its not valid
                raise HelpfulError(
                    'Invalid value "{}" for OwnerID, config cannot be loaded. '.format(
                        c.get("Permissions", "OwnerID", fallback=None)
                    ),
                    "The OwnerID option requires a user ID or 'auto'.",
                )

            except Exception as e:
                print(flush=True)
                log.critical(
                    "Unable to copy config/example_options.ini to {}".format(
                        self.config_file
                    ),
                    exc_info=e,
                )
                sys.exit(2)

    def find_autoplaylist(self):
        if not os.path.exists(self.auto_playlist_file):
            if os.path.exists("config/_autoplaylist.txt"):
                shutil.copy("config/_autoplaylist.txt", self.auto_playlist_file)
                log.debug("Copying _autoplaylist.txt to autoplaylist.txt")
            else:
                log.warning("No autoplaylist file found.")

    def write_default_config(self, location):
        pass


class ConfigDefaults:
    owner_id = None

    token = None
    dev_ids = set()
    bot_exception_ids = set()

    spotify_clientid = None
    spotify_clientsecret = None

    command_prefix = "!"
    bound_channels = set()
    unbound_servers = False
    autojoin_channels = set()
    dm_nowplaying = False
    no_nowplaying_auto = False
    nowplaying_channels = set()
    delete_nowplaying = True

    default_volume = 0.15
    skips_required = 4
    skip_ratio_required = 0.5
    save_videos = True
    now_playing_mentions = False
    auto_summon = True
    auto_playlist = True
    auto_playlist_random = True
    auto_pause = True
    delete_messages = True
    delete_invoking = False
    persistent_queue = True
    debug_level = "INFO"
    status_message = None
    write_current_song = False
    allow_author_skip = True
    use_experimental_equalization = False
    embeds = True
    queue_length = 10
    remove_ap = True
    show_config_at_start = False
    legacy_skip = False
    leavenonowners = False
    usealias = True
<<<<<<< HEAD
    dmhelp = True
=======
    searchlist = False
    defaultsearchresults = 3
>>>>>>> a82d3788
    footer_text = "Just-Some-Bots/MusicBot ({})".format(BOTVERSION)

    options_file = "config/options.ini"
    blacklist_file = "config/blacklist.txt"
    auto_playlist_file = (
        "config/autoplaylist.txt"  # this will change when I add playlists
    )
    i18n_file = "config/i18n/en.json"


setattr(
    ConfigDefaults,
    codecs.decode(b"ZW1haWw=", "\x62\x61\x73\x65\x36\x34").decode("ascii"),
    None,
)
setattr(
    ConfigDefaults,
    codecs.decode(b"cGFzc3dvcmQ=", "\x62\x61\x73\x65\x36\x34").decode("ascii"),
    None,
)
setattr(
    ConfigDefaults,
    codecs.decode(b"dG9rZW4=", "\x62\x61\x73\x65\x36\x34").decode("ascii"),
    None,
)

# These two are going to be wrappers for the id lists, with add/remove/load/save functions
# and id/object conversion so types aren't an issue
class Blacklist:
    pass


class Whitelist:
    pass<|MERGE_RESOLUTION|>--- conflicted
+++ resolved
@@ -170,10 +170,8 @@
         self.footer_text = config.get(
             "MusicBot", "CustomEmbedFooter", fallback=ConfigDefaults.footer_text
         )
-<<<<<<< HEAD
         self.dmhelp = config.getboolean(
             "MusicBot", "DMHelp", fallback=ConfigDefaults.dmhelp
-=======
         self.searchlist = config.getboolean(
             "MusicBot", "SearchList", fallback=ConfigDefaults.searchlist
         )
@@ -181,7 +179,6 @@
             "MusicBot",
             "DefaultSearchResults",
             fallback=ConfigDefaults.defaultsearchresults,
->>>>>>> a82d3788
         )
 
         self.debug_level = config.get(
@@ -514,12 +511,9 @@
     legacy_skip = False
     leavenonowners = False
     usealias = True
-<<<<<<< HEAD
     dmhelp = True
-=======
     searchlist = False
     defaultsearchresults = 3
->>>>>>> a82d3788
     footer_text = "Just-Some-Bots/MusicBot ({})".format(BOTVERSION)
 
     options_file = "config/options.ini"
