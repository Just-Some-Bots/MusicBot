--- conflicted
+++ resolved
@@ -54,15 +54,15 @@
         self.entries.rotate(index)
         return entry
 
-<<<<<<< HEAD
+
     def delete_entries(self, num_entries):
         for _ in range(0, num_entries):
             self.entries.popleft()
 
-    async def add_entry(self, song_url, **meta):
-=======
+
+
     async def add_entry(self, song_url, *, head, **meta):
->>>>>>> c10afd72
+
         """
         Validates and adds a song_url to be played. This does not start the download of the song.
 
