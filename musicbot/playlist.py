--- conflicted
+++ resolved
@@ -324,236 +324,3 @@
     def count_for_user(self, user):
         return sum(1 for e in self.entries if e.meta.get('author', None) == user)
 
-<<<<<<< HEAD
-
-class PlaylistEntry:
-    def __init__(self, playlist, url, title, duration=0, expected_filename=None, **meta):
-        self.playlist = playlist
-        self.url = url
-        self.title = title
-        self.duration = duration
-        self.expected_filename = expected_filename
-        self.meta = meta
-
-        self.filename = None
-        self._is_downloading = False
-        self._waiting_futures = []
-        self.download_folder = self.playlist.downloader.download_folder
-
-    @property
-    def is_downloaded(self):
-        if self._is_downloading:
-            return False
-
-        return bool(self.filename)
-
-    @classmethod
-    def from_json(cls, playlist, jsonstring):
-        data = json.loads(jsonstring)
-        print(data)
-        # TODO: version check
-        url = data['url']
-        title = data['title']
-        duration = data['duration']
-        downloaded = data['downloaded']
-        filename = data['filename'] if downloaded else None
-        meta = {}
-
-        # TODO: Better [name] fallbacks
-        if 'channel' in data['meta']:
-            ch = playlist.bot.get_channel(data['meta']['channel']['id'])
-            meta['channel'] = ch or data['meta']['channel']['name']
-
-        if 'author' in data['meta']:
-            meta['author'] = meta['channel'].server.get_member(data['meta']['author']['id'])
-
-        return cls(playlist, url, title, duration, filename, **meta)
-
-    def to_json(self):
-        data = {
-            'version': 1,
-            'url': self.url,
-            'title': self.title,
-            'duration': self.duration,
-            'downloaded': self.is_downloaded,
-            'filename': self.filename,
-            'meta': {
-                i: {
-                    'type': self.meta[i].__class__.__name__,
-                    'id': self.meta[i].id,
-                    'name': self.meta[i].name
-                    } for i in self.meta
-                }
-            # Actually I think I can just getattr instead, getattr(discord, type)
-        }
-        return json.dumps(data, indent=2)
-
-    # noinspection PyTypeChecker
-    async def _download(self):
-        if self._is_downloading:
-            return
-
-        self._is_downloading = True
-        try:
-            # Ensure the folder that we're going to move into exists.
-            if not os.path.exists(self.download_folder):
-                os.makedirs(self.download_folder)
-
-            # self.expected_filename: audio_cache\youtube-9R8aSKwTEMg-NOMA_-_Brain_Power.m4a
-            extractor = os.path.basename(self.expected_filename).split('-')[0]
-
-            # the generic extractor requires special handling
-            if extractor == 'generic':
-                # print("Handling generic")
-                flistdir = [f.rsplit('-', 1)[0] for f in os.listdir(self.download_folder)]
-                expected_fname_noex, fname_ex = os.path.basename(self.expected_filename).rsplit('.', 1)
-
-                if expected_fname_noex in flistdir:
-                    try:
-                        rsize = int(await get_header(self.playlist.bot.aiosession, self.url, 'CONTENT-LENGTH'))
-                    except:
-                        rsize = 0
-
-                    lfile = os.path.join(
-                        self.download_folder,
-                        os.listdir(self.download_folder)[flistdir.index(expected_fname_noex)]
-                    )
-
-                    # print("Resolved %s to %s" % (self.expected_filename, lfile))
-                    lsize = os.path.getsize(lfile)
-                    # print("Remote size: %s Local size: %s" % (rsize, lsize))
-
-                    if lsize != rsize:
-                        await self._really_download(hash=True)
-                    else:
-                        # print("[Download] Cached:", self.url)
-                        self.filename = lfile
-
-                else:
-                    # print("File not found in cache (%s)" % expected_fname_noex)
-                    await self._really_download(hash=True)
-
-            else:
-                ldir = os.listdir(self.download_folder)
-                flistdir = [f.rsplit('.', 1)[0] for f in ldir]
-                expected_fname_base = os.path.basename(self.expected_filename)
-                expected_fname_noex = expected_fname_base.rsplit('.', 1)[0]
-
-                # idk wtf this is but its probably legacy code
-                # or i have youtube to blame for changing shit again
-
-                if expected_fname_base in ldir:
-                    self.filename = os.path.join(self.download_folder, expected_fname_base)
-                    print("[Download] Cached:", self.url)
-
-                elif expected_fname_noex in flistdir:
-                    print("[Download] Cached (different extension):", self.url)
-                    self.filename = os.path.join(self.download_folder, ldir[flistdir.index(expected_fname_noex)])
-                    print("Expected %s, got %s" % (
-                        self.expected_filename.rsplit('.', 1)[-1],
-                        self.filename.rsplit('.', 1)[-1]
-                    ))
-
-                else:
-                    await self._really_download()
-
-            # Trigger ready callbacks.
-            self._for_each_future(lambda future: future.set_result(self))
-
-        except Exception as e:
-            traceback.print_exc()
-            self._for_each_future(lambda future: future.set_exception(e))
-
-        finally:
-            self._is_downloading = False
-
-    # noinspection PyShadowingBuiltins
-    async def _really_download(self, *, hash=False):
-        print("[Download] Started:", self.url)
-        if self.playlist.config.log_debug:
-            await self.playlist.bot.log(":inbox_tray: Downloading: <{}>".format(self.url))
-
-        try:
-            result = await self.playlist.downloader.extract_info(self.playlist.loop, self.url, download=True)
-        except Exception as e:
-            raise ExtractionError(e)
-
-        print("[Download] Complete:", self.url)
-        if self.playlist.config.log_debug:
-            await self.playlist.bot.log(":inbox_tray: Complete: <{}>".format(self.url))
-
-        if result is None:
-            raise ExtractionError("ytdl broke and hell if I know why")
-            # What the fuck do I do now?
-
-        self.filename = unhashed_fname = self.playlist.downloader.ytdl.prepare_filename(result)
-
-        if hash:
-            # insert the 8 last characters of the file hash to the file name to ensure uniqueness
-            self.filename = md5sum(unhashed_fname, 8).join('-.').join(unhashed_fname.rsplit('.', 1))
-
-            if os.path.isfile(self.filename):
-                # Oh bother it was actually there.
-                os.unlink(unhashed_fname)
-            else:
-                # Move the temporary file to it's final location.
-                os.rename(unhashed_fname, self.filename)
-
-    def get_ready_future(self):
-        """
-        Returns a future that will fire when the song is ready to be played. The future will either fire with the result (being the entry) or an exception
-        as to why the song download failed.
-        """
-        future = asyncio.Future()
-        if self.is_downloaded:
-            # In the event that we're downloaded, we're already ready for playback.
-            future.set_result(self)
-
-        else:
-            # If we request a ready future, let's ensure that it'll actually resolve at one point.
-            asyncio.ensure_future(self._download())
-            self._waiting_futures.append(future)
-
-        return future
-
-    def _for_each_future(self, cb):
-        """
-            Calls `cb` for each future that is not cancelled. Absorbs and logs any errors that may have occurred.
-        """
-        futures = self._waiting_futures
-        self._waiting_futures = []
-
-        for future in futures:
-            if future.cancelled():
-                continue
-
-            try:
-                cb(future)
-
-            except:
-                traceback.print_exc()
-
-    def __eq__(self, other):
-        return self is other
-
-    def __hash__(self):
-        return id(self)
-
-
-def md5sum(filename, limit=0):
-    fhash = md5()
-    with open(filename, "rb") as f:
-        for chunk in iter(lambda: f.read(8192), b""):
-            fhash.update(chunk)
-    return fhash.hexdigest()[-limit:]
-
-
-async def get_header(session, url, headerfield=None, *, timeout=5):
-    with aiohttp.Timeout(timeout):
-        async with session.head(url) as response:
-            if headerfield:
-                return response.headers.get(headerfield)
-            else:
-                return response.headers
-=======
->>>>>>> 186eff1a
