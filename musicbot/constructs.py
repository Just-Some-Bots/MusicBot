import asyncio
import inspect
import json
import logging
import pydoc
from collections import defaultdict
from typing import (
    TYPE_CHECKING,
    Any,
    Callable,
    DefaultDict,
    Dict,
    List,
    Optional,
    Set,
    Type,
    Union,
)

import discord

from .constants import DATA_GUILD_FILE_OPTIONS
from .json import Json
from .utils import _get_variable

log = logging.getLogger(__name__)

if TYPE_CHECKING:
    from .autoplaylist import AutoPlaylist
    from .bot import MusicBot
    from .config import Config


class GuildAsyncEvent(asyncio.Event):
    """
    Simple extension of asyncio.Event() to provide a boolean flag for activity.
    """

    def __init__(self) -> None:
        """
        Create an event with an activity flag.
        """
        super().__init__()
        self._event_active: bool = False

    def is_active(self) -> bool:
        """Reports activity state"""
        return self._event_active

    def activate(self) -> None:
        """Sets the event's active flag."""
        self._event_active = True

    def deactivate(self) -> None:
        """Unset the event's active flag."""
        self._event_active = False


class GuildSpecificData:
    """
    A typed collection of data specific to each guild/discord server.
    """

    def __init__(self, bot: "MusicBot") -> None:
        """
        Initialize a managed server specific data set.
        """
        # Members for internal use only.
        self._ssd: DefaultDict[int, "GuildSpecificData"] = bot.server_data
        self._bot_config: "Config" = bot.config
        self._bot: "MusicBot" = bot
        self._guild_id: int = 0
        self._guild_name: str = ""
        self._command_prefix: str = ""
        self._prefix_history: Set[str] = set()
        self._events: DefaultDict[str, GuildAsyncEvent] = defaultdict(GuildAsyncEvent)
        self._file_lock: asyncio.Lock = asyncio.Lock()
        self._loading_lock: asyncio.Lock = asyncio.Lock()
        self._is_file_loaded: bool = False

        # Members below are available for public use.
        self.last_np_msg: Optional["discord.Message"] = None
        self.last_played_song_subject: str = ""
        self.follow_user: Optional["discord.Member"] = None
        self.auto_join_channel: Optional[
            Union["discord.VoiceChannel", "discord.StageChannel"]
        ] = None
        self.autoplaylist: "AutoPlaylist" = self._bot.playlist_mgr.get_default()
        self.current_playing_url: str = ""

        # create a task to load any persistent guild options.
        # in theory, this should work out fine.
<<<<<<< HEAD
        if bot.loop:
            bot.loop.create_task(self.load_guild_options_file())
            bot.loop.create_task(self.autoplaylist.load())
=======
        bot.create_task(self.load_guild_options_file(), name="MB_LoadGuildOptions")
        bot.create_task(self.autoplaylist.load(), name="MB_LoadAPL")
>>>>>>> 86de7969

    def is_ready(self) -> bool:
        """A status indicator for fully loaded server data."""
        return self._is_file_loaded and self._guild_id != 0

    def _lookup_guild_id(self) -> int:
        """
        Looks up guild.id used to create this instance of GuildSpecificData
        Will return 0 if for some reason lookup fails.
        """
        for key, val in self._ssd.items():
            if val == self:
                guild = discord.utils.find(
                    lambda m: m.id == key,  # pylint: disable=cell-var-from-loop
                    self._bot.guilds,
                )
                if guild:
                    self._guild_name = guild.name
                return key
        return 0

    async def get_played_history(self) -> Optional["AutoPlaylist"]:
        """Get the history playlist for this guild, if enabled."""
        if not self._bot.config.enable_queue_history_guilds:
            return None

        if not self.is_ready():
            return None

        pl = self._bot.playlist_mgr.get_playlist(f"history-{self._guild_id}.txt")
        pl.create_file()
        if not pl.loaded:
            await pl.load()
        return pl

    @property
    def command_prefix(self) -> str:
        """
        If per-server prefix is enabled, and the server has a specific
        command prefix, it will be returned.
        Otherwise the default command prefix is returned from MusicBot config.
        """
        if self._bot_config.enable_options_per_guild:
            if self._command_prefix:
                return self._command_prefix
        return self._bot_config.command_prefix

    @command_prefix.setter
    def command_prefix(self, value: str) -> None:
        """Set the value of command_prefix"""
        if not value:
            raise ValueError("Cannot set an empty prefix.")

        # update prefix history
        if not self._command_prefix:
            self._prefix_history.add(self._bot_config.command_prefix)
        else:
            self._prefix_history.add(self._command_prefix)

        # set prefix value
        self._command_prefix = value

        # clean up history buffer if needed.
        if len(self._prefix_history) > 3:
            self._prefix_history.pop()

    @property
    def command_prefix_list(self) -> List[str]:
        """
        Get the prefix list for this guild.
        It includes a history of prefix changes since last restart as well.
        """
        history = list(self._prefix_history)

        # add self mention to invoke list.
        if self._bot_config.commands_via_mention and self._bot.user:
            history.append(f"<@{self._bot.user.id}>")

        # Add current prefix to list.
        if self._command_prefix:
            history = [self._command_prefix] + history
        else:
            history = [self._bot_config.command_prefix] + history

        return history

    def get_event(self, name: str) -> GuildAsyncEvent:
        """
        Gets an event by the given `name` or otherwise creates and stores one.
        """
        return self._events[name]

    async def load_guild_options_file(self) -> None:
        """
        Load a JSON file from the server's data directory that contains
        server-specific options intended to persist through shutdowns.
        This method only supports per-server command prefix currently.
        """
        if self._loading_lock.locked():
            return

        async with self._loading_lock:
            if self._guild_id == 0:
                self._guild_id = self._lookup_guild_id()
                if self._guild_id == 0:
                    log.error(
                        "Cannot load data for guild with ID 0. This is likely a bug in the code!"
                    )
                    return

            opt_file = self._bot_config.data_path.joinpath(
                str(self._guild_id), DATA_GUILD_FILE_OPTIONS
            )
            if not opt_file.is_file():
                log.debug("No file for guild %s/%s", self._guild_id, self._guild_name)
                self._is_file_loaded = True
                return

            async with self._file_lock:
                try:
                    log.debug(
                        "Loading guild data for guild with ID:  %s/%s",
                        self._guild_id,
                        self._guild_name,
                    )
                    options = Json(opt_file)
                    self._is_file_loaded = True
                except OSError:
                    log.exception(
                        "An OS error prevented reading guild data file:  %s",
                        opt_file,
                    )
                    return

            guild_prefix = options.get("command_prefix", None)
            if guild_prefix:
                self._command_prefix = guild_prefix
                log.info(
                    "Guild %s/%s has custom command prefix: %s",
                    self._guild_id,
                    self._guild_name,
                    self._command_prefix,
                )

            guild_playlist = options.get("auto_playlist", None)
            if guild_playlist:
                self.autoplaylist = self._bot.playlist_mgr.get_playlist(guild_playlist)
                await self.autoplaylist.load()

    async def save_guild_options_file(self) -> None:
        """
        Save server-specific options, like the command prefix, to a JSON
        file in the server's data directory.
        """
        if self._guild_id == 0:
            log.error(
                "Cannot save data for guild with ID 0. This is likely a bug in the code!"
            )
            return

        opt_file = self._bot_config.data_path.joinpath(
            str(self._guild_id), DATA_GUILD_FILE_OPTIONS
        )

        auto_playlist = None
        if self.autoplaylist is not None:
            auto_playlist = self.autoplaylist.filename

        # Prepare a dictionary to store our options.
        opt_dict = {
            "command_prefix": self._command_prefix,
            "auto_playlist": auto_playlist,
        }

        async with self._file_lock:
            try:
                with open(opt_file, "w", encoding="utf8") as fh:
                    fh.write(json.dumps(opt_dict))
            except OSError:
                log.exception("Could not save guild specific data due to OS Error.")
            except (TypeError, ValueError):
                log.exception(
                    "Failed to serialize guild specific data due to invalid data."
                )


class SkipState:
    __slots__ = ["skippers", "skip_msgs"]

    def __init__(self) -> None:
        """
        Manage voters and their ballots for fair MusicBot track skipping.
        This creates a set of discord.Message and a set of member IDs to
        enable counting votes for skipping a song.
        """
        self.skippers: Set[int] = set()
        self.skip_msgs: Set["discord.Message"] = set()

    @property
    def skip_count(self) -> int:
        """
        Get the number of authors who requested skip.
        """
        return len(self.skippers)

    def reset(self) -> None:
        """
        Clear the vote counting sets.
        """
        self.skippers.clear()
        self.skip_msgs.clear()

    def add_skipper(self, skipper_id: int, msg: "discord.Message") -> int:
        """
        Add a message and the author's ID to the skip vote.
        """
        self.skippers.add(skipper_id)
        self.skip_msgs.add(msg)
        return self.skip_count


class Response:
    __slots__ = ["_content", "reply", "delete_after", "codeblock", "_codeblock"]

    def __init__(
        self,
        content: Union[str, "discord.Embed"],
        reply: bool = False,
        delete_after: int = 0,
        codeblock: str = "",
    ) -> None:
        """
        Helper class intended to be used by command functions in MusicBot.
        Simple commands should return a Response rather than calling to send
        messages on their own.

        :param: content:  the text message or an Embed object to be sent.
        :param: reply:  if this response should reply to the original author.
        :param: delete_after:  how long to wait before deleting the message created by this Response.
            Set to 0 to never delete.
        :param: codeblock:  format a code block with this value as the language used for syntax highlights.
        """
        self._content = content
        self.reply = reply
        self.delete_after = delete_after
        self.codeblock = codeblock
        self._codeblock = f"```{codeblock}\n{{}}\n```"

    @property
    def content(self) -> Union[str, "discord.Embed"]:
        """
        Get the Response content, but quietly format a code block if needed.
        """
        if self.codeblock:
            return self._codeblock.format(self._content)
        return self._content


class Serializer(json.JSONEncoder):
    def default(self, o: "Serializable") -> Any:
        """
        Default method used by JSONEncoder to return serializable data for
        the given object or Serializable in `o`
        """
        if hasattr(o, "__json__"):
            return o.__json__()

        return super().default(o)

    @classmethod
    def deserialize(cls, data: Dict[str, Any]) -> Any:
        """
        Read a simple JSON dict for a valid class signature, and pass the
        simple dict on to a _deserialize function in the signed class.
        """
        if all(x in data for x in Serializable.CLASS_SIGNATURE):
            # log.debug("Deserialization requested for %s", data)
            factory = pydoc.locate(data["__module__"] + "." + data["__class__"])
            # log.debug("Found object %s", factory)
            if factory and issubclass(factory, Serializable):  # type: ignore[arg-type]
                # log.debug("Deserializing %s object", factory)
                return factory._deserialize(  # type: ignore[attr-defined]
                    data["data"], **cls._get_vars(factory._deserialize)  # type: ignore[attr-defined]
                )

        return data

    @classmethod
    def _get_vars(cls, func: Callable[..., Any]) -> Dict[str, Any]:
        """
        Inspect argument specification for given callable `func` and attempt
        to inject it's named parameters by inspecting the calling frames for
        locals which match the parameter names.
        """
        # log.debug("Getting vars for %s", func)
        params = inspect.signature(func).parameters.copy()
        args = {}
        # log.debug("Got %s", params)

        for name, param in params.items():
            # log.debug("Checking arg %s, type %s", name, param.kind)
            if param.kind is param.POSITIONAL_OR_KEYWORD and param.default is None:
                # log.debug("Using var %s", name)
                args[name] = _get_variable(name)
                # log.debug("Collected var for arg '%s': %s", name, args[name])

        return args


class Serializable:
    CLASS_SIGNATURE = ("__class__", "__module__", "data")

    def _enclose_json(self, data: Dict[str, Any]) -> Dict[str, Any]:
        """
        Helper used by child instances of Serializable that includes class signature
        for the Serializable object.
        Intended to be called from __json__ methods of child instances.
        """
        return {
            "__class__": self.__class__.__qualname__,
            "__module__": self.__module__,
            "data": data,
        }

    # Perhaps convert this into some sort of decorator
    @staticmethod
    def _bad(arg: str) -> None:
        """
        Wrapper used by assertions in Serializable classes to enforce required arguments.

        :param: arg:  the parameter name being enforced.

        :raises: TypeError  when given `arg` is None in calling frame.
        """
        raise TypeError(f"Argument '{arg}' must not be None")

    def serialize(self, *, cls: Type[Serializer] = Serializer, **kwargs: Any) -> str:
        """
        Simple wrapper for json.dumps with Serializer instance support.
        """
        return json.dumps(self, cls=cls, **kwargs)

    def __json__(self) -> Optional[Dict[str, Any]]:
        """
        Serialization method to be implemented by derived classes.
        Should return a simple dictionary representing the Serializable
        class and its data/state, using only built-in types.
        """
        raise NotImplementedError

    @classmethod
    def _deserialize(
        cls: Type["Serializable"], raw_json: Dict[str, Any], **kwargs: Any
    ) -> Any:
        """
        Deserialization handler, to be implemented by derived classes.
        Should construct and return a valid Serializable child instance or None.

        :param: raw_json:  data from json.loads() using built-in types only.
        """
        raise NotImplementedError<|MERGE_RESOLUTION|>--- conflicted
+++ resolved
@@ -90,14 +90,8 @@
 
         # create a task to load any persistent guild options.
         # in theory, this should work out fine.
-<<<<<<< HEAD
-        if bot.loop:
-            bot.loop.create_task(self.load_guild_options_file())
-            bot.loop.create_task(self.autoplaylist.load())
-=======
         bot.create_task(self.load_guild_options_file(), name="MB_LoadGuildOptions")
         bot.create_task(self.autoplaylist.load(), name="MB_LoadAPL")
->>>>>>> 86de7969
 
     def is_ready(self) -> bool:
         """A status indicator for fully loaded server data."""
