import shutil
import logging
import traceback
import configparser

import discord

log = logging.getLogger(__name__)

# PermissionDefaults class define the strictest value of each permissions
# Permissive class define the permissive value of each permissions

class PermissionsDefaults:
    perms_file = 'config/permissions.ini'
    #now it's unpermissive by default for most
    CommandWhiteList = set()
    CommandBlackList = set()
    IgnoreNonVoice = set()
    GrantToRoles = set()
    UserList = set()

    MaxSongs = 8
    MaxSongLength = 210
    MaxPlaylistLength = 0
    MaxSearchItems = 10

    AllowPlaylists = True
    InstaSkip = False
    Remove = False
    SkipWhenAbsent = True
    BypassKaraokeMode = False

    ToggleAutoPlaylists = False

    Extractors = "youtube youtube:playlist"

class Permissive:
    CommandWhiteList = set()
    CommandBlackList = set()
    IgnoreNonVoice = set()
    GrantToRoles = set()
    UserList = set()

    MaxSongs = 0
    MaxSongLength = 0
    MaxPlaylistLength = 0
    MaxSearchItems = 10

    AllowPlaylists = True
    InstaSkip = True
    Remove = True
    SkipWhenAbsent = False
    BypassKaraokeMode = True

    ToggleAutoPlaylists = True

    Extractors = ""

class Permissions:

    def __init__(self, config_file, grant_all=None):        
        self.config_file = config_file
        self.config = configparser.ConfigParser(interpolation=None)

        if not self.config.read(config_file, encoding='utf-8'):
            log.info("Permissions file not found, copying example_permissions.ini")

            try:
                shutil.copy('config/example_permissions.ini', config_file)
                self.config.read(config_file, encoding='utf-8')

            except Exception as e:
                traceback.print_exc()
                raise RuntimeError("Unable to copy config/example_permissions.ini to {}: {}".format(config_file, e))

        self.default_group = PermissionGroup('Default', self.config['Default'])
        self.groups = set()

        for section in self.config.sections():
            if section != 'Owner (auto)':
                self.groups.add(PermissionGroup(section, self.config[section]))
                
        if self.config.has_section('Owner (auto)'):
            owner_group = PermissionGroup('Owner (auto)', self.config['Owner (auto)'], fallback=Permissive)
            
        else:
            log.info("[Owner (auto)] section not found, falling back to permissive default")
            # Create a fake section to fallback onto the default permissive values to grant to the owner
            # noinspection PyTypeChecker
            owner_group = PermissionGroup("Owner (auto)", configparser.SectionProxy(self.config, "Owner (auto)"), fallback=Permissive)
            
        if hasattr(grant_all, '__iter__'):
            owner_group.user_list = set(grant_all)

        self.groups.add(owner_group)

    async def async_validate(self, bot):
        log.debug("Validating permissions...")

        og = discord.utils.get(self.groups, name="Owner (auto)")
        if 'auto' in og.user_list:
            log.debug("Fixing automatic owner group")
            og.user_list = {bot.config.owner_id}

    def save(self):
        with open(self.config_file, 'w') as f:
            self.config.write(f)

    def for_user(self, user):
        """
        Returns the first PermissionGroup a user belongs to
        :param user: A discord User or Member object
        """

        for group in self.groups:
            if user.id in group.user_list:
                return group

        # The only way I could search for roles is if I add a `server=None` param and pass that too
        if type(user) == discord.User:
            return self.default_group

        # We loop again so that we don't return a role based group before we find an assigned one
        for group in self.groups:
            for role in user.roles:
                if role.id in group.granted_to_roles:
                    return group

        return self.default_group

    def create_group(self, name, **kwargs):
        self.config.read_dict({name:kwargs})
        self.groups.add(PermissionGroup(name, self.config[name]))
        # TODO: Test this


class PermissionGroup:
    def __init__(self, name, section_data, fallback=PermissionsDefaults):
        self.name = name
        
        self.command_whitelist = section_data.get('CommandWhiteList', fallback=fallback.CommandWhiteList)
        self.command_blacklist = section_data.get('CommandBlackList', fallback=fallback.CommandBlackList)
        self.ignore_non_voice = section_data.get('IgnoreNonVoice', fallback=fallback.IgnoreNonVoice)
        self.granted_to_roles = section_data.get('GrantToRoles', fallback=fallback.GrantToRoles)
        self.user_list = section_data.get('UserList', fallback=fallback.UserList)

        self.max_songs = section_data.get('MaxSongs', fallback=fallback.MaxSongs)
        self.max_song_length = section_data.get('MaxSongLength', fallback=fallback.MaxSongLength)
        self.max_playlist_length = section_data.get('MaxPlaylistLength', fallback=fallback.MaxPlaylistLength)
        self.max_search_items = section_data.get('MaxSearchItems', fallback=fallback.MaxSearchItems)

        self.allow_playlists = section_data.getboolean('AllowPlaylists', fallback=fallback.AllowPlaylists)
        self.instaskip = section_data.getboolean('InstaSkip', fallback=fallback.InstaSkip)
        self.remove = section_data.getboolean('Remove', fallback=fallback.Remove)
        self.skip_when_absent = section_data.getboolean('SkipWhenAbsent', fallback=fallback.SkipWhenAbsent)
        self.bypass_karaoke_mode = section_data.getboolean('BypassKaraokeMode', fallback=fallback.BypassKaraokeMode)

        self.toggle_playlists = section_data.get('ToggleAutoPlaylists', fallback=fallback.ToggleAutoPlaylists)
        self.extractors = section_data.get('Extractors', fallback=fallback.Extractors)
        
        self.validate()

    def validate(self):
        if self.command_whitelist:
            self.command_whitelist = set(self.command_whitelist.lower().split())

        if self.command_blacklist:
            self.command_blacklist = set(self.command_blacklist.lower().split())

        if self.ignore_non_voice:
            self.ignore_non_voice = set(self.ignore_non_voice.lower().split())

        if self.granted_to_roles:
            self.granted_to_roles = set([int(x) for x in self.granted_to_roles.split()])

        if self.user_list:
            self.user_list = set([int(x) for x in self.user_list.split()])

        if self.extractors:
            self.extractors = set(self.extractors.split())

        try:
            self.max_songs = max(0, int(self.max_songs))
        except:
            self.max_songs = PermissionsDefaults.MaxSongs

        try:
            self.max_song_length = max(0, int(self.max_song_length))
        except:
            self.max_song_length = PermissionsDefaults.MaxSongLength

        try:
            self.max_playlist_length = max(0, int(self.max_playlist_length))
        except:
            self.max_playlist_length = PermissionsDefaults.MaxPlaylistLength

        try:
            self.max_search_items = max(0, int(self.max_search_items))
        except:
            self.max_search_items = PermissionsDefaults.MaxSearchItems

        if int(self.max_search_items) > 100:
            log.warning('Max search items can\'t be larger than 100. Setting to 100.')
            self.max_search_items = 100

<<<<<<< HEAD
        self.allow_playlists = configparser.RawConfigParser.BOOLEAN_STATES.get(
            self.allow_playlists, PermissionsDefaults.AllowPlaylists
        )

        self.instaskip = configparser.RawConfigParser.BOOLEAN_STATES.get(
            self.instaskip, PermissionsDefaults.InstaSkip
        )

        self.remove = configparser.RawConfigParser.BOOLEAN_STATES.get(
            self.remove, PermissionsDefaults.Remove
        )

        self.skip_when_absent = configparser.RawConfigParser.BOOLEAN_STATES.get(
            self.skip_when_absent, PermissionsDefaults.SkipWhenAbsent
        )

        self.bypass_karaoke_mode = configparser.RawConfigParser.BOOLEAN_STATES.get(
            self.bypass_karaoke_mode, PermissionsDefaults.BypassKaraokeMode
        )

        self.toggle_playlists = configparser.RawConfigParser.BOOLEAN_STATES.get(
            self.toggle_playlists, PermissionsDefaults.ToggleAutoPlaylists
        )

=======
>>>>>>> 3e8c9d9f
    @staticmethod
    def _process_list(seq, *, split=' ', lower=True, strip=', ', coerce=str, rcoerce=list):
        lower = str.lower if lower else None
        _strip = (lambda x: x.strip(strip)) if strip else None
        coerce = coerce if callable(coerce) else None
        rcoerce = rcoerce if callable(rcoerce) else None

        for ch in strip:
            seq = seq.replace(ch, split)

        values = [i for i in seq.split(split) if i]
        for fn in (_strip, lower, coerce):
            if fn: values = map(fn, values)

        return rcoerce(values)

    def add_user(self, uid):
        self.user_list.add(uid)

    def remove_user(self, uid):
        if uid in self.user_list:
            self.user_list.remove(uid)


    def __repr__(self):
        return "<PermissionGroup: %s>" % self.name

    def __str__(self):
        return "<PermissionGroup: %s: %s>" % (self.name, self.__dict__)<|MERGE_RESOLUTION|>--- conflicted
+++ resolved
@@ -155,7 +155,7 @@
         self.skip_when_absent = section_data.getboolean('SkipWhenAbsent', fallback=fallback.SkipWhenAbsent)
         self.bypass_karaoke_mode = section_data.getboolean('BypassKaraokeMode', fallback=fallback.BypassKaraokeMode)
 
-        self.toggle_playlists = section_data.get('ToggleAutoPlaylists', fallback=fallback.ToggleAutoPlaylists)
+        self.toggle_playlists = section_data.getboolean('ToggleAutoPlaylists', fallback=fallback.ToggleAutoPlaylists)
         self.extractors = section_data.get('Extractors', fallback=fallback.Extractors)
         
         self.validate()
@@ -203,33 +203,6 @@
             log.warning('Max search items can\'t be larger than 100. Setting to 100.')
             self.max_search_items = 100
 
-<<<<<<< HEAD
-        self.allow_playlists = configparser.RawConfigParser.BOOLEAN_STATES.get(
-            self.allow_playlists, PermissionsDefaults.AllowPlaylists
-        )
-
-        self.instaskip = configparser.RawConfigParser.BOOLEAN_STATES.get(
-            self.instaskip, PermissionsDefaults.InstaSkip
-        )
-
-        self.remove = configparser.RawConfigParser.BOOLEAN_STATES.get(
-            self.remove, PermissionsDefaults.Remove
-        )
-
-        self.skip_when_absent = configparser.RawConfigParser.BOOLEAN_STATES.get(
-            self.skip_when_absent, PermissionsDefaults.SkipWhenAbsent
-        )
-
-        self.bypass_karaoke_mode = configparser.RawConfigParser.BOOLEAN_STATES.get(
-            self.bypass_karaoke_mode, PermissionsDefaults.BypassKaraokeMode
-        )
-
-        self.toggle_playlists = configparser.RawConfigParser.BOOLEAN_STATES.get(
-            self.toggle_playlists, PermissionsDefaults.ToggleAutoPlaylists
-        )
-
-=======
->>>>>>> 3e8c9d9f
     @staticmethod
     def _process_list(seq, *, split=' ', lower=True, strip=', ', coerce=str, rcoerce=list):
         lower = str.lower if lower else None
