--- conflicted
+++ resolved
@@ -39,33 +39,6 @@
     GrantToRoles = set()
     UserList = set()
 
-<<<<<<< HEAD
-    def gen_permissive():
-        configPermissive = configparser.ConfigParser(interpolation=None)
-        configPermissive['PermissionsPermissive'] = {}
-        sectionPermissive = configPermissive['PermissionsPermissive']
-        sectionPermissive['CommandWhiteList'] = ''
-        sectionPermissive['CommandBlackList'] = ''
-        sectionPermissive['IgnoreNonVoice'] = ''
-        sectionPermissive['GrantToRoles'] = ''
-        sectionPermissive['UserList'] = ''
-
-        sectionPermissive['MaxSongs'] = '0'
-        sectionPermissive['MaxSongLength'] = '0'
-        sectionPermissive['MaxPlaylistLength'] = '0'
-        sectionPermissive['MaxSearchItems'] = '20'
-
-        sectionPermissive['AllowPlaylists'] = 'yes'
-        sectionPermissive['InstaSkip'] = 'yes'
-        sectionPermissive['Remove'] = 'yes'
-        sectionPermissive['SkipWhenAbsent'] = 'no'
-        sectionPermissive['BypassKaraokeMode'] = 'yes'
-
-        sectionPermissive['ToggleAutoPlaylists'] = 'yes'
-    
-        sectionPermissive['Extractors'] = ''
-        return sectionPermissive
-=======
     MaxSongs = 0
     MaxSongLength = 0
     MaxPlaylistLength = 0
@@ -77,10 +50,11 @@
     SkipWhenAbsent = False
     BypassKaraokeMode = True
 
+    ToggleAutoPlaylists = True
+    
     Extractors = ""
 
 class Permissions:
->>>>>>> bf7df6fa
 
     def __init__(self, config_file, grant_all=None):        
         self.config_file = config_file
@@ -157,50 +131,6 @@
         self.name = name
 
         if fallback == None:
-<<<<<<< HEAD
-            self.command_whitelist = section_data.get('CommandWhiteList', fallback=PermissionsDefaults.CommandWhiteList)
-            self.command_blacklist = section_data.get('CommandBlackList', fallback=PermissionsDefaults.CommandBlackList)
-            self.ignore_non_voice = section_data.get('IgnoreNonVoice', fallback=PermissionsDefaults.IgnoreNonVoice)
-            self.granted_to_roles = section_data.get('GrantToRoles', fallback=PermissionsDefaults.GrantToRoles)
-            self.user_list = section_data.get('UserList', fallback=PermissionsDefaults.UserList)
-
-            self.max_songs = section_data.get('MaxSongs', fallback=PermissionsDefaults.MaxSongs)
-            self.max_song_length = section_data.get('MaxSongLength', fallback=PermissionsDefaults.MaxSongLength)
-            self.max_playlist_length = section_data.get('MaxPlaylistLength', fallback=PermissionsDefaults.MaxPlaylistLength)
-            self.max_search_items = section_data.get('MaxSearchItems', fallback=PermissionsDefaults.MaxSearchItems)
-
-            self.allow_playlists = section_data.get('AllowPlaylists', fallback=PermissionsDefaults.AllowPlaylists)
-            self.instaskip = section_data.get('InstaSkip', fallback=PermissionsDefaults.InstaSkip)
-            self.remove = section_data.get('Remove', fallback=PermissionsDefaults.Remove)
-            self.skip_when_absent = section_data.get('SkipWhenAbsent', fallback=PermissionsDefaults.SkipWhenAbsent)
-            self.bypass_karaoke_mode = section_data.get('BypassKaraokeMode', fallback=PermissionsDefaults.BypassKaraokeMode)
-
-            self.toggle_playlists = section_data.get('ToggleAutoPlaylists', fallback=PermissionsDefaults.ToggleAutoPlaylists)
-
-            self.extractors = section_data.get('Extractors', fallback=PermissionsDefaults.Extractors)
-
-        else:
-            self.command_whitelist = section_data.get('CommandWhiteList', fallback=fallback['CommandWhiteList'])
-            self.command_blacklist = section_data.get('CommandBlackList', fallback=fallback['CommandBlackList'])
-            self.ignore_non_voice = section_data.get('IgnoreNonVoice', fallback=fallback['IgnoreNonVoice'])
-            self.granted_to_roles = section_data.get('GrantToRoles', fallback=fallback['GrantToRoles'])
-            self.user_list = section_data.get('UserList', fallback=fallback['UserList'])
-
-            self.max_songs = section_data.get('MaxSongs', fallback=fallback['MaxSongs'])
-            self.max_song_length = section_data.get('MaxSongLength', fallback=fallback['MaxSongLength'])
-            self.max_playlist_length = section_data.get('MaxPlaylistLength', fallback=fallback['MaxPlaylistLength'])
-            self.max_search_items = section_data.get('MaxSearchItems', fallback=fallback['MaxSearchItems'])
-
-            self.allow_playlists = section_data.get('AllowPlaylists', fallback=fallback['AllowPlaylists'])
-            self.instaskip = section_data.get('InstaSkip', fallback=fallback['InstaSkip'])
-            self.remove = section_data.get('Remove', fallback=fallback['Remove'])
-            self.skip_when_absent = section_data.get('SkipWhenAbsent', fallback=fallback['SkipWhenAbsent'])
-            self.bypass_karaoke_mode = section_data.get('BypassKaraokeMode', fallback=fallback['BypassKaraokeMode'])
-
-            self.toggle_playlists = section_data.get('ToggleAutoPlaylists', fallback=fallback['ToggleAutoPlaylists'])
-
-            self.extractors = section_data.get('Extractors', fallback=fallback['Extractors'])
-=======
             fallback = PermissionsDefaults
             
         self.command_whitelist = section_data.get('CommandWhiteList', fallback=fallback.CommandWhiteList)
@@ -220,8 +150,9 @@
         self.skip_when_absent = section_data.get('SkipWhenAbsent', fallback=fallback.SkipWhenAbsent)
         self.bypass_karaoke_mode = section_data.get('BypassKaraokeMode', fallback=fallback.BypassKaraokeMode)
 
+        self.toggle_playlists = section_data.get('ToggleAutoPlaylists', fallback=fallback.ToggleAutoPlaylists)
+
         self.extractors = section_data.get('Extractors', fallback=fallback.Extractors)
->>>>>>> bf7df6fa
 
         self.validate()
 
