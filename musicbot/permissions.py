--- conflicted
+++ resolved
@@ -28,15 +28,10 @@
     SkipWhenAbsent = True
     BypassKaraokeMode = False
 
-<<<<<<< HEAD
     ToggleAutoPlaylists = False
 
     Extractors = "youtube youtube:playlist"
 
-=======
-    Extractors = "youtube youtube:playlist"
-
->>>>>>> 106257a9
 class Permissive:
     CommandWhiteList = set()
     CommandBlackList = set()
@@ -55,11 +50,8 @@
     SkipWhenAbsent = False
     BypassKaraokeMode = True
 
-<<<<<<< HEAD
     ToggleAutoPlaylists = True
-    
-=======
->>>>>>> 106257a9
+
     Extractors = ""
 
 class Permissions:
@@ -137,10 +129,7 @@
 class PermissionGroup:
     def __init__(self, name, section_data, fallback=None):
         self.name = name
-<<<<<<< HEAD
-
-=======
->>>>>>> 106257a9
+
         if fallback == None:
             fallback = PermissionsDefaults
             
@@ -161,11 +150,8 @@
         self.skip_when_absent = section_data.get('SkipWhenAbsent', fallback=fallback.SkipWhenAbsent)
         self.bypass_karaoke_mode = section_data.get('BypassKaraokeMode', fallback=fallback.BypassKaraokeMode)
 
-<<<<<<< HEAD
         self.toggle_playlists = section_data.get('ToggleAutoPlaylists', fallback=fallback.ToggleAutoPlaylists)
 
-=======
->>>>>>> 106257a9
         self.extractors = section_data.get('Extractors', fallback=fallback.Extractors)
 
         self.validate()
