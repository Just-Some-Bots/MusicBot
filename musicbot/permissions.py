import shutil
import logging
import traceback
import configparser

import discord

log = logging.getLogger(__name__)

# PermissionDefaults class define the strictest value of each permissions
# Permissive class define the permissive value of each permissions


class PermissionsDefaults:
    perms_file = "config/permissions.ini"
    # now it's unpermissive by default for most
    CommandWhiteList = set()
    CommandBlackList = set()
    IgnoreNonVoice = set()
    GrantToRoles = set()
    UserList = set()

    MaxSongs = 8
    MaxSongLength = 210
    MaxPlaylistLength = 0
    MaxSearchItems = 10

    AllowPlaylists = True
    InstaSkip = False
    Remove = False
    SkipWhenAbsent = True
    BypassKaraokeMode = False

    SummonNoVoice = False

    Extractors = "generic youtube youtube:playlist"


class Permissive:
    CommandWhiteList = set()
    CommandBlackList = set()
    IgnoreNonVoice = set()
    GrantToRoles = set()
    UserList = set()

    MaxSongs = 0
    MaxSongLength = 0
    MaxPlaylistLength = 0
    MaxSearchItems = 10

    AllowPlaylists = True
    InstaSkip = True
    Remove = True
    SkipWhenAbsent = False
    BypassKaraokeMode = True

    SummonNoVoice = True

    Extractors = ""


class Permissions:
    def __init__(self, config_file, grant_all=None):
        self.config_file = config_file
        self.config = configparser.ConfigParser(interpolation=None)

        if not self.config.read(config_file, encoding="utf-8"):
            log.info("Permissions file not found, copying example_permissions.ini")

            try:
                shutil.copy("config/example_permissions.ini", config_file)
                self.config.read(config_file, encoding="utf-8")

            except Exception as e:
                traceback.print_exc()
                raise RuntimeError(
                    "Unable to copy config/example_permissions.ini to {}: {}".format(
                        config_file, e
                    )
                )

        self.default_group = PermissionGroup("Default", self.config["Default"])
        self.groups = set()

        for section in self.config.sections():
            if section != "Owner (auto)":
                self.groups.add(PermissionGroup(section, self.config[section]))

        if self.config.has_section("Owner (auto)"):
            owner_group = PermissionGroup(
                "Owner (auto)", self.config["Owner (auto)"], fallback=Permissive
            )

        else:
            log.info(
                "[Owner (auto)] section not found, falling back to permissive default"
            )
            # Create a fake section to fallback onto the default permissive values to grant to the owner
            # noinspection PyTypeChecker
            owner_group = PermissionGroup(
                "Owner (auto)",
                configparser.SectionProxy(self.config, "Owner (auto)"),
                fallback=Permissive,
            )

        if hasattr(grant_all, "__iter__"):
            owner_group.user_list = set(grant_all)

        self.groups.add(owner_group)

    async def async_validate(self, bot):
        log.debug("Validating permissions...")

        og = discord.utils.get(self.groups, name="Owner (auto)")
        if "auto" in og.user_list:
            log.debug("Fixing automatic owner group")
            og.user_list = {bot.config.owner_id}

    def save(self):
        with open(self.config_file, "w") as f:
            self.config.write(f)

    def for_user(self, user):
        """
        Returns the first PermissionGroup a user belongs to
        :param user: A discord User or Member object
        """

        for group in self.groups:
            if user.id in group.user_list:
                return group

        # The only way I could search for roles is if I add a `server=None` param and pass that too
        if type(user) == discord.User:
            return self.default_group

        # We loop again so that we don't return a role based group before we find an assigned one
        for group in self.groups:
            for role in user.roles:
                if role.id in group.granted_to_roles:
                    return group

        return self.default_group

    def create_group(self, name, **kwargs):
        self.config.read_dict({name: kwargs})
        self.groups.add(PermissionGroup(name, self.config[name]))
        # TODO: Test this


class PermissionGroup:
    def __init__(self, name, section_data, fallback=PermissionsDefaults):
        self.name = name

        self.command_whitelist = section_data.get(
            "CommandWhiteList", fallback=fallback.CommandWhiteList
        )
        self.command_blacklist = section_data.get(
            "CommandBlackList", fallback=fallback.CommandBlackList
        )
        self.ignore_non_voice = section_data.get(
            "IgnoreNonVoice", fallback=fallback.IgnoreNonVoice
        )
        self.granted_to_roles = section_data.get(
            "GrantToRoles", fallback=fallback.GrantToRoles
        )
        self.user_list = section_data.get("UserList", fallback=fallback.UserList)

        self.max_songs = section_data.get("MaxSongs", fallback=fallback.MaxSongs)
        self.max_song_length = section_data.get(
            "MaxSongLength", fallback=fallback.MaxSongLength
        )
        self.max_playlist_length = section_data.get(
            "MaxPlaylistLength", fallback=fallback.MaxPlaylistLength
        )
        self.max_search_items = section_data.get(
            "MaxSearchItems", fallback=fallback.MaxSearchItems
        )

        self.allow_playlists = section_data.getboolean(
            "AllowPlaylists", fallback=fallback.AllowPlaylists
        )
        self.instaskip = section_data.getboolean(
            "InstaSkip", fallback=fallback.InstaSkip
        )
        self.remove = section_data.getboolean("Remove", fallback=fallback.Remove)
        self.skip_when_absent = section_data.getboolean(
            "SkipWhenAbsent", fallback=fallback.SkipWhenAbsent
        )
        self.bypass_karaoke_mode = section_data.getboolean(
            "BypassKaraokeMode", fallback=fallback.BypassKaraokeMode
        )
<<<<<<< HEAD
=======

        self.summonplay = section_data.getboolean(
            "SummonNoVoice", fallback=fallback.SummonNoVoice
        )
>>>>>>> a82d3788

        self.extractors = section_data.get("Extractors", fallback=fallback.Extractors)

        self.validate()

    def validate(self):
        if self.command_whitelist:
            self.command_whitelist = set(self.command_whitelist.lower().split())

        if self.command_blacklist:
            self.command_blacklist = set(self.command_blacklist.lower().split())

        if self.ignore_non_voice:
            self.ignore_non_voice = set(self.ignore_non_voice.lower().split())

        if self.granted_to_roles:
            self.granted_to_roles = set([int(x) for x in self.granted_to_roles.split()])

        if self.user_list:
            self.user_list = set([int(x) for x in self.user_list.split()])

        if self.extractors:
            self.extractors = set(self.extractors.split())

        try:
            self.max_songs = max(0, int(self.max_songs))
        except:
            self.max_songs = PermissionsDefaults.MaxSongs

        try:
            self.max_song_length = max(0, int(self.max_song_length))
        except:
            self.max_song_length = PermissionsDefaults.MaxSongLength

        try:
            self.max_playlist_length = max(0, int(self.max_playlist_length))
        except:
            self.max_playlist_length = PermissionsDefaults.MaxPlaylistLength

        try:
            self.max_search_items = max(0, int(self.max_search_items))
        except:
            self.max_search_items = PermissionsDefaults.MaxSearchItems

        if int(self.max_search_items) > 100:
            log.warning("Max search items can't be larger than 100. Setting to 100.")
            self.max_search_items = 100

    @staticmethod
    def _process_list(
        seq, *, split=" ", lower=True, strip=", ", coerce=str, rcoerce=list
    ):
        lower = str.lower if lower else None
        _strip = (lambda x: x.strip(strip)) if strip else None
        coerce = coerce if callable(coerce) else None
        rcoerce = rcoerce if callable(rcoerce) else None

        for ch in strip:
            seq = seq.replace(ch, split)

        values = [i for i in seq.split(split) if i]
        for fn in (_strip, lower, coerce):
            if fn:
                values = map(fn, values)

        return rcoerce(values)

    def add_user(self, uid):
        self.user_list.add(uid)

    def remove_user(self, uid):
        if uid in self.user_list:
            self.user_list.remove(uid)

    def __repr__(self):
        return "<PermissionGroup: %s>" % self.name

    def __str__(self):
        return "<PermissionGroup: %s: %s>" % (self.name, self.__dict__)<|MERGE_RESOLUTION|>--- conflicted
+++ resolved
@@ -190,13 +190,9 @@
         self.bypass_karaoke_mode = section_data.getboolean(
             "BypassKaraokeMode", fallback=fallback.BypassKaraokeMode
         )
-<<<<<<< HEAD
-=======
-
         self.summonplay = section_data.getboolean(
             "SummonNoVoice", fallback=fallback.SummonNoVoice
         )
->>>>>>> a82d3788
 
         self.extractors = section_data.get("Extractors", fallback=fallback.Extractors)
 
