import shutil
import logging
import traceback
import configparser

import discord

log = logging.getLogger(__name__)


class PermissionsDefaults:
    perms_file = 'config/permissions.ini'
    #now it's unpermissive by default for most
    CommandWhiteList = set()
    CommandBlackList = set()
    IgnoreNonVoice = set()
    GrantToRoles = set()
    UserList = set()

    MaxSongs = 8
    MaxSongLength = 210
    MaxPlaylistLength = 0
    MaxSearchItems = 10

    AllowPlaylists = True
    InstaSkip = False
    Remove = False
    SkipWhenAbsent = True
    BypassKaraokeMode = False

<<<<<<< HEAD
    ToggleAutoPlaylists = False

    Extractors = set()

=======
    Extractors = "youtube youtube:playlist"
>>>>>>> 157d62eb

class Permissions:

    def gen_permissive():
        configPermissive = configparser.ConfigParser(interpolation=None)
        configPermissive['PermissionsPermissive'] = {}
        sectionPermissive = configPermissive['PermissionsPermissive']
        sectionPermissive['CommandWhiteList'] = ''
        sectionPermissive['CommandBlackList'] = ''
        sectionPermissive['IgnoreNonVoice'] = ''
        sectionPermissive['GrantToRoles'] = ''
        sectionPermissive['UserList'] = ''

        sectionPermissive['MaxSongs'] = '0'
        sectionPermissive['MaxSongLength'] = '0'
        sectionPermissive['MaxPlaylistLength'] = '0'
        sectionPermissive['MaxSearchItems'] = '20'

        sectionPermissive['AllowPlaylists'] = 'yes'
        sectionPermissive['InstaSkip'] = 'yes'
        sectionPermissive['Remove'] = 'yes'
        sectionPermissive['SkipWhenAbsent'] = 'no'
        sectionPermissive['BypassKaraokeMode'] = 'yes'
    
        sectionPermissive['Extractors'] = ''
        return sectionPermissive

    def __init__(self, config_file, grant_all=None):        
        self.config_file = config_file
        self.config = configparser.ConfigParser(interpolation=None)

        if not self.config.read(config_file, encoding='utf-8'):
            log.info("Permissions file not found, copying example_permissions.ini")

            try:
                shutil.copy('config/example_permissions.ini', config_file)
                self.config.read(config_file, encoding='utf-8')

            except Exception as e:
                traceback.print_exc()
                raise RuntimeError("Unable to copy config/example_permissions.ini to {}: {}".format(config_file, e))

        self.default_group = PermissionGroup('Default', self.config['Default'])
        self.groups = set()

        for section in self.config.sections():
            self.groups.add(PermissionGroup(section, self.config[section]))

        # Create a fake section to fallback onto the permissive default values to grant to the owner
        # noinspection PyTypeChecker
        owner_group = PermissionGroup('Owner (auto)', self.config['Owner (auto)'], fallback=Permissions.gen_permissive())
        if hasattr(grant_all, '__iter__'):
            owner_group.user_list = set(grant_all)

        self.groups.add(owner_group)

    async def async_validate(self, bot):
        log.debug("Validating permissions...")

        og = discord.utils.get(self.groups, name="Owner (auto)")
        if 'auto' in og.user_list:
            log.debug("Fixing automatic owner group")
            og.user_list = {bot.config.owner_id}

    def save(self):
        with open(self.config_file, 'w') as f:
            self.config.write(f)

    def for_user(self, user):
        """
        Returns the first PermissionGroup a user belongs to
        :param user: A discord User or Member object
        """

        for group in self.groups:
            if user.id in group.user_list:
                return group

        # The only way I could search for roles is if I add a `server=None` param and pass that too
        if type(user) == discord.User:
            return self.default_group

        # We loop again so that we don't return a role based group before we find an assigned one
        for group in self.groups:
            for role in user.roles:
                if role.id in group.granted_to_roles:
                    return group

        return self.default_group

    def create_group(self, name, **kwargs):
        self.config.read_dict({name:kwargs})
        self.groups.add(PermissionGroup(name, self.config[name]))
        # TODO: Test this


class PermissionGroup:
    def __init__(self, name, section_data, fallback=None):
        self.name = name
<<<<<<< HEAD

        self.command_whitelist = section_data.get('CommandWhiteList', fallback=PermissionsDefaults.CommandWhiteList)
        self.command_blacklist = section_data.get('CommandBlackList', fallback=PermissionsDefaults.CommandBlackList)
        self.ignore_non_voice = section_data.get('IgnoreNonVoice', fallback=PermissionsDefaults.IgnoreNonVoice)
        self.granted_to_roles = section_data.get('GrantToRoles', fallback=PermissionsDefaults.GrantToRoles)
        self.user_list = section_data.get('UserList', fallback=PermissionsDefaults.UserList)

        self.max_songs = section_data.get('MaxSongs', fallback=PermissionsDefaults.MaxSongs)
        self.max_song_length = section_data.get('MaxSongLength', fallback=PermissionsDefaults.MaxSongLength)
        self.max_playlist_length = section_data.get('MaxPlaylistLength', fallback=PermissionsDefaults.MaxPlaylistLength)
        self.max_search_items = section_data.get('MaxSearchItems', fallback=PermissionsDefaults.MaxSearchItems)

        self.allow_playlists = section_data.get('AllowPlaylists', fallback=PermissionsDefaults.AllowPlaylists)
        self.instaskip = section_data.get('InstaSkip', fallback=PermissionsDefaults.InstaSkip)
        self.remove = section_data.get('Remove', fallback=PermissionsDefaults.Remove)
        self.skip_when_absent = section_data.get('SkipWhenAbsent', fallback=PermissionsDefaults.SkipWhenAbsent)
        self.bypass_karaoke_mode = section_data.get('BypassKaraokeMode', fallback=PermissionsDefaults.BypassKaraokeMode)

        self.toggle_playlists = section_data.get('ToggleAutoPlaylists', fallback=PermissionsDefaults.ToggleAutoPlaylists)

        self.extractors = section_data.get('Extractors', fallback=PermissionsDefaults.Extractors)
=======
        if fallback == None:
            self.command_whitelist = section_data.get('CommandWhiteList', fallback=PermissionsDefaults.CommandWhiteList)
            self.command_blacklist = section_data.get('CommandBlackList', fallback=PermissionsDefaults.CommandBlackList)
            self.ignore_non_voice = section_data.get('IgnoreNonVoice', fallback=PermissionsDefaults.IgnoreNonVoice)
            self.granted_to_roles = section_data.get('GrantToRoles', fallback=PermissionsDefaults.GrantToRoles)
            self.user_list = section_data.get('UserList', fallback=PermissionsDefaults.UserList)

            self.max_songs = section_data.get('MaxSongs', fallback=PermissionsDefaults.MaxSongs)
            self.max_song_length = section_data.get('MaxSongLength', fallback=PermissionsDefaults.MaxSongLength)
            self.max_playlist_length = section_data.get('MaxPlaylistLength', fallback=PermissionsDefaults.MaxPlaylistLength)
            self.max_search_items = section_data.get('MaxSearchItems', fallback=PermissionsDefaults.MaxSearchItems)

            self.allow_playlists = section_data.get('AllowPlaylists', fallback=PermissionsDefaults.AllowPlaylists)
            self.instaskip = section_data.get('InstaSkip', fallback=PermissionsDefaults.InstaSkip)
            self.remove = section_data.get('Remove', fallback=PermissionsDefaults.Remove)
            self.skip_when_absent = section_data.get('SkipWhenAbsent', fallback=PermissionsDefaults.SkipWhenAbsent)
            self.bypass_karaoke_mode = section_data.get('BypassKaraokeMode', fallback=PermissionsDefaults.BypassKaraokeMode)

            self.extractors = section_data.get('Extractors', fallback=PermissionsDefaults.Extractors)

        else:
            self.command_whitelist = section_data.get('CommandWhiteList', fallback=fallback['CommandWhiteList'])
            self.command_blacklist = section_data.get('CommandBlackList', fallback=fallback['CommandBlackList'])
            self.ignore_non_voice = section_data.get('IgnoreNonVoice', fallback=fallback['IgnoreNonVoice'])
            self.granted_to_roles = section_data.get('GrantToRoles', fallback=fallback['GrantToRoles'])
            self.user_list = section_data.get('UserList', fallback=fallback['UserList'])

            self.max_songs = section_data.get('MaxSongs', fallback=fallback['MaxSongs'])
            self.max_song_length = section_data.get('MaxSongLength', fallback=fallback['MaxSongLength'])
            self.max_playlist_length = section_data.get('MaxPlaylistLength', fallback=fallback['MaxPlaylistLength'])
            self.max_search_items = section_data.get('MaxSearchItems', fallback=fallback['MaxSearchItems'])

            self.allow_playlists = section_data.get('AllowPlaylists', fallback=fallback['AllowPlaylists'])
            self.instaskip = section_data.get('InstaSkip', fallback=fallback['InstaSkip'])
            self.remove = section_data.get('Remove', fallback=fallback['Remove'])
            self.skip_when_absent = section_data.get('SkipWhenAbsent', fallback=fallback['SkipWhenAbsent'])
            self.bypass_karaoke_mode = section_data.get('BypassKaraokeMode', fallback=fallback['BypassKaraokeMode'])

            self.extractors = section_data.get('Extractors', fallback=fallback['Extractors'])
>>>>>>> 157d62eb

        self.validate()

    def validate(self):
        if self.command_whitelist:
            self.command_whitelist = set(self.command_whitelist.lower().split())

        if self.command_blacklist:
            self.command_blacklist = set(self.command_blacklist.lower().split())

        if self.ignore_non_voice:
            self.ignore_non_voice = set(self.ignore_non_voice.lower().split())

        if self.granted_to_roles:
            self.granted_to_roles = set([int(x) for x in self.granted_to_roles.split()])

        if self.user_list:
            self.user_list = set([int(x) for x in self.user_list.split()])

        if self.extractors:
            self.extractors = set(self.extractors.split())

        try:
            self.max_songs = max(0, int(self.max_songs))
        except:
            self.max_songs = PermissionsDefaults.MaxSongs

        try:
            self.max_song_length = max(0, int(self.max_song_length))
        except:
            self.max_song_length = PermissionsDefaults.MaxSongLength

        try:
            self.max_playlist_length = max(0, int(self.max_playlist_length))
        except:
            self.max_playlist_length = PermissionsDefaults.MaxPlaylistLength

        try:
            self.max_search_items = max(0, int(self.max_search_items))
        except:
            self.max_search_items = PermissionsDefaults.MaxSearchItems

        if int(self.max_search_items) > 100:
            log.warning('Max search items can\'t be larger than 100. Setting to 100.')
            self.max_search_items = 100

        self.allow_playlists = configparser.RawConfigParser.BOOLEAN_STATES.get(
            self.allow_playlists, PermissionsDefaults.AllowPlaylists
        )

        self.instaskip = configparser.RawConfigParser.BOOLEAN_STATES.get(
            self.instaskip, PermissionsDefaults.InstaSkip
        )

        self.remove = configparser.RawConfigParser.BOOLEAN_STATES.get(
            self.remove, PermissionsDefaults.Remove
        )

        self.skip_when_absent = configparser.RawConfigParser.BOOLEAN_STATES.get(
            self.skip_when_absent, PermissionsDefaults.SkipWhenAbsent
        )

        self.bypass_karaoke_mode = configparser.RawConfigParser.BOOLEAN_STATES.get(
            self.bypass_karaoke_mode, PermissionsDefaults.BypassKaraokeMode
        )

        self.toggle_playlists = configparser.RawConfigParser.BOOLEAN_STATES.get(
            self.toggle_playlists, PermissionsDefaults.ToggleAutoPlaylists
        )

    @staticmethod
    def _process_list(seq, *, split=' ', lower=True, strip=', ', coerce=str, rcoerce=list):
        lower = str.lower if lower else None
        _strip = (lambda x: x.strip(strip)) if strip else None
        coerce = coerce if callable(coerce) else None
        rcoerce = rcoerce if callable(rcoerce) else None

        for ch in strip:
            seq = seq.replace(ch, split)

        values = [i for i in seq.split(split) if i]
        for fn in (_strip, lower, coerce):
            if fn: values = map(fn, values)

        return rcoerce(values)

    def add_user(self, uid):
        self.user_list.add(uid)

    def remove_user(self, uid):
        if uid in self.user_list:
            self.user_list.remove(uid)


    def __repr__(self):
        return "<PermissionGroup: %s>" % self.name

    def __str__(self):
        return "<PermissionGroup: %s: %s>" % (self.name, self.__dict__)<|MERGE_RESOLUTION|>--- conflicted
+++ resolved
@@ -28,14 +28,9 @@
     SkipWhenAbsent = True
     BypassKaraokeMode = False
 
-<<<<<<< HEAD
     ToggleAutoPlaylists = False
 
-    Extractors = set()
-
-=======
     Extractors = "youtube youtube:playlist"
->>>>>>> 157d62eb
 
 class Permissions:
 
@@ -59,6 +54,8 @@
         sectionPermissive['Remove'] = 'yes'
         sectionPermissive['SkipWhenAbsent'] = 'no'
         sectionPermissive['BypassKaraokeMode'] = 'yes'
+
+        sectionPermissive['ToggleAutoPlaylists'] = 'yes'
     
         sectionPermissive['Extractors'] = ''
         return sectionPermissive
@@ -135,29 +132,7 @@
 class PermissionGroup:
     def __init__(self, name, section_data, fallback=None):
         self.name = name
-<<<<<<< HEAD
-
-        self.command_whitelist = section_data.get('CommandWhiteList', fallback=PermissionsDefaults.CommandWhiteList)
-        self.command_blacklist = section_data.get('CommandBlackList', fallback=PermissionsDefaults.CommandBlackList)
-        self.ignore_non_voice = section_data.get('IgnoreNonVoice', fallback=PermissionsDefaults.IgnoreNonVoice)
-        self.granted_to_roles = section_data.get('GrantToRoles', fallback=PermissionsDefaults.GrantToRoles)
-        self.user_list = section_data.get('UserList', fallback=PermissionsDefaults.UserList)
-
-        self.max_songs = section_data.get('MaxSongs', fallback=PermissionsDefaults.MaxSongs)
-        self.max_song_length = section_data.get('MaxSongLength', fallback=PermissionsDefaults.MaxSongLength)
-        self.max_playlist_length = section_data.get('MaxPlaylistLength', fallback=PermissionsDefaults.MaxPlaylistLength)
-        self.max_search_items = section_data.get('MaxSearchItems', fallback=PermissionsDefaults.MaxSearchItems)
-
-        self.allow_playlists = section_data.get('AllowPlaylists', fallback=PermissionsDefaults.AllowPlaylists)
-        self.instaskip = section_data.get('InstaSkip', fallback=PermissionsDefaults.InstaSkip)
-        self.remove = section_data.get('Remove', fallback=PermissionsDefaults.Remove)
-        self.skip_when_absent = section_data.get('SkipWhenAbsent', fallback=PermissionsDefaults.SkipWhenAbsent)
-        self.bypass_karaoke_mode = section_data.get('BypassKaraokeMode', fallback=PermissionsDefaults.BypassKaraokeMode)
-
-        self.toggle_playlists = section_data.get('ToggleAutoPlaylists', fallback=PermissionsDefaults.ToggleAutoPlaylists)
-
-        self.extractors = section_data.get('Extractors', fallback=PermissionsDefaults.Extractors)
-=======
+
         if fallback == None:
             self.command_whitelist = section_data.get('CommandWhiteList', fallback=PermissionsDefaults.CommandWhiteList)
             self.command_blacklist = section_data.get('CommandBlackList', fallback=PermissionsDefaults.CommandBlackList)
@@ -176,6 +151,8 @@
             self.skip_when_absent = section_data.get('SkipWhenAbsent', fallback=PermissionsDefaults.SkipWhenAbsent)
             self.bypass_karaoke_mode = section_data.get('BypassKaraokeMode', fallback=PermissionsDefaults.BypassKaraokeMode)
 
+            self.toggle_playlists = section_data.get('ToggleAutoPlaylists', fallback=PermissionsDefaults.ToggleAutoPlaylists)
+
             self.extractors = section_data.get('Extractors', fallback=PermissionsDefaults.Extractors)
 
         else:
@@ -196,8 +173,9 @@
             self.skip_when_absent = section_data.get('SkipWhenAbsent', fallback=fallback['SkipWhenAbsent'])
             self.bypass_karaoke_mode = section_data.get('BypassKaraokeMode', fallback=fallback['BypassKaraokeMode'])
 
+            self.toggle_playlists = section_data.get('ToggleAutoPlaylists', fallback=fallback['ToggleAutoPlaylists'])
+
             self.extractors = section_data.get('Extractors', fallback=fallback['Extractors'])
->>>>>>> 157d62eb
 
         self.validate()
 
