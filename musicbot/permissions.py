--- conflicted
+++ resolved
@@ -30,13 +30,9 @@
     SkipWhenAbsent = True
     BypassKaraokeMode = False
 
-<<<<<<< HEAD
     ToggleAutoPlaylists = False
 
-    Extractors = "youtube youtube:playlist"
-=======
     Extractors = "generic youtube youtube:playlist"
->>>>>>> b4fca160
 
 class Permissive:
     CommandWhiteList = set()
