import time
import re
import asyncio
import traceback
import logging
import shlex
import random
import math
from typing import Optional, Union
from datetime import timedelta
from collections import defaultdict

from textwrap import dedent

from discord.ext.commands import Cog, command, Greedy
from discord import User

from ...utils import fixg, ftimedelta, _func_
from ... import exceptions

from ... import messagemanager
from ...rich_guild import get_guild
from ...playback import PlayerState
from ...ytdldownloader import get_stream_entry, get_entry

log = logging.getLogger(__name__)

cog_name = 'queue_management'

class QueueManagement(Cog):
    def __init__(self):
        self._aiolocks = defaultdict(asyncio.Lock)

    async def _do_playlist_checks(self, ctx, testobj):
        guild = get_guild(ctx.bot, ctx.guild)
        player = await guild.get_player()

        num_songs = sum(1 for _ in testobj)

        permissions = ctx.bot.permissions.for_user(ctx.author)

        # I have to do exe extra checks anyways because you can request an arbitrary number of search results
        if not permissions.allow_playlists and num_songs > 1:
            raise exceptions.PermissionsError(ctx.bot.str.get('playlists-noperms', "You are not allowed to request playlists"), expire_in=30)

        if permissions.max_playlist_length and num_songs > permissions.max_playlist_length:
            raise exceptions.PermissionsError(
                ctx.bot.str.get('playlists-big', "Playlist has too many entries ({0} > {1})").format(num_songs, permissions.max_playlist_length),
                expire_in=30
            )

        # This is a little bit weird when it says (x + 0 > y), I might add the other check back in
        if permissions.max_songs and player.playlist.count_for_user(ctx.author) + num_songs > permissions.max_songs:
            raise exceptions.PermissionsError(
                ctx.bot.str.get('playlists-limit', "Playlist entries + your already queued songs reached limit ({0} + {1} > {2})").format(
                    num_songs, player.playlist.count_for_user(ctx.author), permissions.max_songs),
                expire_in=30
            )
        return True

    @command()
    async def play(self, ctx, *song_url):
        """
        Usage:
            {command_prefix}play song_link
            {command_prefix}play text to search for
            {command_prefix}play spotify_uri

        Adds the song to the playlist.  If a link is not provided, the first
        result from a youtube search is added to the queue.

        If enabled in the config, the bot will also support Spotify URIs, however
        it will use the metadata (e.g song name and artist) to find a YouTube
        equivalent of the song. Streaming from Spotify is not possible.
        """
        await self._play(ctx, song_url = ' '.join(song_url))

    @command()
    async def replay(self, ctx, option):
        """
        Usage:
            {command_prefix}replay [head/h]

        Add currently playing song to the end queue, if added 'head' or 'h' to the
        command current entry will be added to the head of the queue instead.
        """
        guild = get_guild(ctx.bot, ctx.guild)
        player = await guild.get_player()
        current_entry = await player.get_current_entry()

        head = False
        if option in ['head', 'h']:
            head = True

        await self._play(ctx, current_entry.source_url, head = head)

    async def _play(self, ctx, song_url, *, head=False):
        guild = get_guild(ctx.bot, ctx.guild)
        permissions = ctx.bot.permissions.for_user(ctx.author)

        try:
            player = await guild.get_player()
        except Exception as e:
            if permissions.summonplay:
                await ctx.bot.cogs['BotManagement'].summon.callback(ctx.bot.cogs['BotManagement'], ctx)
                player = await guild.get_player()
            else:
                raise e

<<<<<<< HEAD
        playlist = await guild.get_playlist()
=======
        playlist = await player.get_playlist()
>>>>>>> cee6545e

        song_url = song_url.strip('<>')

        # Make sure forward slashes work properly in search queries
        linksRegex = '((http(s)*:[/][/]|www.)([a-z]|[A-Z]|[0-9]|[/.]|[~])*)'
        pattern = re.compile(linksRegex)
        matchUrl = pattern.match(song_url)
        song_url = song_url.replace('/', '%2F') if matchUrl is None else song_url

        # Rewrite YouTube playlist URLs if the wrong URL type is given
        playlistRegex = r'watch\?v=.+&(list=[^&]+)'
        matches = re.search(playlistRegex, song_url)
        groups = matches.groups() if matches is not None else []
        song_url = "https://www.youtube.com/playlist?" + groups[0] if len(groups) > 0 else song_url

        if ctx.bot.config._spotify:
            if 'open.spotify.com' in song_url:
                # remove session id (and other query stuff)
                song_url = re.sub('\?.*', '', song_url)
                song_url = 'spotify:' + re.sub('(http[s]?:\/\/)?(open.spotify.com)\/', '', song_url).replace('/', ':') # pylint: disable=anomalous-backslash-in-string
            if song_url.startswith('spotify:'):
                parts = song_url.split(":")
                try:
                    if 'track' in parts:
                        res = await ctx.bot.spotify.get_track(parts[-1])
                        song_url = res['artists'][0]['name'] + ' ' + res['name'] 

                    elif 'album' in parts:
                        res = await ctx.bot.spotify.get_album(parts[-1])
                        await self._do_playlist_checks(ctx, res['tracks']['items'])
                        procmesg = await messagemanager.safe_send_normal(ctx, ctx, ctx.bot.str.get('cmd-play-spotify-album-process', 'Processing album `{0}` (`{1}`)').format(res['name'], song_url))
                        for i in res['tracks']['items']:
                            song_url = i['name'] + ' ' + i['artists'][0]['name']
                            ctx.bot.log.debug('Processing {0}'.format(song_url))
                            await self._play(ctx, song_url = song_url, head = head)
                        await messagemanager.safe_delete_message(procmesg)
                        await messagemanager.safe_send_normal(ctx, ctx, ctx.bot.str.get('cmd-play-spotify-album-queued', "Enqueued `{0}` with **{1}** songs.").format(res['name'], len(res['tracks']['items'])))
                        return

                    elif 'playlist' in parts:
                        res = []
                        r = await ctx.bot.spotify.get_playlist_tracks(parts[-1])
                        while True:
                            res.extend(r['items'])
                            if r['next'] is not None:
                                r = await ctx.bot.spotify.make_spotify_req(r['next'])
                                continue
                            else:
                                break
                        await self._do_playlist_checks(ctx, res)
                        procmesg = await messagemanager.safe_send_normal(ctx, ctx, ctx.bot.str.get('cmd-play-spotify-playlist-process', 'Processing playlist `{0}` (`{1}`)').format(parts[-1], song_url))
                        for i in res:
                            song_url = i['track']['name'] + ' ' + i['track']['artists'][0]['name']
                            ctx.bot.log.debug('Processing {0}'.format(song_url))
                            await self._play(ctx, song_url = song_url, head=head)
                        await messagemanager.safe_delete_message(procmesg)
                        await messagemanager.safe_send_normal(ctx, ctx, ctx.bot.str.get('cmd-play-spotify-playlist-queued', "Enqueued `{0}` with **{1}** songs.").format(parts[-1], len(res)))
                        return

                    else:
                        raise exceptions.ExtractionError(ctx.bot.str.get('cmd-play-spotify-unsupported', 'That is not a supported Spotify URI.'), expire_in=30)
                except exceptions.SpotifyError:
                    raise exceptions.ExtractionError(ctx.bot.str.get('cmd-play-spotify-invalid', 'You either provided an invalid URI, or there was a problem.'))

        # This lock prevent spamming play command to add entries that exceeds time limit/ maximum song limit
        async with self._aiolocks[_func_() + ':' + str(ctx.author.id)]:
            if permissions.max_songs and player.playlist.count_for_user(ctx.author) >= permissions.max_songs:
                raise exceptions.PermissionsError(
                    ctx.bot.str.get('cmd-play-limit', "You have reached your enqueued song limit ({0})").format(permissions.max_songs), expire_in=30
                )

            if playlist.karaoke_mode and not permissions.bypass_karaoke_mode:
                raise exceptions.PermissionsError(
                    ctx.bot.str.get('karaoke-enabled', "Karaoke mode is enabled, please try again when its disabled!"),
                    expire_in=30
                )

            # Try to determine entry type, if _type is playlist then there should be entries
            while True:
                try:
                    info = await ctx.bot.downloader.extract_info(song_url, download=False, process=False)
                    try:
                        info_process = await ctx.bot.downloader.safe_extract_info(song_url, download=False)
                    except:
                        info_process = None
                    if info_process and info and info_process.get('_type', None) == 'playlist' and 'entries' not in info and not info.get('url', '').startswith('ytsearch'):
                        use_url = info_process.get('webpage_url', None) or info_process.get('url', None)
                        if use_url == song_url:
                            ctx.bot.log.warning("Determined incorrect entry type, but suggested url is the same.  Help.")
                            break # If we break here it will break things down the line and give "This is a playlist" exception as a result

                        ctx.bot.log.debug("Assumed url \"%s\" was a single entry, was actually a playlist" % song_url)
                        ctx.bot.log.debug("Using \"%s\" instead" % use_url)
                        song_url = use_url
                    else:
                        break

                except Exception as e:
                    if 'unknown url type' in str(e):
                        song_url = song_url.replace(':', '')  # it's probably not actually an extractor
                        info = await ctx.bot.downloader.extract_info(song_url, download=False, process=False)
                    else:
                        raise exceptions.ExtractionError(str(e), expire_in=30)

            if not info:
                raise exceptions.ExtractionError(
                    ctx.bot.str.get('cmd-play-noinfo', "That video cannot be played. Try using the {0}stream command.").format(ctx.bot.config.command_prefix),
                    expire_in=30
                )

            if info.get('extractor', '') not in permissions.extractors and permissions.extractors:
                raise exceptions.PermissionsError(
                    ctx.bot.str.get('cmd-play-badextractor', "You do not have permission to play media from this service."), expire_in=30
                )

            # abstract the search handling away from the user
            # our ytdl options allow us to use search strings as input urls
            if info.get('url', '').startswith('ytsearch'):
                # print("[Command:play] Searching for \"%s\"" % song_url)
                info = await ctx.bot.downloader.extract_info(
                    song_url,
                    download=False,
                    process=True,    # ASYNC LAMBDAS WHEN
                    on_error=lambda e: asyncio.ensure_future(
                        messagemanager.safe_send_normal(ctx, ctx, "```\n%s\n```" % e, expire_in=120),
                        loop=ctx.bot.loop
                    ),
                    retry_on_error=True
                )

                if not info:
                    raise exceptions.CommandError(
                        ctx.bot.str.get('cmd-play-nodata', "Error extracting info from search string, youtubedl returned no data. "
                                                           "You may need to restart the bot if this continues to happen."), expire_in=30
                    )

                if not all(info.get('entries', [])):
                    # empty list, no data
                    ctx.bot.log.debug("Got empty list, no data")
                    return

                # TODO: handle 'webpage_url' being 'ytsearch:...' or extractor type
                song_url = info['entries'][0]['webpage_url']
                info = await ctx.bot.downloader.extract_info(song_url, download=False, process=False)
                info_process = await ctx.bot.downloader.extract_info(song_url, download=False)
                # Now I could just do: return await self.cmd_play(player, channel, author, song_url)
                # But this is probably fine

            async with self._aiolocks['play_{}'.format(ctx.author.id)]:
                async with ctx.typing():
                    # If it's playlist
                    if 'entries' in info:
                        entries = list(info_process['entries'])
                        await self._do_playlist_checks(ctx, entries)

                        num_songs = sum(1 for _ in entries)

                        num_songs_playlist = await playlist.num_entry_of(ctx.author)
                        total_songs = num_songs + num_songs_playlist

                        t0 = time.time()

                        # My test was 1.2 seconds per song, but we maybe should fudge it a bit, unless we can
                        # monitor it and edit the message with the estimated time, but that's some ADVANCED SHIT
                        # I don't think we can hook into it anyways, so this will have to do.
                        # It would probably be a thread to check a few playlists and get the speed from that
                        # Different playlists might download at different speeds though
                        wait_per_song = 1.2
                        drop_count = 0

                        procmesg = await messagemanager.safe_send_normal(
                            ctx,
                            ctx,
                            'Gathering playlist information for {0} songs{1}'.format(
                                num_songs,
                                ', ETA: {0} seconds'.format(
                                    fixg(num_songs * wait_per_song)
                                ) if num_songs >= 10 else '.'
                            )
                        )

                        # TODO: I can create an event emitter object instead, add event functions, and every play list might be asyncified
                        #       Also have a "verify_entry" hook with the entry as an arg and returns the entry if its ok

                        entry = None
                        position = None
                        for entry_proc in entries:
                            if not entry_proc:
                                drop_count += 1
                                continue
                            url = entry_proc.get('webpage_url', None) or entry_proc.get('url', None)
                            try:
                                entry_proc_o = await get_entry(url, ctx.author.id, ctx.bot.downloader, {'channel_id':ctx.channel.id})
                            except Exception as e:
                                ctx.bot.log.info(e)
                                drop_count += 1
                                continue
                            duration = entry_proc_o.get_duration()
                            if permissions.max_song_length and duration > timedelta(seconds=permissions.max_song_length):
                                drop_count += 1
                                continue
                            position_potent = await playlist.add_entry(entry_proc_o)
                            if not position:
                                entry = entry_proc_o
                                position = position_potent

                        tnow = time.time()
                        ttime = tnow - t0
                        listlen = len(entries)

                        ctx.bot.log.info("Processed {} songs in {} seconds at {:.2f}s/song, {:+.2g}/song from expected ({}s)".format(
                            listlen,
                            fixg(ttime),
                            ttime / listlen if listlen else 0,
                            ttime / listlen - wait_per_song if listlen - wait_per_song else 0,
                            fixg(wait_per_song * num_songs))
                        )

                        await messagemanager.safe_delete_message(procmesg)

                        reply_text = "Enqueued **%s** songs to be played. Position of the first entry in queue: %s"
                        btext = str(listlen - drop_count)

                    # If it's an entry
                    else:
                        if permissions.max_song_length and info.get('duration', 0) > permissions.max_song_length:
                            raise exceptions.PermissionsError(
                                ctx.bot.str.get('cmd-play-song-limit', "Song duration exceeds limit ({0} > {1})").format(info['duration'], permissions.max_song_length),
                                expire_in=30
                            )
                        entry = await get_entry(song_url, ctx.author.id, ctx.bot.downloader, {'channel_id':ctx.channel.id})
                        position = await playlist.add_entry(entry)

                        reply_text = "Enqueued `%s` to be played. Position in queue: %s"
                        btext = entry.title

                    await guild.return_from_auto(also_skip=ctx.bot.config.skip_if_auto)

                    # Position msgs
                    time_until = await player.estimate_time_until_entry(entry)
                    if time_until == timedelta(seconds=0):
                        position = 'Up next!'
                        reply_text %= (btext, position)

                    else:                    
                        reply_text += ' - estimated time until playing: %s'
                        reply_text %= (btext, position, ftimedelta(time_until))

            await ctx.send(reply_text)

    @command()
    async def stream(self, ctx, song_url:str):
        """
        Usage:
            {command_prefix}stream song_link

        Enqueue a media stream.
        This could mean an actual stream like Twitch or shoutcast, or simply streaming
        media without predownloading it.  Note: FFmpeg is notoriously bad at handling
        streams, especially on poor connections.  You have been warned.
        """
        guild = get_guild(ctx.bot, ctx.guild)
<<<<<<< HEAD

=======
>>>>>>> cee6545e
        permissions = ctx.bot.permissions.for_user(ctx.author)

        try:
            player = await guild.get_player()
        except Exception as e:
            if permissions.summonplay:
                await ctx.bot.cogs['BotManagement'].summon.callback(ctx.bot.cogs['BotManagement'], ctx)
                player = await guild.get_player()
            else:
                raise e

<<<<<<< HEAD
        playlist = await guild.get_playlist()
=======
        playlist = await player.get_playlist()
>>>>>>> cee6545e

        song_url = song_url.strip('<>')

        if permissions.max_songs and (await playlist.num_entry_of(ctx.author.id)) >= permissions.max_songs:
            raise exceptions.PermissionsError(
                ctx.bot.str.get('cmd-stream-limit', "You have reached your enqueued song limit ({0})").format(permissions.max_songs), expire_in=30
            )

        if playlist.karaoke_mode and not permissions.bypass_karaoke_mode:
            raise exceptions.PermissionsError(
                ctx.bot.str.get('karaoke-enabled', "Karaoke mode is enabled, please try again when its disabled!"), expire_in=30
            )

        entry = await get_stream_entry(song_url, ctx.author.id, ctx.bot.downloader, {'channel':ctx.channel})
        position = await playlist.add_entry(entry)

        reply_text = "Enqueued `%s` to be streamed. Position in queue: %s"
        btext = entry.title

        await guild.return_from_auto(also_skip=ctx.bot.config.skip_if_auto)

        # Position msgs
        time_until = await player.estimate_time_until_entry(entry)
        if time_until == timedelta(seconds=0):
            position = 'Up next!'
            reply_text %= (btext, position)

        else:                    
            reply_text += ' - estimated time until streaming: %s'
            reply_text %= (btext, position, ftimedelta(time_until))

        await messagemanager.safe_send_normal(ctx, ctx, ctx.bot.str.get('cmd-stream-success', "Streaming."), expire_in=6)

    @command()
    async def search(self, ctx, *, leftover_args):
        """
        Usage:
            {command_prefix}search [service] [number] query

        Searches a service for a video and adds it to the queue.
        - service: any one of the following services:
            - youtube (yt) (default if unspecified)
            - soundcloud (sc)
            - yahoo (yh)
        - number: return a number of video results and waits for user to choose one
            - defaults to 3 if unspecified
            - note: If your search query starts with a number,
                    you must put your query in quotes
            - ex: {command_prefix}search 2 "I ran seagulls"
        The command issuer can use reactions to indicate their response to each result.
        """
        guild = get_guild(ctx.bot, ctx.guild)
<<<<<<< HEAD
        player = await guild.get_player()
        playlist = await guild.get_playlist()

=======
>>>>>>> cee6545e
        permissions = ctx.bot.permissions.for_user(ctx.author)

        try:
            player = await guild.get_player()
        except Exception as e:
            if permissions.summonplay:
                await ctx.bot.cogs['BotManagement'].summon.callback(ctx.bot.cogs['BotManagement'], ctx)
                player = await guild.get_player()
            else:
                raise e

        playlist = await player.get_playlist()

        if permissions.max_songs and (await playlist.num_entry_of(ctx.author)) > permissions.max_songs:
            raise exceptions.PermissionsError(
                ctx.bot.str.get('cmd-search-limit', "You have reached your playlist item limit ({0})").format(permissions.max_songs),
                expire_in=30
            )

        if playlist.karaoke_mode and not permissions.bypass_karaoke_mode:
            raise exceptions.PermissionsError(
                ctx.bot.str.get('karaoke-enabled', "Karaoke mode is enabled, please try again when its disabled!"), expire_in=30
            )

        async def argcheck():
            if not leftover_args:
                # noinspection PyUnresolvedReferences
                raise exceptions.CommandError(
                    ctx.bot.str.get('cmd-search-noquery', "Please specify a search query.\n%s") % dedent(
                        self.search.help_doc.format(command_prefix=ctx.bot.config.command_prefix)),          # pylint: disable=no-member
                    expire_in=60
                )

        await argcheck()

        try:
            leftover_args = shlex.split(' '.join(leftover_args))
        except ValueError:
            raise exceptions.CommandError(ctx.bot.str.get('cmd-search-noquote', "Please quote your search query properly."), expire_in=30)

        service = 'youtube'
        items_requested = 3
        max_items = permissions.max_search_items
        services = {
            'youtube': 'ytsearch',
            'soundcloud': 'scsearch',
            'yahoo': 'yvsearch',
            'yt': 'ytsearch',
            'sc': 'scsearch',
            'yh': 'yvsearch'
        }

        if leftover_args[0] in services:
            service = leftover_args.pop(0)
            await argcheck()

        if leftover_args[0].isdigit():
            items_requested = int(leftover_args.pop(0))
            await argcheck()

            if items_requested > max_items:
                raise exceptions.PermissionsError(ctx.bot.str.get('cmd-search-searchlimit', "You cannot search for more than %s videos") % max_items)

        # Look jake, if you see this and go "what the fuck are you doing"
        # and have a better idea on how to do this, i'd be delighted to know.
        # I don't want to just do ' '.join(leftover_args).strip("\"'")
        # Because that eats both quotes if they're there
        # where I only want to eat the outermost ones
        if leftover_args[0][0] in '\'"':
            lchar = leftover_args[0][0]
            leftover_args[0] = leftover_args[0].lstrip(lchar)
            leftover_args[-1] = leftover_args[-1].rstrip(lchar)

        search_query = '%s%s:%s' % (services[service], items_requested, ' '.join(leftover_args))

        search_msg = await messagemanager.safe_send_normal(ctx, ctx, ctx.bot.str.get('cmd-search-searching', "Searching for videos..."))
        # TODO: context mgr
        await messagemanager.send_typing(ctx)

        try:
            info = await ctx.bot.downloader.extract_info(search_query, download=False, process=True)

        except Exception as e:
            # TODO: embed
            await messagemanager.safe_edit_message(search_msg, str(e), send_if_fail=True)
            return
        else:
            await messagemanager.safe_delete_message(search_msg)

        if not info:
            raise exceptions.ExtractionError(ctx.bot.str.get('cmd-search-none', "No videos found."), expire_in=30)

        for e in info['entries']:
            result_message = await messagemanager.safe_send_normal(ctx, ctx, ctx.bot.str.get('cmd-search-result', "Result {0}/{1}: {2}").format(
                info['entries'].index(e) + 1, len(info['entries']), e['webpage_url']))

            def check(reaction, user):
                return user == ctx.message.author and reaction.message.id == result_message.id  # why can't these objs be compared directly?

            reactions = ['\u2705', '\U0001F6AB', '\U0001F3C1']
            for r in reactions:
                await result_message.add_reaction(r)

            try:
                reaction, user = await ctx.bot.wait_for('reaction_add', timeout=30.0, check=check) # pylint: disable=unused-variable
            except asyncio.TimeoutError:
                await messagemanager.safe_delete_message(result_message)
                return

            if str(reaction.emoji) == '\u2705':  # check
                await messagemanager.safe_delete_message(result_message)
                await self._play(ctx, song_url = e['webpage_url'])
                await messagemanager.safe_send_normal(ctx, ctx, ctx.bot.str.get('cmd-search-accept', "Alright, coming right up!"), expire_in=30)
                return
            elif str(reaction.emoji) == '\U0001F6AB':  # cross
                await messagemanager.safe_delete_message(result_message)
                continue
            else:
                await messagemanager.safe_delete_message(result_message)
                break

        messagemanager.safe_send_normal(ctx, ctx, ctx.bot.str.get('cmd-search-decline', "Oh well :("), expire_in=30)

    @command()
    async def shuffle(self, ctx):
        """
        Usage:
            {command_prefix}shuffle

        Shuffles the server's queue.
        """
        guild = get_guild(ctx.bot, ctx.guild)
        player = await guild.get_player()
        playlist = await player.get_playlist()

        await playlist.shuffle()

        cards = ['\N{BLACK SPADE SUIT}', '\N{BLACK CLUB SUIT}', '\N{BLACK HEART SUIT}', '\N{BLACK DIAMOND SUIT}']
        random.shuffle(cards)

        hand = await messagemanager.safe_send_normal(ctx, ctx, ' '.join(cards))
        await asyncio.sleep(0.6)

        for x in range(4): # pylint: disable=unused-variable
            random.shuffle(cards)
            await messagemanager.safe_edit_normal(ctx, hand, ' '.join(cards))
            await asyncio.sleep(0.6)

        await messagemanager.safe_delete_message(hand, quiet=True)
        await messagemanager.safe_send_normal(ctx, ctx, ctx.bot.str.get('cmd-shuffle-reply', "Shuffled `{0}`'s queue.").format(guild.guild), expire_in=15)

    @command()
    async def clear(self, ctx):
        """
        Usage:
            {command_prefix}clear

        Clears the playlist.
        """
        guild = get_guild(ctx.bot, ctx.guild)
        player = await guild.get_player()
        playlist = await player.get_playlist()

        await playlist.clear()
        await messagemanager.safe_send_normal(ctx, ctx, ctx.bot.str.get('cmd-clear-reply', "Cleared `{0}`'s queue").format(guild.guild), expire_in=20)

    @command()
    async def remove(self, ctx, index:Optional[Union[int, User]]=None):
        """
        Usage:
            {command_prefix}remove [# in queue]

        Removes queued songs. If a number is specified, removes that song in the queue, otherwise removes the most recently queued song.
        """
        guild = get_guild(ctx.bot, ctx.guild)
        player = await guild.get_player()
        playlist = await player.get_playlist()
        permissions = ctx.bot.permissions.for_user(ctx.author)

        num = await playlist.get_length()

        if num == 0:
            raise exceptions.CommandError(ctx.bot.str.get('cmd-remove-none', "There's nothing to remove!"), expire_in=20)

        if isinstance(index, User):
            if permissions.remove or ctx.author == index:
                try:
                    entry_indexes = [e for e in playlist if e.queuer_id == index.id]
                    for entry in entry_indexes:
                        pos = await playlist.get_entry_position(entry)
                        await playlist.remove_position(pos)
                    entry_text = '%s ' % len(entry_indexes) + 'item'
                    if len(entry_indexes) > 1:
                        entry_text += 's'
                    await messagemanager.safe_send_normal(ctx, ctx, ctx.bot.str.get('cmd-remove-reply', "Removed `{0}` added by `{1}`").format(entry_text, index.name).strip())
                    return

                except ValueError:
                    raise exceptions.CommandError(ctx.bot.str.get('cmd-remove-missing', "Nothing found in the queue from user `%s`") % index.name, expire_in=20)

            raise exceptions.PermissionsError(
                ctx.bot.str.get('cmd-remove-noperms', "You do not have the valid permissions to remove that entry from the queue, make sure you're the one who queued it or have instant skip permissions"),
                expire_in=20
            )

        if not index:
            index = num

        try:
            index = int(index)
        except (TypeError, ValueError):
            raise exceptions.CommandError(ctx.bot.str.get('cmd-remove-invalid', "Invalid number. Use {}queue to find queue positions.").format(ctx.bot.config.command_prefix), expire_in=20)

        if index > num:
            raise exceptions.CommandError(ctx.bot.str.get('cmd-remove-invalid', "Invalid number. Use {}queue to find queue positions.").format(ctx.bot.config.command_prefix), expire_in=20)

        if permissions.remove or ctx.author.id == playlist[index - 1].queuer_id:
            entry = await playlist.remove_position((index - 1))
            if entry.queuer_id:
                await messagemanager.safe_send_normal(ctx, ctx, ctx.bot.str.get('cmd-remove-reply-author', "Removed entry `{0}` added by `{1}`").format(entry.title, guild.guild.get_member(entry.queuer_id)).strip())
                return
            else:
                await messagemanager.safe_send_normal(ctx, ctx, ctx.bot.str.get('cmd-remove-reply-noauthor', "Removed entry `{0}`").format(entry.title).strip())
                return
        else:
            raise exceptions.PermissionsError(
                ctx.bot.str.get('cmd-remove-noperms', "You do not have the valid permissions to remove that entry from the queue, make sure you're the one who queued it or have instant skip permissions"), expire_in=20
            )

    @command()
    async def skip(self, ctx, param:Optional[str]=''):
        """
        Usage:
            {command_prefix}skip [force/f]

        Skips the current song when enough votes are cast.
        Owners and those with the instaskip permission can add 'force' or 'f' after the command to force skip.
        """
        guild = get_guild(ctx.bot, ctx.guild)
        player = await guild.get_player()
        playlist = await player.get_playlist()
        permissions = ctx.bot.permissions.for_user(ctx.author)

        current_entry = await player.get_current_entry()

        if (param.lower() in ['force', 'f']) or ctx.bot.config.legacy_skip:
            if permissions.instaskip \
                or (ctx.bot.config.allow_author_skip and ctx.author.id == current_entry.queuer_id):

                await player.skip()
                await messagemanager.safe_send_normal(ctx, ctx, ctx.bot.str.get('cmd-skip-force', 'Force skipped `{}`.').format(current_entry.title), reply=True, expire_in=30)
                return
            else:
                raise exceptions.PermissionsError(ctx.bot.str.get('cmd-skip-force-noperms', 'You do not have permission to force skip.'), expire_in=30)

        # TODO: ignore person if they're deaf or take them out of the list or something?
        # Currently is recounted if they vote, deafen, then vote

        num_voice = sum(1 for m in guild._voice_channel.members if not (
            m.voice.deaf or m.voice.self_deaf or m == ctx.bot.user))
        if num_voice == 0: num_voice = 1 # incase all users are deafened, to avoid divison by zero

        num_skips = guild.skip_state.add_skipper(ctx.author.id, ctx.message)

        skips_remaining = min(
            ctx.bot.config.skips_required,
            math.ceil(ctx.bot.config.skip_ratio_required / (1 / num_voice))  # Number of skips from config ratio
        ) - num_skips

        if skips_remaining <= 0:
            await player.skip()
            await messagemanager.safe_send_normal(
                ctx,
                ctx,
                ctx.bot.str.get('cmd-skip-reply-skipped-1', 'Your skip for `{0}` was acknowledged.\nThe vote to skip has been passed.{1}').format(
                    current_entry.title,
                    ctx.bot.str.get('cmd-skip-reply-skipped-2', ' Next song coming up!') if (((await playlist.get_length()) > 0) or ((await player.status()) != PlayerState.WAITING)) else ''
                ),
                reply=True,
                expire_in=20
            )

        else:
            # TODO: When a song gets skipped, delete the old x needed to skip messages
            await messagemanager.safe_send_normal(
                ctx,
                ctx,
                ctx.bot.str.get('cmd-skip-reply-voted-1', 'Your skip for `{0}` was acknowledged.\n**{1}** more {2} required to vote to skip this song.').format(
                    current_entry.title,
                    skips_remaining,
                    ctx.bot.str.get('cmd-skip-reply-voted-2', 'person is') if skips_remaining == 1 else ctx.bot.str.get('cmd-skip-reply-voted-3', 'people are')
                ),
                reply=True,
                expire_in=20
            )

cogs = [QueueManagement]<|MERGE_RESOLUTION|>--- conflicted
+++ resolved
@@ -107,11 +107,7 @@
             else:
                 raise e
 
-<<<<<<< HEAD
         playlist = await guild.get_playlist()
-=======
-        playlist = await player.get_playlist()
->>>>>>> cee6545e
 
         song_url = song_url.strip('<>')
 
@@ -374,10 +370,7 @@
         streams, especially on poor connections.  You have been warned.
         """
         guild = get_guild(ctx.bot, ctx.guild)
-<<<<<<< HEAD
-
-=======
->>>>>>> cee6545e
+
         permissions = ctx.bot.permissions.for_user(ctx.author)
 
         try:
@@ -389,11 +382,7 @@
             else:
                 raise e
 
-<<<<<<< HEAD
         playlist = await guild.get_playlist()
-=======
-        playlist = await player.get_playlist()
->>>>>>> cee6545e
 
         song_url = song_url.strip('<>')
 
@@ -446,12 +435,6 @@
         The command issuer can use reactions to indicate their response to each result.
         """
         guild = get_guild(ctx.bot, ctx.guild)
-<<<<<<< HEAD
-        player = await guild.get_player()
-        playlist = await guild.get_playlist()
-
-=======
->>>>>>> cee6545e
         permissions = ctx.bot.permissions.for_user(ctx.author)
 
         try:
@@ -463,7 +446,7 @@
             else:
                 raise e
 
-        playlist = await player.get_playlist()
+        playlist = await guild.get_playlist()
 
         if permissions.max_songs and (await playlist.num_entry_of(ctx.author)) > permissions.max_songs:
             raise exceptions.PermissionsError(
