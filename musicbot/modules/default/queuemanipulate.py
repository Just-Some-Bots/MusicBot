import time
import re
import asyncio
import traceback
import logging
import shlex
import random
import math
from typing import Optional, Union
from datetime import timedelta
from collections import defaultdict

from textwrap import dedent

from discord.ext.commands import Cog, command, Greedy
from discord import User

from ...utils import fixg, ftimedelta, _func_
from ... import exceptions

from ... import messagemanager
from ...rich_guild import get_guild
from ...playback import PlayerState
from ...ytdldownloader import get_stream_entry, get_entry

log = logging.getLogger(__name__)

cog_name = 'queue_management'

class QueueManagement(Cog):
    def __init__(self):
        self._aiolocks = defaultdict(asyncio.Lock)
        self.bot = None

    def pre_init(self, bot):
        self.bot = bot
        self.bot.crossmodule.register_object('_play', self._play)

    def uninit(self):
        self.bot.crossmodule.unregister_object('_play')

    async def _do_playlist_checks(self, ctx, testobj):
        guild = get_guild(ctx.bot, ctx.guild)
        player = await guild.get_player()

        num_songs = sum(1 for _ in testobj)

        permissions = ctx.bot.permissions.for_user(ctx.author)

        # I have to do exe extra checks anyways because you can request an arbitrary number of search results
        if not permissions.allow_playlists and num_songs > 1:
            raise exceptions.PermissionsError(ctx.bot.str.get('playlists-noperms', "You are not allowed to request playlists"), expire_in=30)

        if permissions.max_playlist_length and num_songs > permissions.max_playlist_length:
            raise exceptions.PermissionsError(
                ctx.bot.str.get('playlists-big', "Playlist has too many entries ({0} > {1})").format(num_songs, permissions.max_playlist_length),
                expire_in=30
            )

        # This is a little bit weird when it says (x + 0 > y), I might add the other check back in
        if permissions.max_songs and player.playlist.num_entry_of(ctx.author.id) + num_songs > permissions.max_songs:
            raise exceptions.PermissionsError(
                ctx.bot.str.get('playlists-limit', "Playlist entries + your already queued songs reached limit ({0} + {1} > {2})").format(
                    num_songs, player.playlist.num_entry_of(ctx.author.id), permissions.max_songs),
                expire_in=30
            )
        return True

    @command()
    async def play(self, ctx, *song_url):
        """
        Usage:
            {command_prefix}play song_link
            {command_prefix}play text to search for
            {command_prefix}play spotify_uri

        Adds the song to the playlist.  If a link is not provided, the first
        result from a youtube search is added to the queue.

        If enabled in the config, the bot will also support Spotify URIs, however
        it will use the metadata (e.g song name and artist) to find a YouTube
        equivalent of the song. Streaming from Spotify is not possible.
        """
        guild = get_guild(ctx.bot, ctx.guild)
        playlist = await guild.get_playlist()
        await self._play(ctx, playlist, song_url = ' '.join(song_url))

    @command()
    async def replay(self, ctx, option= None):
        """
        Usage:
            {command_prefix}replay [head/h]

        Add currently playing song to the end queue, if added 'head' or 'h' to the
        command current entry will be added to the head of the queue instead.
        """
        guild = get_guild(ctx.bot, ctx.guild)
        player = await guild.get_player()
        playlist = await guild.get_playlist()
        current_entry = await player.get_current_entry()

        head = False
        if option in ['head', 'h']:
            head = True

        await self._play(ctx, playlist, current_entry.source_url, head = head)

    async def _play(self, ctx, playlist, song_url, *, head=False, send_reply=True):
        guild = get_guild(ctx.bot, ctx.guild)
<<<<<<< HEAD
=======

>>>>>>> 7b143387
        permissions = ctx.bot.permissions.for_user(ctx.author)

        try:
            player = await guild.get_player()
        except Exception as e:
            if permissions.summonplay:
                await ctx.bot.cogs['BotManagement'].summon.callback(ctx.bot.cogs['BotManagement'], ctx)
                player = await guild.get_player()
            else:
                raise e

        playlist = await guild.get_playlist()

        song_url = song_url.strip('<>')

        # Make sure forward slashes work properly in search queries
        linksRegex = '((http(s)*:[/][/]|www.)([a-z]|[A-Z]|[0-9]|[/.]|[~])*)'
        pattern = re.compile(linksRegex)
        matchUrl = pattern.match(song_url)
        song_url = song_url.replace('/', '%2F') if matchUrl is None else song_url

        # Rewrite YouTube playlist URLs if the wrong URL type is given
        playlistRegex = r'watch\?v=.+&(list=[^&]+)'
        matches = re.search(playlistRegex, song_url)
        groups = matches.groups() if matches is not None else []
        song_url = "https://www.youtube.com/playlist?" + groups[0] if len(groups) > 0 else song_url

        if ctx.bot.config._spotify:
            if 'open.spotify.com' in song_url:
                # remove session id (and other query stuff)
                song_url = re.sub('\?.*', '', song_url)
                song_url = 'spotify:' + re.sub('(http[s]?:\/\/)?(open.spotify.com)\/', '', song_url).replace('/', ':') # pylint: disable=anomalous-backslash-in-string
            if song_url.startswith('spotify:'):
                parts = song_url.split(":")
                try:
                    if 'track' in parts:
                        res = await ctx.bot.spotify.get_track(parts[-1])
                        song_url = res['artists'][0]['name'] + ' ' + res['name'] 

                    elif 'album' in parts:
                        res = await ctx.bot.spotify.get_album(parts[-1])
                        await self._do_playlist_checks(ctx, res['tracks']['items'])
                        procmesg = await messagemanager.safe_send_normal(ctx, ctx, ctx.bot.str.get('cmd-play-spotify-album-process', 'Processing album `{0}` (`{1}`)').format(res['name'], song_url))
                        for i in res['tracks']['items']:
                            song_url = i['name'] + ' ' + i['artists'][0]['name']
                            ctx.bot.log.debug('Processing {0}'.format(song_url))
                            await self._play(ctx, playlist, song_url = song_url, head = head, send_reply = send_reply)
                        await messagemanager.safe_delete_message(procmesg)
                        await messagemanager.safe_send_normal(ctx, ctx, ctx.bot.str.get('cmd-play-spotify-album-queued', "Enqueued `{0}` with **{1}** songs.").format(res['name'], len(res['tracks']['items'])))
                        return

                    elif 'playlist' in parts:
                        res = []
                        r = await ctx.bot.spotify.get_playlist_tracks(parts[-1])
                        while True:
                            res.extend(r['items'])
                            if r['next'] is not None:
                                r = await ctx.bot.spotify.make_spotify_req(r['next'])
                                continue
                            else:
                                break
                        await self._do_playlist_checks(ctx, res)
                        procmesg = await messagemanager.safe_send_normal(ctx, ctx, ctx.bot.str.get('cmd-play-spotify-playlist-process', 'Processing playlist `{0}` (`{1}`)').format(parts[-1], song_url))
                        for i in res:
                            song_url = i['track']['name'] + ' ' + i['track']['artists'][0]['name']
                            ctx.bot.log.debug('Processing {0}'.format(song_url))
                            await self._play(ctx, playlist, song_url = song_url, head=head, send_reply=send_reply)
                        await messagemanager.safe_delete_message(procmesg)
                        await messagemanager.safe_send_normal(ctx, ctx, ctx.bot.str.get('cmd-play-spotify-playlist-queued', "Enqueued `{0}` with **{1}** songs.").format(parts[-1], len(res)))
                        return

                    else:
                        raise exceptions.ExtractionError(ctx.bot.str.get('cmd-play-spotify-unsupported', 'That is not a supported Spotify URI.'), expire_in=30)
                except exceptions.SpotifyError:
                    raise exceptions.ExtractionError(ctx.bot.str.get('cmd-play-spotify-invalid', 'You either provided an invalid URI, or there was a problem.'))

        # This lock prevent spamming play command to add entries that exceeds time limit/ maximum song limit
        async with self._aiolocks[_func_() + ':' + str(ctx.author.id)]:
            if permissions.max_songs and playlist.num_entry_of(ctx.author.id) >= permissions.max_songs:
                raise exceptions.PermissionsError(
                    ctx.bot.str.get('cmd-play-limit', "You have reached your enqueued song limit ({0})").format(permissions.max_songs), expire_in=30
                )

            if playlist.karaoke_mode and not permissions.bypass_karaoke_mode:
                raise exceptions.PermissionsError(
                    ctx.bot.str.get('karaoke-enabled', "Karaoke mode is enabled, please try again when its disabled!"),
                    expire_in=30
                )

            # Try to determine entry type, if _type is playlist then there should be entries
            while True:
                try:
                    info = await ctx.bot.downloader.extract_info(song_url, download=False, process=False)
                    try:
                        info_process = await ctx.bot.downloader.safe_extract_info(song_url, download=False)
                    except:
                        info_process = None
                    if info_process and info and info_process.get('_type', None) == 'playlist' and 'entries' not in info and not info.get('url', '').startswith('ytsearch'):
                        use_url = info_process.get('webpage_url', None) or info_process.get('url', None)
                        if use_url == song_url:
                            ctx.bot.log.warning("Determined incorrect entry type, but suggested url is the same.  Help.")
                            break # If we break here it will break things down the line and give "This is a playlist" exception as a result

                        ctx.bot.log.debug("Assumed url \"%s\" was a single entry, was actually a playlist" % song_url)
                        ctx.bot.log.debug("Using \"%s\" instead" % use_url)
                        song_url = use_url
                    else:
                        break

                except Exception as e:
                    if 'unknown url type' in str(e):
                        song_url = song_url.replace(':', '')  # it's probably not actually an extractor
                        info = await ctx.bot.downloader.extract_info(song_url, download=False, process=False)
                    else:
                        raise exceptions.ExtractionError(str(e), expire_in=30)

            if not info:
                raise exceptions.ExtractionError(
                    ctx.bot.str.get('cmd-play-noinfo', "That video cannot be played. Try using the {0}stream command.").format(ctx.bot.config.command_prefix),
                    expire_in=30
                )

            if info.get('extractor', '') not in permissions.extractors and permissions.extractors:
                raise exceptions.PermissionsError(
                    ctx.bot.str.get('cmd-play-badextractor', "You do not have permission to play media from this service."), expire_in=30
                )

            # abstract the search handling away from the user
            # our ytdl options allow us to use search strings as input urls
            if info.get('url', '').startswith('ytsearch'):
                # print("[Command:play] Searching for \"%s\"" % song_url)
                info = await ctx.bot.downloader.extract_info(
                    song_url,
                    download=False,
                    process=True,    # ASYNC LAMBDAS WHEN
                    on_error=lambda e: asyncio.ensure_future(
                        messagemanager.safe_send_normal(ctx, ctx, "```\n%s\n```" % e, expire_in=120),
                        loop=ctx.bot.loop
                    ),
                    retry_on_error=True
                )

                if not info:
                    raise exceptions.CommandError(
                        ctx.bot.str.get('cmd-play-nodata', "Error extracting info from search string, youtubedl returned no data. "
                                                           "You may need to restart the bot if this continues to happen."), expire_in=30
                    )

                if not all(info.get('entries', [])):
                    # empty list, no data
                    ctx.bot.log.debug("Got empty list, no data")
                    return

                # TODO: handle 'webpage_url' being 'ytsearch:...' or extractor type
                song_url = info['entries'][0]['webpage_url']
                info = await ctx.bot.downloader.extract_info(song_url, download=False, process=False)
                info_process = await ctx.bot.downloader.extract_info(song_url, download=False)
                # Now I could just do: return await self.cmd_play(player, channel, author, song_url)
                # But this is probably fine

            async with self._aiolocks['play_{}'.format(ctx.author.id)]:
                async with ctx.typing():
                    # If it's playlist
                    if 'entries' in info:
                        entries = list(info_process['entries'])
                        await self._do_playlist_checks(ctx, entries)

                        num_songs = sum(1 for _ in entries)

                        num_songs_playlist = await playlist.num_entry_of(ctx.author.id)
                        total_songs = num_songs + num_songs_playlist

                        t0 = time.time()

                        # My test was 1.2 seconds per song, but we maybe should fudge it a bit, unless we can
                        # monitor it and edit the message with the estimated time, but that's some ADVANCED SHIT
                        # I don't think we can hook into it anyways, so this will have to do.
                        # It would probably be a thread to check a few playlists and get the speed from that
                        # Different playlists might download at different speeds though
                        wait_per_song = 1.2
                        drop_count = 0

                        procmesg = await messagemanager.safe_send_normal(
                            ctx,
                            ctx,
                            'Gathering playlist information for {0} songs{1}'.format(
                                num_songs,
                                ', ETA: {0} seconds'.format(
                                    fixg(num_songs * wait_per_song)
                                ) if num_songs >= 10 else '.'
                            )
                        )

                        # TODO: I can create an event emitter object instead, add event functions, and every play list might be asyncified
                        #       Also have a "verify_entry" hook with the entry as an arg and returns the entry if its ok

                        entry = None
                        position = None
                        for entry_proc in entries:
                            if not entry_proc:
                                drop_count += 1
                                continue
                            url = entry_proc.get('webpage_url', None) or entry_proc.get('url', None)
                            try:
                                entry_proc_o = await get_entry(url, ctx.author.id, ctx.bot.downloader, {'channel_id':ctx.channel.id})
                            except Exception as e:
                                ctx.bot.log.info(e)
                                drop_count += 1
                                continue
                            duration = entry_proc_o.get_duration()
                            if permissions.max_song_length and duration > timedelta(seconds=permissions.max_song_length):
                                drop_count += 1
                                continue
                            position_potent = await playlist.add_entry(entry_proc_o)
                            if not position:
                                entry = entry_proc_o
                                position = position_potent

                        tnow = time.time()
                        ttime = tnow - t0
                        listlen = len(entries)

                        ctx.bot.log.info("Processed {} songs in {} seconds at {:.2f}s/song, {:+.2g}/song from expected ({}s)".format(
                            listlen,
                            fixg(ttime),
                            ttime / listlen if listlen else 0,
                            ttime / listlen - wait_per_song if listlen - wait_per_song else 0,
                            fixg(wait_per_song * num_songs))
                        )

                        await messagemanager.safe_delete_message(procmesg)

                        reply_text = "Enqueued **%s** songs to be played. Position of the first entry in queue: %s"
                        btext = str(listlen - drop_count)

                    # If it's an entry
                    else:
                        if permissions.max_song_length and info.get('duration', 0) > permissions.max_song_length:
                            raise exceptions.PermissionsError(
                                ctx.bot.str.get('cmd-play-song-limit', "Song duration exceeds limit ({0} > {1})").format(info['duration'], permissions.max_song_length),
                                expire_in=30
                            )
                        entry = await get_entry(song_url, ctx.author.id, ctx.bot.downloader, {'channel_id':ctx.channel.id})
                        position = await playlist.add_entry(entry)

                        reply_text = "Enqueued `%s` to be played. Position in queue: %s"
                        btext = entry.title

                    if playlist is (await guild.get_playlist()):
                        await guild.return_from_auto(also_skip=ctx.bot.config.skip_if_auto)

                        player = await guild.get_player()

                        # Position msgs
                        time_until = await player.estimate_time_until_entry(entry)
                        if time_until == timedelta(seconds=0):
                            position = 'Up next!'
                            reply_text %= (btext, position)

                        else:                    
                            reply_text += ' - estimated time until playing: %s'
                            reply_text %= (btext, position, ftimedelta(time_until))

                    else:
                        reply_text %= (btext, position)

            if send_reply:
                await messagemanager.safe_send_normal(ctx, ctx, reply_text)

    @command()
    async def stream(self, ctx, song_url:str):
        """
        Usage:
            {command_prefix}stream song_link

        Enqueue a media stream.
        This could mean an actual stream like Twitch or shoutcast, or simply streaming
        media without predownloading it.  Note: FFmpeg is notoriously bad at handling
        streams, especially on poor connections.  You have been warned.
        """
        guild = get_guild(ctx.bot, ctx.guild)

        permissions = ctx.bot.permissions.for_user(ctx.author)

        try:
            player = await guild.get_player()
        except Exception as e:
            if permissions.summonplay:
                await ctx.bot.cogs['BotManagement'].summon.callback(ctx.bot.cogs['BotManagement'], ctx)
                player = await guild.get_player()
            else:
                raise e

        playlist = await guild.get_playlist()

        song_url = song_url.strip('<>')

        if permissions.max_songs and (await playlist.num_entry_of(ctx.author.id)) >= permissions.max_songs:
            raise exceptions.PermissionsError(
                ctx.bot.str.get('cmd-stream-limit', "You have reached your enqueued song limit ({0})").format(permissions.max_songs), expire_in=30
            )

        if playlist.karaoke_mode and not permissions.bypass_karaoke_mode:
            raise exceptions.PermissionsError(
                ctx.bot.str.get('karaoke-enabled', "Karaoke mode is enabled, please try again when its disabled!"), expire_in=30
            )

        entry = await get_stream_entry(song_url, ctx.author.id, ctx.bot.downloader, {'channel':ctx.channel})
        position = await playlist.add_entry(entry)

        reply_text = "Enqueued `%s` to be streamed. Position in queue: %s"
        btext = entry.title

        await guild.return_from_auto(also_skip=ctx.bot.config.skip_if_auto)

        # Position msgs
        time_until = await player.estimate_time_until_entry(entry)
        if time_until == timedelta(seconds=0):
            position = 'Up next!'
            reply_text %= (btext, position)

        else:                    
            reply_text += ' - estimated time until streaming: %s'
            reply_text %= (btext, position, ftimedelta(time_until))

        await messagemanager.safe_send_normal(ctx, ctx, ctx.bot.str.get('cmd-stream-success', "Streaming."), expire_in=6)

    @command()
    async def search(self, ctx, *, leftover_args):
        """
        Usage:
            {command_prefix}search [service] [number] query

        Searches a service for a video and adds it to the queue.
        - service: any one of the following services:
            - youtube (yt) (default if unspecified)
            - soundcloud (sc)
            - yahoo (yh)
        - number: return a number of video results and waits for user to choose one
            - defaults to 3 if unspecified
            - note: If your search query starts with a number,
                    you must put your query in quotes
            - ex: {command_prefix}search 2 "I ran seagulls"
        The command issuer can use reactions to indicate their response to each result.
        """
        guild = get_guild(ctx.bot, ctx.guild)
<<<<<<< HEAD
        permissions = ctx.bot.permissions.for_user(ctx.author)

        try:
            player = await guild.get_player()
        except Exception as e:
            if permissions.summonplay:
                await ctx.bot.cogs['BotManagement'].summon.callback(ctx.bot.cogs['BotManagement'], ctx)
                player = await guild.get_player()
            else:
                raise e

        playlist = await guild.get_playlist()

        if permissions.max_songs and (await playlist.num_entry_of(ctx.author)) > permissions.max_songs:
=======
        playlist = await guild.get_playlist()

        permissions = ctx.bot.permissions.for_user(ctx.author)

        if permissions.max_songs and (await playlist.num_entry_of(ctx.author.id)) > permissions.max_songs:
>>>>>>> 7b143387
            raise exceptions.PermissionsError(
                ctx.bot.str.get('cmd-search-limit', "You have reached your playlist item limit ({0})").format(permissions.max_songs),
                expire_in=30
            )

        if playlist.karaoke_mode and not permissions.bypass_karaoke_mode:
            raise exceptions.PermissionsError(
                ctx.bot.str.get('karaoke-enabled', "Karaoke mode is enabled, please try again when its disabled!"), expire_in=30
            )

        async def argcheck():
            if not leftover_args:
                # noinspection PyUnresolvedReferences
                raise exceptions.CommandError(
                    ctx.bot.str.get('cmd-search-noquery', "Please specify a search query.\n%s") % dedent(
                        self.search.help_doc.format(command_prefix=ctx.bot.config.command_prefix)),          # pylint: disable=no-member
                    expire_in=60
                )

        await argcheck()

        try:
            leftover_args = shlex.split(' '.join(leftover_args))
        except ValueError:
            raise exceptions.CommandError(ctx.bot.str.get('cmd-search-noquote', "Please quote your search query properly."), expire_in=30)

        service = 'youtube'
        items_requested = 3
        max_items = permissions.max_search_items
        services = {
            'youtube': 'ytsearch',
            'soundcloud': 'scsearch',
            'yahoo': 'yvsearch',
            'yt': 'ytsearch',
            'sc': 'scsearch',
            'yh': 'yvsearch'
        }

        if leftover_args[0] in services:
            service = leftover_args.pop(0)
            await argcheck()

        if leftover_args[0].isdigit():
            items_requested = int(leftover_args.pop(0))
            await argcheck()

            if items_requested > max_items:
                raise exceptions.PermissionsError(ctx.bot.str.get('cmd-search-searchlimit', "You cannot search for more than %s videos") % max_items)

        # Look jake, if you see this and go "what the fuck are you doing"
        # and have a better idea on how to do this, i'd be delighted to know.
        # I don't want to just do ' '.join(leftover_args).strip("\"'")
        # Because that eats both quotes if they're there
        # where I only want to eat the outermost ones
        if leftover_args[0][0] in '\'"':
            lchar = leftover_args[0][0]
            leftover_args[0] = leftover_args[0].lstrip(lchar)
            leftover_args[-1] = leftover_args[-1].rstrip(lchar)

        search_query = '%s%s:%s' % (services[service], items_requested, ' '.join(leftover_args))

        search_msg = await messagemanager.safe_send_normal(ctx, ctx, ctx.bot.str.get('cmd-search-searching', "Searching for videos..."))
        # TODO: context mgr
        await messagemanager.send_typing(ctx)

        try:
            info = await ctx.bot.downloader.extract_info(search_query, download=False, process=True)

        except Exception as e:
            # TODO: embed
            await messagemanager.safe_edit_message(search_msg, str(e), send_if_fail=True)
            return
        else:
            await messagemanager.safe_delete_message(search_msg)

        if not info:
            raise exceptions.ExtractionError(ctx.bot.str.get('cmd-search-none', "No videos found."), expire_in=30)

        for e in info['entries']:
            result_message = await messagemanager.safe_send_normal(ctx, ctx, ctx.bot.str.get('cmd-search-result', "Result {0}/{1}: {2}").format(
                info['entries'].index(e) + 1, len(info['entries']), e['webpage_url']))

            def check(reaction, user):
                return user == ctx.message.author and reaction.message.id == result_message.id  # why can't these objs be compared directly?

            reactions = ['\u2705', '\U0001F6AB', '\U0001F3C1']
            for r in reactions:
                await result_message.add_reaction(r)

            try:
                reaction, user = await ctx.bot.wait_for('reaction_add', timeout=30.0, check=check) # pylint: disable=unused-variable
            except asyncio.TimeoutError:
                await messagemanager.safe_delete_message(result_message)
                return

            if str(reaction.emoji) == '\u2705':  # check
                await messagemanager.safe_delete_message(result_message)
                await self._play(ctx, playlist, song_url = e['webpage_url'])
                await messagemanager.safe_send_normal(ctx, ctx, ctx.bot.str.get('cmd-search-accept', "Alright, coming right up!"), expire_in=30)
                return
            elif str(reaction.emoji) == '\U0001F6AB':  # cross
                await messagemanager.safe_delete_message(result_message)
                continue
            else:
                await messagemanager.safe_delete_message(result_message)
                break

        messagemanager.safe_send_normal(ctx, ctx, ctx.bot.str.get('cmd-search-decline', "Oh well :("), expire_in=30)

    @command()
    async def shuffle(self, ctx):
        """
        Usage:
            {command_prefix}shuffle

        Shuffles the server's queue.
        """
        guild = get_guild(ctx.bot, ctx.guild)
        player = await guild.get_player()
        playlist = await player.get_playlist()

        await playlist.shuffle()

        cards = ['\N{BLACK SPADE SUIT}', '\N{BLACK CLUB SUIT}', '\N{BLACK HEART SUIT}', '\N{BLACK DIAMOND SUIT}']
        random.shuffle(cards)

        hand = await messagemanager.safe_send_normal(ctx, ctx, ' '.join(cards))
        await asyncio.sleep(0.6)

        for x in range(4): # pylint: disable=unused-variable
            random.shuffle(cards)
            await messagemanager.safe_edit_normal(ctx, hand, ' '.join(cards))
            await asyncio.sleep(0.6)

        await messagemanager.safe_delete_message(hand, quiet=True)
        await messagemanager.safe_send_normal(ctx, ctx, ctx.bot.str.get('cmd-shuffle-reply', "Shuffled `{0}`'s queue.").format(guild.guild), expire_in=15)

    @command()
    async def clear(self, ctx):
        """
        Usage:
            {command_prefix}clear

        Clears the playlist.
        """
        guild = get_guild(ctx.bot, ctx.guild)
        player = await guild.get_player()
        playlist = await player.get_playlist()

        await playlist.clear()
        await messagemanager.safe_send_normal(ctx, ctx, ctx.bot.str.get('cmd-clear-reply', "Cleared `{0}`'s queue").format(guild.guild), expire_in=20)

    @command()
    async def remove(self, ctx, index:Optional[Union[int, User]]=None):
        """
        Usage:
            {command_prefix}remove [# in queue]

        Removes queued songs. If a number is specified, removes that song in the queue, otherwise removes the most recently queued song.
        """
        guild = get_guild(ctx.bot, ctx.guild)
        player = await guild.get_player()
        playlist = await player.get_playlist()
        permissions = ctx.bot.permissions.for_user(ctx.author)

        num = await playlist.get_length()

        if num == 0:
            raise exceptions.CommandError(ctx.bot.str.get('cmd-remove-none', "There's nothing to remove!"), expire_in=20)

        if isinstance(index, User):
            if permissions.remove or ctx.author == index:
                try:
                    entry_indexes = [e for e in playlist if e.queuer_id == index.id]
                    for entry in entry_indexes:
                        pos = await playlist.get_entry_position(entry)
                        await playlist.remove_position(pos)
                    entry_text = '%s ' % len(entry_indexes) + 'item'
                    if len(entry_indexes) > 1:
                        entry_text += 's'
                    await messagemanager.safe_send_normal(ctx, ctx, ctx.bot.str.get('cmd-remove-reply', "Removed `{0}` added by `{1}`").format(entry_text, index.name).strip())
                    return

                except ValueError:
                    raise exceptions.CommandError(ctx.bot.str.get('cmd-remove-missing', "Nothing found in the queue from user `%s`") % index.name, expire_in=20)

            raise exceptions.PermissionsError(
                ctx.bot.str.get('cmd-remove-noperms', "You do not have the valid permissions to remove that entry from the queue, make sure you're the one who queued it or have instant skip permissions"),
                expire_in=20
            )

        if not index:
            index = num

        try:
            index = int(index)
        except (TypeError, ValueError):
            raise exceptions.CommandError(ctx.bot.str.get('cmd-remove-invalid', "Invalid number. Use {}queue to find queue positions.").format(ctx.bot.config.command_prefix), expire_in=20)

        if index > num:
            raise exceptions.CommandError(ctx.bot.str.get('cmd-remove-invalid', "Invalid number. Use {}queue to find queue positions.").format(ctx.bot.config.command_prefix), expire_in=20)

        if permissions.remove or ctx.author.id == playlist[index - 1].queuer_id:
            entry = await playlist.remove_position((index - 1))
            if entry.queuer_id:
                await messagemanager.safe_send_normal(ctx, ctx, ctx.bot.str.get('cmd-remove-reply-author', "Removed entry `{0}` added by `{1}`").format(entry.title, guild.guild.get_member(entry.queuer_id)).strip())
                return
            else:
                await messagemanager.safe_send_normal(ctx, ctx, ctx.bot.str.get('cmd-remove-reply-noauthor', "Removed entry `{0}`").format(entry.title).strip())
                return
        else:
            raise exceptions.PermissionsError(
                ctx.bot.str.get('cmd-remove-noperms', "You do not have the valid permissions to remove that entry from the queue, make sure you're the one who queued it or have instant skip permissions"), expire_in=20
            )

    @command()
    async def skip(self, ctx, param:Optional[str]=''):
        """
        Usage:
            {command_prefix}skip [force/f]

        Skips the current song when enough votes are cast.
        Owners and those with the instaskip permission can add 'force' or 'f' after the command to force skip.
        """
        guild = get_guild(ctx.bot, ctx.guild)
        player = await guild.get_player()
        playlist = await player.get_playlist()
        permissions = ctx.bot.permissions.for_user(ctx.author)

        current_entry = await player.get_current_entry()

        if (param.lower() in ['force', 'f']) or ctx.bot.config.legacy_skip:
            if permissions.instaskip \
                or (ctx.bot.config.allow_author_skip and ctx.author.id == current_entry.queuer_id):

                await player.skip()
                await messagemanager.safe_send_normal(ctx, ctx, ctx.bot.str.get('cmd-skip-force', 'Force skipped `{}`.').format(current_entry.title), reply=True, expire_in=30)
                return
            else:
                raise exceptions.PermissionsError(ctx.bot.str.get('cmd-skip-force-noperms', 'You do not have permission to force skip.'), expire_in=30)

        # TODO: ignore person if they're deaf or take them out of the list or something?
        # Currently is recounted if they vote, deafen, then vote

        num_voice = sum(1 for m in guild._voice_channel.members if not (
            m.voice.deaf or m.voice.self_deaf or m == ctx.bot.user))
        if num_voice == 0: num_voice = 1 # incase all users are deafened, to avoid divison by zero

        num_skips = guild.skip_state.add_skipper(ctx.author.id, ctx.message)

        skips_remaining = min(
            ctx.bot.config.skips_required,
            math.ceil(ctx.bot.config.skip_ratio_required / (1 / num_voice))  # Number of skips from config ratio
        ) - num_skips

        if skips_remaining <= 0:
            await player.skip()
            await messagemanager.safe_send_normal(
                ctx,
                ctx,
                ctx.bot.str.get('cmd-skip-reply-skipped-1', 'Your skip for `{0}` was acknowledged.\nThe vote to skip has been passed.{1}').format(
                    current_entry.title,
                    ctx.bot.str.get('cmd-skip-reply-skipped-2', ' Next song coming up!') if (((await playlist.get_length()) > 0) or ((await player.status()) != PlayerState.WAITING)) else ''
                ),
                reply=True,
                expire_in=20
            )

        else:
            # TODO: When a song gets skipped, delete the old x needed to skip messages
            await messagemanager.safe_send_normal(
                ctx,
                ctx,
                ctx.bot.str.get('cmd-skip-reply-voted-1', 'Your skip for `{0}` was acknowledged.\n**{1}** more {2} required to vote to skip this song.').format(
                    current_entry.title,
                    skips_remaining,
                    ctx.bot.str.get('cmd-skip-reply-voted-2', 'person is') if skips_remaining == 1 else ctx.bot.str.get('cmd-skip-reply-voted-3', 'people are')
                ),
                reply=True,
                expire_in=20
            )

cogs = [QueueManagement]<|MERGE_RESOLUTION|>--- conflicted
+++ resolved
@@ -107,10 +107,7 @@
 
     async def _play(self, ctx, playlist, song_url, *, head=False, send_reply=True):
         guild = get_guild(ctx.bot, ctx.guild)
-<<<<<<< HEAD
-=======
-
->>>>>>> 7b143387
+
         permissions = ctx.bot.permissions.for_user(ctx.author)
 
         try:
@@ -457,7 +454,6 @@
         The command issuer can use reactions to indicate their response to each result.
         """
         guild = get_guild(ctx.bot, ctx.guild)
-<<<<<<< HEAD
         permissions = ctx.bot.permissions.for_user(ctx.author)
 
         try:
@@ -471,14 +467,7 @@
 
         playlist = await guild.get_playlist()
 
-        if permissions.max_songs and (await playlist.num_entry_of(ctx.author)) > permissions.max_songs:
-=======
-        playlist = await guild.get_playlist()
-
-        permissions = ctx.bot.permissions.for_user(ctx.author)
-
         if permissions.max_songs and (await playlist.num_entry_of(ctx.author.id)) > permissions.max_songs:
->>>>>>> 7b143387
             raise exceptions.PermissionsError(
                 ctx.bot.str.get('cmd-search-limit', "You have reached your playlist item limit ({0})").format(permissions.max_songs),
                 expire_in=30
