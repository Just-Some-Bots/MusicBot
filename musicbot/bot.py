--- conflicted
+++ resolved
@@ -6926,7 +6926,6 @@
             delete_after=60,
         )
 
-<<<<<<< HEAD
     async def cmd_uptime(self) -> CommandResponse:
         """
         Usage:
@@ -6938,7 +6937,7 @@
         delta = format_song_duration(uptime)
         return Response(
             f"MusicBot has been up for `{delta}`",
-=======
+
     @owner_only
     async def cmd_botlatency(self) -> CommandResponse:
         """
@@ -6989,7 +6988,6 @@
         sl = self.latency * 1000
         return Response(
             f"**API Latency:** `{sl:.0f} ms`{voice_lat}",
->>>>>>> c256eb97
             delete_after=30,
         )
 
