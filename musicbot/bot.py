--- conflicted
+++ resolved
@@ -2845,17 +2845,12 @@
 
             # Wait for a response from the author.
             try:
-<<<<<<< HEAD
+
+
                 reaction, user = await self.wait_for(
                     "reaction_add", timeout=30.0, check=check
                 )
-=======
-
-                reaction, user = await self.wait_for(
-                    "reaction_add", timeout=30.0, check=check
-                )
-
->>>>>>> 6ffceea4
+
                 choice = await self.wait_for("message", timeout=30.0, check=check)
 
             except asyncio.TimeoutError:
@@ -2867,10 +2862,7 @@
                 if self.config.delete_invoking:
                     await self.safe_delete_message(choice)
                 await self.safe_delete_message(result_message)
-<<<<<<< HEAD
-=======
-
->>>>>>> 6ffceea4
+
                 await self.cmd_play(
                     message, player, channel, author, permissions, [], e["webpage_url"]
                 )
@@ -2881,10 +2873,7 @@
             elif str(reaction.emoji) == "\U0001F6AB":  # cross
                 await self.safe_delete_message(result_message)
                 continue
-<<<<<<< HEAD
-=======
-
->>>>>>> 6ffceea4
+
             else:
                 # Here we have a valid choice lets queue it.
                 if self.config.delete_invoking:
