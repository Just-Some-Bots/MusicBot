import os
import sys
import time
import shlex
import shutil
import inspect
import aiohttp
import discord
import asyncio
import traceback

from discord import utils
from discord.object import Object
from discord.enums import ChannelType
from discord.voice_client import VoiceClient

from discord.ext.commands.bot import _get_variable
from discord.http import _func_

from io import BytesIO
from functools import wraps
from textwrap import dedent
from datetime import timedelta
from random import choice, shuffle
from collections import defaultdict

from musicbot.playlist import Playlist
from musicbot.player import MusicPlayer
from musicbot.entry import StreamPlaylistEntry
from musicbot.config import Config, ConfigDefaults
from musicbot.permissions import Permissions, PermissionsDefaults
from musicbot.utils import load_file, write_file, sane_round_int, fixg, safe_print

from . import exceptions
from . import downloader
from .opus_loader import load_opus_lib
from .constants import VERSION as BOTVERSION
from .constants import DISCORD_MSG_CHAR_LIMIT, AUDIO_CACHE_PATH


load_opus_lib()


class SkipState:
    def __init__(self):
        self.skippers = set()
        self.skip_msgs = set()

    @property
    def skip_count(self):
        return len(self.skippers)

    def reset(self):
        self.skippers.clear()
        self.skip_msgs.clear()

    def add_skipper(self, skipper, msg):
        self.skippers.add(skipper)
        self.skip_msgs.add(msg)
        return self.skip_count


class Response:
    def __init__(self, content, reply=False, delete_after=0):
        self.content = content
        self.reply = reply
        self.delete_after = delete_after


class MusicBot(discord.Client):
    def __init__(self, config_file=ConfigDefaults.options_file, perms_file=PermissionsDefaults.perms_file):
        self.players = {}
        self.the_voice_clients = {}
        self.aiolocks = defaultdict(asyncio.Lock)
        self.voice_client_connect_lock = asyncio.Lock()
        self.voice_client_move_lock = asyncio.Lock()

        self.config = Config(config_file)
        self.permissions = Permissions(perms_file, grant_all=[self.config.owner_id])

        self.blacklist = set(load_file(self.config.blacklist_file))
        self.autoplaylist = load_file(self.config.auto_playlist_file)
        self.downloader = downloader.Downloader(download_folder='audio_cache')

        self.exit_signal = None
        self.init_ok = False
        self.cached_client_id = None

        if not self.autoplaylist:
            print("Warning: Autoplaylist is empty, disabling.")
            self.config.auto_playlist = False

        # TODO: Do these properly
        ssd_defaults = {'last_np_msg': None, 'auto_paused': False}
        self.server_specific_data = defaultdict(lambda: dict(ssd_defaults))

        super().__init__()
        self.aiosession = aiohttp.ClientSession(loop=self.loop)
        self.http.user_agent += ' MusicBot/%s' % BOTVERSION

    # TODO: Add some sort of `denied` argument for a message to send when someone else tries to use it
    def owner_only(func):
        @wraps(func)
        async def wrapper(self, *args, **kwargs):
            # Only allow the owner to use these commands
            orig_msg = _get_variable('message')

            if not orig_msg or orig_msg.author.id == self.config.owner_id:
                return await func(self, *args, **kwargs)
            else:
                raise exceptions.PermissionsError("only the owner can use this command", expire_in=30)

        return wrapper

    # @staticmethod

    def _get_owner(self, voice=False):
        if voice:
            for server in self.servers:
                for channel in server.channels:
                    for m in channel.voice_members:
                        if m.id == self.config.owner_id:
                            return m
        else:
            return discord.utils.find(lambda m: m.id == self.config.owner_id, self.get_all_members())

    def _delete_old_audiocache(self, path=AUDIO_CACHE_PATH):
        try:
            shutil.rmtree(path)
            return True
        except:
            try:
                os.rename(path, path + '__')
            except:
                return False
            try:
                shutil.rmtree(path)
            except:
                os.rename(path + '__', path)
                return False

        return True

    # TODO: autosummon option to a specific channel
    async def _auto_summon(self):
        owner = self._get_owner(voice=True)
        if owner:
            safe_print("Found owner in \"%s\", attempting to join..." % owner.voice_channel.name)
            # TODO: Effort
            await self.cmd_summon(owner.voice_channel, owner, None)
            return owner.voice_channel

    async def _autojoin_channels(self, channels):
        joined_servers = []

        for channel in channels:
            if channel.server in joined_servers:
                print("Already joined a channel in %s, skipping" % channel.server.name)
                continue

            if channel and channel.type == discord.ChannelType.voice:
                safe_print("Attempting to autojoin %s in %s" % (channel.name, channel.server.name))

                chperms = channel.permissions_for(channel.server.me)

                if not chperms.connect:
                    safe_print("Cannot join channel \"%s\", no permission." % channel.name)
                    continue

                elif not chperms.speak:
                    safe_print("Will not join channel \"%s\", no permission to speak." % channel.name)
                    continue

                try:
                    player = await self.get_player(channel, create=True)

                    if player.is_stopped:
                        player.play()

                    if self.config.auto_playlist:
                        await self.on_player_finished_playing(player)

                    joined_servers.append(channel.server)
                except Exception as e:
                    if self.config.debug_mode:
                        traceback.print_exc()
                    print("Failed to join", channel.name)

            elif channel:
                print("Not joining %s on %s, that's a text channel." % (channel.name, channel.server.name))

            else:
                print("Invalid channel thing: " + channel)

    async def _wait_delete_msg(self, message, after):
        await asyncio.sleep(after)
        await self.safe_delete_message(message)

    # TODO: Check to see if I can just move this to on_message after the response check
    async def _manual_delete_check(self, message, *, quiet=False):
        if self.config.delete_invoking:
            await self.safe_delete_message(message, quiet=quiet)

    async def _check_ignore_non_voice(self, msg):
        vc = msg.server.me.voice_channel

        # If we've connected to a voice chat and we're in the same voice channel
        if not vc or vc == msg.author.voice_channel:
            return True
        else:
            raise exceptions.PermissionsError(
                "you cannot use this command when not in the voice channel (%s)" % vc.name, expire_in=30)

<<<<<<< HEAD
=======
    async def remove_from_autoplaylist(self, song_url:str, *, ex:Exception=None):
        if song_url not in self.autoplaylist:
            return

        self.autoplaylist.remove(song_url)
        safe_print("[Info] Removing unplayable song from autoplaylist: %s" % song_url)

        async with self.aiolocks[_func_()]:
            with open(self.config.auto_playlist_file, 'a', encoding='utf8') as f:
                f.write('# Entry removed {ctime}\n'
                        '# Reason: {ex:s}\n'
                        '{url}\n\n{sep}\n\n'.format(ctime=time.ctime(), ex=ex, url=song_url, sep='#' * 16)
                )

>>>>>>> 92c86e94
    async def generate_invite_link(self, *, permissions=None, server=None):
        if not self.cached_client_id:
            appinfo = await self.application_info()
            self.cached_client_id = appinfo.id

        return discord.utils.oauth_url(self.cached_client_id, permissions=permissions, server=server)

    async def get_voice_client(self, channel):
        if isinstance(channel, Object):
            channel = self.get_channel(channel.id)

        if getattr(channel, 'type', ChannelType.text) != ChannelType.voice:
            raise AttributeError('Channel passed must be a voice channel')

        with await self.voice_client_connect_lock:
            server = channel.server
            if server.id in self.the_voice_clients:
                return self.the_voice_clients[server.id]

            s_id = self.ws.wait_for('VOICE_STATE_UPDATE', lambda d: d.get('user_id') == self.user.id)
            _voice_data = self.ws.wait_for('VOICE_SERVER_UPDATE', lambda d: True)

            await self.ws.voice_state(server.id, channel.id)

            s_id_data = await asyncio.wait_for(s_id, timeout=10, loop=self.loop)
            voice_data = await asyncio.wait_for(_voice_data, timeout=10, loop=self.loop)
            session_id = s_id_data.get('session_id')

            kwargs = {
                'user': self.user,
                'channel': channel,
                'data': voice_data,
                'loop': self.loop,
                'session_id': session_id,
                'main_ws': self.ws
            }
            voice_client = VoiceClient(**kwargs)
            self.the_voice_clients[server.id] = voice_client

            retries = 3
            for x in range(retries):
                try:
                    print("Attempting connection...")
                    await asyncio.wait_for(voice_client.connect(), timeout=10, loop=self.loop)
                    print("Connection established.")
                    break
                except:
                    traceback.print_exc()
                    print("Failed to connect, retrying (%s/%s)..." % (x+1, retries))
                    await asyncio.sleep(1)
                    await self.ws.voice_state(server.id, None, self_mute=True)
                    await asyncio.sleep(1)

                    if x == retries-1:
                        raise exceptions.HelpfulError(
                            "Cannot establish connection to voice chat.  "
                            "Something may be blocking outgoing UDP connections.",

                            "This may be an issue with a firewall blocking UDP.  "
                            "Figure out what is blocking UDP and disable it.  "
                            "It's most likely a system firewall or overbearing anti-virus firewall.  "
                        )

            return voice_client

    async def mute_voice_client(self, channel, mute):
        await self._update_voice_state(channel, mute=mute)

    async def deafen_voice_client(self, channel, deaf):
        await self._update_voice_state(channel, deaf=deaf)

    async def move_voice_client(self, channel):
        await self._update_voice_state(channel)

    async def reconnect_voice_client(self, server):
        if server.id not in self.the_voice_clients:
            return

        vc = self.the_voice_clients.pop(server.id)
        _paused = False

        player = None
        if server.id in self.players:
            player = self.players[server.id]
            if player.is_playing:
                player.pause()
                _paused = True

        try:
            await vc.disconnect()
        except:
            print("Error disconnecting during reconnect")
            traceback.print_exc()

        await asyncio.sleep(0.1)

        if player:
            new_vc = await self.get_voice_client(vc.channel)
            player.reload_voice(new_vc)

            if player.is_paused and _paused:
                player.resume()

    async def disconnect_voice_client(self, server):
        if server.id not in self.the_voice_clients:
            return

        if server.id in self.players:
            self.players.pop(server.id).kill()

        await self.the_voice_clients.pop(server.id).disconnect()

    async def disconnect_all_voice_clients(self):
        for vc in self.the_voice_clients.copy().values():
            await self.disconnect_voice_client(vc.channel.server)

    async def _update_voice_state(self, channel, *, mute=False, deaf=False):
        if isinstance(channel, Object):
            channel = self.get_channel(channel.id)

        if getattr(channel, 'type', ChannelType.text) != ChannelType.voice:
            raise AttributeError('Channel passed must be a voice channel')

        # I'm not sure if this lock is actually needed
        with await self.voice_client_move_lock:
            server = channel.server

            payload = {
                'op': 4,
                'd': {
                    'guild_id': server.id,
                    'channel_id': channel.id,
                    'self_mute': mute,
                    'self_deaf': deaf
                }
            }

            await self.ws.send(utils.to_json(payload))
            self.the_voice_clients[server.id].channel = channel

    async def get_player(self, channel, create=False) -> MusicPlayer:
        server = channel.server

        if server.id not in self.players:
            if not create:
                raise exceptions.CommandError(
                    'The bot is not in a voice channel.  '
                    'Use %ssummon to summon it to your voice channel.' % self.config.command_prefix)

            voice_client = await self.get_voice_client(channel)

            playlist = Playlist(self)
            player = MusicPlayer(self, voice_client, playlist) \
                .on('play', self.on_player_play) \
                .on('resume', self.on_player_resume) \
                .on('pause', self.on_player_pause) \
                .on('stop', self.on_player_stop) \
                .on('finished-playing', self.on_player_finished_playing) \
                .on('entry-added', self.on_player_entry_added) \
                .on('error', self.on_player_error)

            player.skip_state = SkipState()
            self.players[server.id] = player

        return self.players[server.id]

    async def on_player_play(self, player, entry):
        await self.update_now_playing(entry)
        player.skip_state.reset()

        channel = entry.meta.get('channel', None)
        author = entry.meta.get('author', None)

        if channel and author:
            last_np_msg = self.server_specific_data[channel.server]['last_np_msg']
            if last_np_msg and last_np_msg.channel == channel:

                async for lmsg in self.logs_from(channel, limit=1):
                    if lmsg != last_np_msg and last_np_msg:
                        await self.safe_delete_message(last_np_msg)
                        self.server_specific_data[channel.server]['last_np_msg'] = None
                    break  # This is probably redundant

            if self.config.now_playing_mentions:
                newmsg = '%s - your song **%s** is now playing in %s!' % (
                    entry.meta['author'].mention, entry.title, player.voice_client.channel.name)
            else:
                newmsg = 'Now playing in %s: **%s**' % (
                    player.voice_client.channel.name, entry.title)

            if self.server_specific_data[channel.server]['last_np_msg']:
                self.server_specific_data[channel.server]['last_np_msg'] = await self.safe_edit_message(last_np_msg, newmsg, send_if_fail=True)
            else:
                self.server_specific_data[channel.server]['last_np_msg'] = await self.safe_send_message(channel, newmsg)

    async def on_player_resume(self, entry, **_):
        await self.update_now_playing(entry)

    async def on_player_pause(self, entry, **_):
        await self.update_now_playing(entry, True)

    async def on_player_stop(self, **_):
        await self.update_now_playing()

    async def on_player_finished_playing(self, player, **_):
        if not player.playlist.entries and not player.current_entry and self.config.auto_playlist:
            while self.autoplaylist:
                song_url = choice(self.autoplaylist)
                info = None

                try:
                    info = await self.downloader.extract_info(player.playlist.loop, song_url, download=False, process=False)
                except downloader.youtube_dl.utils.DownloadError as e:
                    if 'YouTube said:' in e.args[0]:
                        # url is bork, remove from list and put in removed list
                        safe_print("Error processing youtube url:\n" + e.args[0])

                    else:
                        # Probably an error from a different extractor, but I've only seen youtube's
                        safe_print("Error processing \"{url}\": {ex}".format(url=song_url, ex=e))

                    await self.remove_from_autoplaylist(song_url, ex=e)

                except Exception as e:
                    if self.config.debug_mode:
                        traceback.print_exc()

                    safe_print("Error processing \"{url}\": {ex}".format(url=song_url, ex=e))
                    self.autoplaylist.remove(song_url)

                if info.get('entries', None):  # or .get('_type', '') == 'playlist'
                    pass  # Wooo playlist
                    # Blarg how do I want to do this

                # TODO: better checks here
                try:
                    await player.playlist.add_entry(song_url, channel=None, author=None)
                except exceptions.ExtractionError as e:
                    print("Error adding song from autoplaylist:", e)
                    continue

                break

            if not self.autoplaylist:
                print("[Warning] No playable songs in the autoplaylist, disabling.")
                self.config.auto_playlist = False

    async def on_player_entry_added(self, playlist, entry, **_):
        pass

    async def on_player_error(self, entry, ex, **_):
        if 'channel' in entry.meta:
            await self.safe_send_message(
                entry.meta['channel'],
                "```\nError from FFmpeg:\n{}\n```".format(ex)
            )
        else:
            traceback.print_exception(ex.__class__, ex, ex.__traceback__)

    async def update_now_playing(self, entry=None, is_paused=False):
        game = None

        if self.user.bot:
            activeplayers = sum(1 for p in self.players.values() if p.is_playing)
            if activeplayers > 1:
                game = discord.Game(name="music on %s servers" % activeplayers)
                entry = None

            elif activeplayers == 1:
                player = discord.utils.get(self.players.values(), is_playing=True)
                entry = player.current_entry

        if entry:
            prefix = u'\u275A\u275A ' if is_paused else ''

            name = u'{}{}'.format(prefix, entry.title)[:128]
            game = discord.Game(name=name)

        await self.change_status(game)


    async def safe_send_message(self, dest, content, *, tts=False, expire_in=0, also_delete=None, quiet=False, allow_none=True):
        msg = None
        try:
            if content is not None or allow_none:
                msg = await self.send_message(dest, content, tts=tts)

        except discord.Forbidden:
            if not quiet:
                safe_print("Warning: Cannot send message to %s, no permission" % dest.name)

        except discord.NotFound:
            if not quiet:
                safe_print("Warning: Cannot send message to %s, invalid channel?" % dest.name)

        finally:
            if msg and expire_in:
                asyncio.ensure_future(self._wait_delete_msg(msg, expire_in))

            if also_delete and isinstance(also_delete, discord.Message):
                asyncio.ensure_future(self._wait_delete_msg(also_delete, expire_in))

        return msg

    async def safe_delete_message(self, message, *, quiet=False):
        try:
            return await self.delete_message(message)

        except discord.Forbidden:
            if not quiet:
                safe_print("Warning: Cannot delete message \"%s\", no permission" % message.clean_content)

        except discord.NotFound:
            if not quiet:
                safe_print("Warning: Cannot delete message \"%s\", message not found" % message.clean_content)

    async def safe_edit_message(self, message, new, *, send_if_fail=False, quiet=False):
        try:
            return await self.edit_message(message, new)

        except discord.NotFound:
            if not quiet:
                safe_print("Warning: Cannot edit message \"%s\", message not found" % message.clean_content)
            if send_if_fail:
                if not quiet:
                    print("Sending instead")
                return await self.safe_send_message(message.channel, new)

    async def send_typing(self, destination):
        try:
            return await super().send_typing(destination)
        except discord.Forbidden:
            if self.config.debug_mode:
                print("Could not send typing to %s, no permssion" % destination)

    async def edit_profile(self, **fields):
        if self.user.bot:
            return await super().edit_profile(**fields)
        else:
            return await super().edit_profile(self.config._password,**fields)

    def _cleanup(self):
        try:
            self.loop.run_until_complete(self.logout())
        except: # Can be ignored
            pass

        pending = asyncio.Task.all_tasks()
        gathered = asyncio.gather(*pending)

        try:
            gathered.cancel()
            self.loop.run_until_complete(gathered)
            gathered.exception()
        except: # Can be ignored
            pass

    # noinspection PyMethodOverriding
    def run(self):
        try:
            self.loop.run_until_complete(self.start(*self.config.auth))

        except discord.errors.LoginFailure:
            # Add if token, else
            raise exceptions.HelpfulError(
                "Bot cannot login, bad credentials.",
                "Fix your Email or Password or Token in the options file.  "
                "Remember that each field should be on their own line.")

        finally:
            try:
                self._cleanup()
            except Exception as e:
                print("Error in cleanup:", e)

            self.loop.close()
            if self.exit_signal:
                raise self.exit_signal

    async def logout(self):
        await self.disconnect_all_voice_clients()
        return await super().logout()

    async def on_error(self, event, *args, **kwargs):
        ex_type, ex, stack = sys.exc_info()

        if ex_type == exceptions.HelpfulError:
            print("Exception in", event)
            print(ex.message)

            await asyncio.sleep(2)  # don't ask
            await self.logout()

        elif issubclass(ex_type, exceptions.Signal):
            self.exit_signal = ex_type
            await self.logout()

        else:
            traceback.print_exc()

    async def on_resumed(self):
        for vc in self.the_voice_clients.values():
            vc.main_ws = self.ws

    async def on_ready(self):
        print('\rConnected!  Musicbot v%s\n' % BOTVERSION)

        if self.config.owner_id == self.user.id:
            raise exceptions.HelpfulError(
                "Your OwnerID is incorrect or you've used the wrong credentials.",

                "The bot needs its own account to function.  "
                "The OwnerID is the id of the owner, not the bot.  "
                "Figure out which one is which and use the correct information.")

        self.init_ok = True

<<<<<<< HEAD
        self.safe_print("Bot:   %s/%s#%s" % (self.user.id, self.user.name, self.user.discriminator))
=======
        safe_print("Bot:   %s/%s#%s" % (self.user.id, self.user.name, self.user.discriminator))
>>>>>>> 92c86e94

        owner = self._get_owner(voice=True) or self._get_owner()
        if owner and self.servers:
            safe_print("Owner: %s/%s#%s\n" % (owner.id, owner.name, owner.discriminator))

            print('Server List:')
            [safe_print(' - ' + s.name) for s in self.servers]

        elif self.servers:
            print("Owner could not be found on any server (id: %s)\n" % self.config.owner_id)

            print('Server List:')
            [safe_print(' - ' + s.name) for s in self.servers]

        else:
            print("Owner unknown, bot is not on any servers.")
            if self.user.bot:
                print("\nTo make the bot join a server, paste this link in your browser.")
                print("Note: You should be logged into your main account and have \n"
                      "manage server permissions on the server you want the bot to join.\n")
                print("    " + await self.generate_invite_link())

        print()

        if self.config.bound_channels:
            chlist = set(self.get_channel(i) for i in self.config.bound_channels if i)
            chlist.discard(None)
            invalids = set()

            invalids.update(c for c in chlist if c.type == discord.ChannelType.voice)
            chlist.difference_update(invalids)
            self.config.bound_channels.difference_update(invalids)

            if chlist:
                print("Bound to text channels:")
                [safe_print(' - %s/%s' % (ch.server.name.strip(), ch.name.strip())) for ch in chlist if ch]
            else:
                print("Not bound to any text channels")

            if invalids and self.config.debug_mode:
                print("\nNot binding to voice channels:")
                [safe_print(' - %s/%s' % (ch.server.name.strip(), ch.name.strip())) for ch in invalids if ch]

            print()

        else:
            print("Not bound to any text channels")

        if self.config.autojoin_channels:
            chlist = set(self.get_channel(i) for i in self.config.autojoin_channels if i)
            chlist.discard(None)
            invalids = set()

            invalids.update(c for c in chlist if c.type == discord.ChannelType.text)
            chlist.difference_update(invalids)
            self.config.autojoin_channels.difference_update(invalids)

            if chlist:
                print("Autojoining voice chanels:")
                [safe_print(' - %s/%s' % (ch.server.name.strip(), ch.name.strip())) for ch in chlist if ch]
            else:
                print("Not bound to any text channels")

            if invalids and self.config.debug_mode:
                print("\nCannot autojoin text channels:")
                [safe_print(' - %s/%s' % (ch.server.name.strip(), ch.name.strip())) for ch in invalids if ch]

            autojoin_channels = chlist

        else:
            print("Not autojoining any voice channels")
            autojoin_channels = set()

        print()
        print("Options:")

        safe_print("  Command prefix: " + self.config.command_prefix)
        print("  Default volume: %s%%" % int(self.config.default_volume * 100))
        print("  Skip threshold: %s votes or %s%%" % (
            self.config.skips_required, fixg(self.config.skip_ratio_required * 100)))
        print("  Now Playing @mentions: " + ['Disabled', 'Enabled'][self.config.now_playing_mentions])
        print("  Auto-Summon: " + ['Disabled', 'Enabled'][self.config.auto_summon])
        print("  Auto-Playlist: " + ['Disabled', 'Enabled'][self.config.auto_playlist])
        print("  Auto-Pause: " + ['Disabled', 'Enabled'][self.config.auto_pause])
        print("  Delete Messages: " + ['Disabled', 'Enabled'][self.config.delete_messages])
        if self.config.delete_messages:
            print("    Delete Invoking: " + ['Disabled', 'Enabled'][self.config.delete_invoking])
        print("  Debug Mode: " + ['Disabled', 'Enabled'][self.config.debug_mode])
        print("  Downloaded songs will be %s" % ['deleted', 'saved'][self.config.save_videos])
        print()

        # maybe option to leave the ownerid blank and generate a random command for the owner to use
        # wait_for_message is pretty neato

        if not self.config.save_videos and os.path.isdir(AUDIO_CACHE_PATH):
            if self._delete_old_audiocache():
                print("Deleting old audio cache")
            else:
                print("Could not delete old audio cache, moving on.")

        if self.config.autojoin_channels:
            await self._autojoin_channels(autojoin_channels)

        elif self.config.auto_summon:
            print("Attempting to autosummon...", flush=True)

            # waitfor + get value
            owner_vc = await self._auto_summon()

            if owner_vc:
                print("Done!", flush=True)  # TODO: Change this to "Joined server/channel"
                if self.config.auto_playlist:
                    print("Starting auto-playlist")
                    await self.on_player_finished_playing(await self.get_player(owner_vc))
            else:
                print("Owner not found in a voice channel, could not autosummon.")

        print()
        # t-t-th-th-that's all folks!

    async def cmd_help(self, command=None):
        """
        Usage:
            {command_prefix}help [command]

        Prints a help message.
        If a command is specified, it prints a help message for that command.
        Otherwise, it lists the available commands.
        """

        if command:
            cmd = getattr(self, 'cmd_' + command, None)
            if cmd:
                return Response(
                    "```\n{}```".format(
                        dedent(cmd.__doc__),
                        command_prefix=self.config.command_prefix
                    ),
                    delete_after=60
                )
            else:
                return Response("No such command", delete_after=10)

        else:
            helpmsg = "**Commands**\n```"
            commands = []

            for att in dir(self):
                if att.startswith('cmd_') and att != 'cmd_help':
                    command_name = att.replace('cmd_', '').lower()
                    commands.append("{}{}".format(self.config.command_prefix, command_name))

            helpmsg += ", ".join(commands)
            helpmsg += "```"
            helpmsg += "https://github.com/SexualRhinoceros/MusicBot/wiki/Commands-list"

            return Response(helpmsg, reply=True, delete_after=60)

    async def cmd_blacklist(self, message, user_mentions, option, something):
        """
        Usage:
            {command_prefix}blacklist [ + | - | add | remove ] @UserName [@UserName2 ...]

        Add or remove users to the blacklist.
        Blacklisted users are forbidden from using bot commands.
        """

        if not user_mentions:
            raise exceptions.CommandError("No users listed.", expire_in=20)

        if option not in ['+', '-', 'add', 'remove']:
            raise exceptions.CommandError(
                'Invalid option "%s" specified, use +, -, add, or remove' % option, expire_in=20
            )

        for user in user_mentions.copy():
            if user.id == self.config.owner_id:
                print("[Commands:Blacklist] The owner cannot be blacklisted.")
                user_mentions.remove(user)

        old_len = len(self.blacklist)

        if option in ['+', 'add']:
            self.blacklist.update(user.id for user in user_mentions)

            write_file(self.config.blacklist_file, self.blacklist)

            return Response(
                '%s users have been added to the blacklist' % (len(self.blacklist) - old_len),
                reply=True, delete_after=10
            )

        else:
            if self.blacklist.isdisjoint(user.id for user in user_mentions):
                return Response('none of those users are in the blacklist.', reply=True, delete_after=10)

            else:
                self.blacklist.difference_update(user.id for user in user_mentions)
                write_file(self.config.blacklist_file, self.blacklist)

                return Response(
                    '%s users have been removed from the blacklist' % (old_len - len(self.blacklist)),
                    reply=True, delete_after=10
                )

    async def cmd_id(self, author, user_mentions):
        """
        Usage:
            {command_prefix}id [@user]

        Tells the user their id or the id of another user.
        """
        if not user_mentions:
            return Response('your id is `%s`' % author.id, reply=True, delete_after=35)
        else:
            usr = user_mentions[0]
            return Response("%s's id is `%s`" % (usr.name, usr.id), reply=True, delete_after=35)

    @owner_only
    async def cmd_joinserver(self, message, server_link=None):
        """
        Usage:
            {command_prefix}joinserver invite_link

        Asks the bot to join a server.  Note: Bot accounts cannot use invite links.
        """

        if self.user.bot:
            url = await self.generate_invite_link()
            return Response(
                "Bot accounts can't use invite links!  Click here to invite me: \n{}".format(url),
                reply=True, delete_after=30
            )

        try:
            if server_link:
                await self.accept_invite(server_link)
                return Response(":+1:")

        except:
            raise exceptions.CommandError('Invalid URL provided:\n{}\n'.format(server_link), expire_in=30)

    @owner_only
    async def cmd_adduser(self, message, group, user_id, leftover_args):
        """
        Usage:
            {command_prefix}adduser <group> <userid>...

        Adds the user ID(s) to the permission group
        """

        modify_count = 0

        if not group:
            return Response('The parameter "group" is required', reply=True, delete_after=20)

        matching_groups = [x for x in self.permissions.groups if x.name == group]

        if len(matching_groups) == 0:
            return Response('The given group is not defined in permissions.ini', reply=True, delete_after=20)

        if not user_id:
            return Response('User ids not provided', reply=True, delete_after=20)

        try:
            int(user_id)
            if matching_groups[0].add_user(user_id):
                modify_count += 1
        except ValueError:
            return Response('User id is not a number', reply=True, delete_after=20)

        for id in leftover_args:
            try:
                int(id)
            except ValueError:
                return Response('id is not a number: %s' % id, reply=True, delete_after=20)

            if matching_groups[0].add_user(id):
                modify_count += 1

        self.permissions.save_permissions()
        return Response('%i IDs added to permission group %s' %
                        (modify_count, matching_groups[0].name),
                        reply=True, delete_after=20)

    @owner_only
    async def cmd_showpermissions(self, message, group):
        """
        Usage:
            {command_prefix}showpermissions <group>

        Shows the user ids in a permission group
        """
        if not group:
            return Response('The parameter "group" is required', reply=True, delete_after=20)

        matching_groups = [x for x in self.permissions.groups if x.name == group]

        if len(matching_groups) == 0:
            return Response('The given group is not defined in permissions.ini', reply=True, delete_after=20)

        lines = "\n".join(matching_groups[0].user_list)

        return Response('Permission group %s has IDs: \n%s' %
                        (matching_groups[0].name, lines),
                        reply=True, delete_after=20)

    @owner_only
    async def cmd_removeuser(self, message, group, user_id, leftover_args):
        """
        Usage:
            {command_prefix}removeuser <group> <userids>...

        Remove the user ID(s) from the permission group
        """
        modify_count = 0

        if not group:
            return Response('The parameter "group" is required', reply=True, delete_after=20)

        matching_groups = [x for x in self.permissions.groups if x.name == group]

        if len(matching_groups) == 0:
            return Response('The given group is not defined in permissions.ini', reply=True, delete_after=20)

        if not user_id:
            return Response('User ids not provided', reply=True, delete_after=20)

        try:
            int(user_id)
            if matching_groups[0].remove_user(user_id):
                modify_count += 1
        except ValueError:
            return Response('User id is not a number', reply=True, delete_after=20)

        for id in leftover_args:
            try:
                int(id)
            except ValueError:
                return Response('id is not a number: %s' % id, reply=True, delete_after=20)

            if matching_groups[0].remove_user(id):
                modify_count += 1

        self.permissions.save_permissions()
        return Response('%i IDs removed from permission group %s' %
                        (modify_count, matching_groups[0].name),
                        reply=True, delete_after=20)


    async def cmd_play(self, player, channel, author, permissions, leftover_args, song_url):
        """
        Usage:
            {command_prefix}play song_link
            {command_prefix}play text to search for

        Adds the song to the playlist.  If a link is not provided, the first
        result from a youtube search is added to the queue.
        """

        song_url = song_url.strip('<>')

        if permissions.max_songs and player.playlist.count_for_user(author) >= permissions.max_songs:
            raise exceptions.PermissionsError(
                "You have reached your enqueued song limit (%s)" % permissions.max_songs, expire_in=30
            )

        await self.send_typing(channel)

        if leftover_args:
            song_url = ' '.join([song_url, *leftover_args])

        try:
            info = await self.downloader.extract_info(player.playlist.loop, song_url, download=False, process=False)
        except Exception as e:
            raise exceptions.CommandError(e, expire_in=30)

        if not info:
            msg = "That video cannot be played."
            raise exceptions.CommandError(
                "That video cannot be played.  Try using the {}stream command.".format(self.config.command_prefix),
                expire_in=30
            )

        # abstract the search handling away from the user
        # our ytdl options allow us to use search strings as input urls
        if info.get('url', '').startswith('ytsearch'):
            # print("[Command:play] Searching for \"%s\"" % song_url)
            info = await self.downloader.extract_info(
                player.playlist.loop,
                song_url,
                download=False,
                process=True,    # ASYNC LAMBDAS WHEN
                on_error=lambda e: asyncio.ensure_future(
                    self.safe_send_message(channel, "```\n%s\n```" % e, expire_in=120), loop=self.loop),
                retry_on_error=True
            )

            if not info:
                raise exceptions.CommandError(
                    "Error extracting info from search string, youtubedl returned no data.  "
                    "You may need to restart the bot if this continues to happen.", expire_in=30
                )

            if not all(info.get('entries', [])):
                # empty list, no data
                return

            song_url = info['entries'][0]['webpage_url']
            info = await self.downloader.extract_info(player.playlist.loop, song_url, download=False, process=False)
            # Now I could just do: return await self.cmd_play(player, channel, author, song_url)
            # But this is probably fine

        # TODO: Possibly add another check here to see about things like the bandcamp issue
        # TODO: Where ytdl gets the generic extractor version with no processing, but finds two different urls

        if 'entries' in info:
            # I have to do exe extra checks anyways because you can request an arbitrary number of search results
            if not permissions.allow_playlists and ':search' in info['extractor'] and len(info['entries']) > 1:
                raise exceptions.PermissionsError("You are not allowed to request playlists", expire_in=30)

            # The only reason we would use this over `len(info['entries'])` is if we add `if _` to this one
            num_songs = sum(1 for _ in info['entries'])

            if permissions.max_playlist_length and num_songs > permissions.max_playlist_length:
                raise exceptions.PermissionsError(
                    "Playlist has too many entries (%s > %s)" % (num_songs, permissions.max_playlist_length),
                    expire_in=30
                )

            # This is a little bit weird when it says (x + 0 > y), I might add the other check back in
            if permissions.max_songs and player.playlist.count_for_user(author) + num_songs > permissions.max_songs:
                raise exceptions.PermissionsError(
                    "Playlist entries + your already queued songs reached limit (%s + %s > %s)" % (
                        num_songs, player.playlist.count_for_user(author), permissions.max_songs),
                    expire_in=30
                )

            if info['extractor'].lower() in ['youtube:playlist', 'soundcloud:set', 'bandcamp:album']:
                try:
                    return await self._cmd_play_playlist_async(player, channel, author, permissions, song_url, info['extractor'])
                except exceptions.CommandError:
                    raise
                except Exception as e:
                    traceback.print_exc()
                    raise exceptions.CommandError("Error queuing playlist:\n%s" % e, expire_in=30)

            t0 = time.time()

            # My test was 1.2 seconds per song, but we maybe should fudge it a bit, unless we can
            # monitor it and edit the message with the estimated time, but that's some ADVANCED SHIT
            # I don't think we can hook into it anyways, so this will have to do.
            # It would probably be a thread to check a few playlists and get the speed from that
            # Different playlists might download at different speeds though
            wait_per_song = 1.2

            procmesg = await self.safe_send_message(
                channel,
                'Gathering playlist information for {} songs{}'.format(
                    num_songs,
                    ', ETA: {} seconds'.format(fixg(
                        num_songs * wait_per_song)) if num_songs >= 10 else '.'))

            # We don't have a pretty way of doing this yet.  We need either a loop
            # that sends these every 10 seconds or a nice context manager.
            await self.send_typing(channel)

            # TODO: I can create an event emitter object instead, add event functions, and every play list might be asyncified
            #       Also have a "verify_entry" hook with the entry as an arg and returns the entry if its ok

            entry_list, position = await player.playlist.import_from(song_url, channel=channel, author=author)

            tnow = time.time()
            ttime = tnow - t0
            listlen = len(entry_list)
            drop_count = 0

            if permissions.max_song_length:
                for e in entry_list.copy():
                    if e.duration > permissions.max_song_length:
                        player.playlist.entries.remove(e)
                        entry_list.remove(e)
                        drop_count += 1
                        # Im pretty sure there's no situation where this would ever break
                        # Unless the first entry starts being played, which would make this a race condition
                if drop_count:
                    print("Dropped %s songs" % drop_count)

            print("Processed {} songs in {} seconds at {:.2f}s/song, {:+.2g}/song from expected ({}s)".format(
                listlen,
                fixg(ttime),
                ttime / listlen if listlen else 0,
                ttime / listlen - wait_per_song if listlen - wait_per_song else 0,
                fixg(wait_per_song * num_songs))
            )

            await self.safe_delete_message(procmesg)

            if not listlen - drop_count:
                raise exceptions.CommandError(
                    "No songs were added, all songs were over max duration (%ss)" % permissions.max_song_length,
                    expire_in=30
                )

            reply_text = "Enqueued **%s** songs to be played. Position in queue: %s"
            btext = str(listlen - drop_count)

        else:
            if permissions.max_song_length and info.get('duration', 0) > permissions.max_song_length:
                raise exceptions.PermissionsError(
                    "Song duration exceeds limit (%s > %s)" % (info['duration'], permissions.max_song_length),
                    expire_in=30
                )

            try:
                entry, position = await player.playlist.add_entry(song_url, channel=channel, author=author)

            except exceptions.WrongEntryTypeError as e:
                if e.use_url == song_url:
                    print("[Warning] Determined incorrect entry type, but suggested url is the same.  Help.")

                if self.config.debug_mode:
                    print("[Info] Assumed url \"%s\" was a single entry, was actually a playlist" % song_url)
                    print("[Info] Using \"%s\" instead" % e.use_url)

                return await self.cmd_play(player, channel, author, permissions, leftover_args, e.use_url)

            reply_text = "Enqueued **%s** to be played. Position in queue: %s"
            btext = entry.title

        if position == 1 and player.is_stopped:
            position = 'Up next!'
            reply_text %= (btext, position)

        else:
            try:
                time_until = await player.playlist.estimate_time_until(position, player)
                reply_text += ' - estimated time until playing: %s'
            except:
                traceback.print_exc()
                time_until = ''

            reply_text %= (btext, position, time_until)

        return Response(reply_text, delete_after=30)

    async def _cmd_play_playlist_async(self, player, channel, author, permissions, playlist_url, extractor_type):
        """
        Secret handler to use the async wizardry to make playlist queuing non-"blocking"
        """

        await self.send_typing(channel)
        info = await self.downloader.extract_info(player.playlist.loop, playlist_url, download=False, process=False)

        if not info:
            raise exceptions.CommandError("That playlist cannot be played.")

        num_songs = sum(1 for _ in info['entries'])
        t0 = time.time()

        busymsg = await self.safe_send_message(
            channel, "Processing %s songs..." % num_songs)  # TODO: From playlist_title
        await self.send_typing(channel)

        entries_added = 0
        if extractor_type == 'youtube:playlist':
            try:
                entries_added = await player.playlist.async_process_youtube_playlist(
                    playlist_url, channel=channel, author=author)
                # TODO: Add hook to be called after each song
                # TODO: Add permissions

            except Exception:
                traceback.print_exc()
                raise exceptions.CommandError('Error handling playlist %s queuing.' % playlist_url, expire_in=30)

        elif extractor_type.lower() in ['soundcloud:set', 'bandcamp:album']:
            try:
                entries_added = await player.playlist.async_process_sc_bc_playlist(
                    playlist_url, channel=channel, author=author)
                # TODO: Add hook to be called after each song
                # TODO: Add permissions

            except Exception:
                traceback.print_exc()
                raise exceptions.CommandError('Error handling playlist %s queuing.' % playlist_url, expire_in=30)


        songs_processed = len(entries_added)
        drop_count = 0
        skipped = False

        if permissions.max_song_length:
            for e in entries_added.copy():
                if e.duration > permissions.max_song_length:
                    try:
                        player.playlist.entries.remove(e)
                        entries_added.remove(e)
                        drop_count += 1
                    except:
                        pass

            if drop_count:
                print("Dropped %s songs" % drop_count)

            if player.current_entry and player.current_entry.duration > permissions.max_song_length:
                await self.safe_delete_message(self.server_specific_data[channel.server]['last_np_msg'])
                self.server_specific_data[channel.server]['last_np_msg'] = None
                skipped = True
                player.skip()
                entries_added.pop()

        await self.safe_delete_message(busymsg)

        songs_added = len(entries_added)
        tnow = time.time()
        ttime = tnow - t0
        wait_per_song = 1.2
        # TODO: actually calculate wait per song in the process function and return that too

        # This is technically inaccurate since bad songs are ignored but still take up time
        print("Processed {}/{} songs in {} seconds at {:.2f}s/song, {:+.2g}/song from expected ({}s)".format(
            songs_processed,
            num_songs,
            fixg(ttime),
            ttime / num_songs,
            ttime / num_songs - wait_per_song,
            fixg(wait_per_song * num_songs))
        )

        if not songs_added:
            basetext = "No songs were added, all songs were over max duration (%ss)" % permissions.max_song_length
            if skipped:
                basetext += "\nAdditionally, the current song was skipped for being too long."

            raise exceptions.CommandError(basetext, expire_in=30)

        return Response("Enqueued {} songs to be played in {} seconds".format(
            songs_added, fixg(ttime, 1)), delete_after=30)

    async def cmd_stream(self, player, channel, author, permissions, song_url):
        """
        Usage:
            {command_prefix}stream song_link

        Enqueue a media stream.
        This could mean an actual stream like Twitch or shoutcast, or simply streaming
        media without predownloading it.  Note: FFmpeg is notoriously bad at handling
        streams, especially on poor connections.  You have been warned.
        """

        song_url = song_url.strip('<>')

        if permissions.max_songs and player.playlist.count_for_user(author) >= permissions.max_songs:
            raise exceptions.PermissionsError(
                "You have reached your enqueued song limit (%s)" % permissions.max_songs, expire_in=30
            )

        await self.send_typing(channel)
        entry, entries = await player.playlist.add_stream_entry(song_url, channel=channel, author=author)

        return Response(":+1:", delete_after=6)

    async def cmd_search(self, player, channel, author, permissions, leftover_args):
        """
        Usage:
            {command_prefix}search [service] [number] query

        Searches a service for a video and adds it to the queue.
        - service: any one of the following services:
            - youtube (yt) (default if unspecified)
            - soundcloud (sc)
            - yahoo (yh)
        - number: return a number of video results and waits for user to choose one
          - defaults to 1 if unspecified
          - note: If your search query starts with a number,
                  you must put your query in quotes
            - ex: {command_prefix}search 2 "I ran seagulls"
        """

        if permissions.max_songs and player.playlist.count_for_user(author) > permissions.max_songs:
            raise exceptions.PermissionsError(
                "You have reached your playlist item limit (%s)" % permissions.max_songs,
                expire_in=30
            )

        def argcheck():
            if not leftover_args:
                # noinspection PyUnresolvedReferences
                raise exceptions.CommandError(
                    "Please specify a search query.\n%s" % dedent(
                        self.cmd_search.__doc__.format(command_prefix=self.config.command_prefix)),
                    expire_in=60
                )

        argcheck()

        try:
            leftover_args = shlex.split(' '.join(leftover_args))
        except ValueError:
            raise exceptions.CommandError("Please quote your search query properly.", expire_in=30)

        service = 'youtube'
        items_requested = 3
        max_items = 10  # this can be whatever, but since ytdl uses about 1000, a small number might be better
        services = {
            'youtube': 'ytsearch',
            'soundcloud': 'scsearch',
            'yahoo': 'yvsearch',
            'yt': 'ytsearch',
            'sc': 'scsearch',
            'yh': 'yvsearch'
        }

        if leftover_args[0] in services:
            service = leftover_args.pop(0)
            argcheck()

        if leftover_args[0].isdigit():
            items_requested = int(leftover_args.pop(0))
            argcheck()

            if items_requested > max_items:
                raise exceptions.CommandError("You cannot search for more than %s videos" % max_items)

        # Look jake, if you see this and go "what the fuck are you doing"
        # and have a better idea on how to do this, i'd be delighted to know.
        # I don't want to just do ' '.join(leftover_args).strip("\"'")
        # Because that eats both quotes if they're there
        # where I only want to eat the outermost ones
        if leftover_args[0][0] in '\'"':
            lchar = leftover_args[0][0]
            leftover_args[0] = leftover_args[0].lstrip(lchar)
            leftover_args[-1] = leftover_args[-1].rstrip(lchar)

        search_query = '%s%s:%s' % (services[service], items_requested, ' '.join(leftover_args))

        search_msg = await self.send_message(channel, "Searching for videos...")
        await self.send_typing(channel)

        try:
            info = await self.downloader.extract_info(player.playlist.loop, search_query, download=False, process=True)

        except Exception as e:
            await self.safe_edit_message(search_msg, str(e), send_if_fail=True)
            return
        else:
            await self.safe_delete_message(search_msg)

        if not info:
            return Response("No videos found.", delete_after=30)

        def check(m):
            return (
                m.content.lower()[0] in 'yn' or
                # hardcoded function name weeee
                m.content.lower().startswith('{}{}'.format(self.config.command_prefix, 'search')) or
                m.content.lower().startswith('exit'))

        for e in info['entries']:
            result_message = await self.safe_send_message(channel, "Result %s/%s: %s" % (
                info['entries'].index(e) + 1, len(info['entries']), e['webpage_url']))

            confirm_message = await self.safe_send_message(channel, "Is this ok? Type `y`, `n` or `exit`")
            response_message = await self.wait_for_message(30, author=author, channel=channel, check=check)

            if not response_message:
                await self.safe_delete_message(result_message)
                await self.safe_delete_message(confirm_message)
                return Response("Ok nevermind.", delete_after=30)

            # They started a new search query so lets clean up and bugger off
            elif response_message.content.startswith(self.config.command_prefix) or \
                    response_message.content.lower().startswith('exit'):

                await self.safe_delete_message(result_message)
                await self.safe_delete_message(confirm_message)
                return

            if response_message.content.lower().startswith('y'):
                await self.safe_delete_message(result_message)
                await self.safe_delete_message(confirm_message)
                await self.safe_delete_message(response_message)

                await self.cmd_play(player, channel, author, permissions, [], e['webpage_url'])

                return Response("Alright, coming right up!", delete_after=30)
            else:
                await self.safe_delete_message(result_message)
                await self.safe_delete_message(confirm_message)
                await self.safe_delete_message(response_message)

        return Response("Oh well :frowning:", delete_after=30)

    async def cmd_np(self, player, channel, server, message):
        """
        Usage:
            {command_prefix}np

        Displays the current song in chat.
        """

        if player.current_entry:
            if self.server_specific_data[server]['last_np_msg']:
                await self.safe_delete_message(self.server_specific_data[server]['last_np_msg'])
                self.server_specific_data[server]['last_np_msg'] = None

            song_progress = str(timedelta(seconds=player.progress)).lstrip('0').lstrip(':')
            song_total = str(timedelta(seconds=player.current_entry.duration)).lstrip('0').lstrip(':')

            streaming = isinstance(player.current_entry, StreamPlaylistEntry)
            prog_str = ('`[{progress}]`' if streaming else '`[{progress}/{total}]`').format(
                progress=song_progress, total=song_total
            )
            action_text = 'Streaming' if streaming else 'Playing'

            if player.current_entry.meta.get('channel', False) and player.current_entry.meta.get('author', False):
                np_text = "Now {action}: **{title}** added by **{author}** {progress}\n:point_right: <{url}>".format(
                    action=action_text,
                    title=player.current_entry.title,
                    author=player.current_entry.meta['author'].name,
                    progress=prog_str,
                    url=player.current_entry.url
                )
            else:
                np_text = "Now {action}: **{title}** {progress}\n:point_right: <{url}>".format(
                    action=action_text,
                    title=player.current_entry.title,
                    progress=prog_str,
                    url=player.current_entry.url
                )

            self.server_specific_data[server]['last_np_msg'] = await self.safe_send_message(channel, np_text)
            await self._manual_delete_check(message)
        else:
            return Response(
                'There are no songs queued! Queue something with {}play.'.format(self.config.command_prefix),
                delete_after=30
            )

    async def cmd_summon(self, channel, author, voice_channel):
        """
        Usage:
            {command_prefix}summon

        Call the bot to the summoner's voice channel.
        """

        if not author.voice_channel:
            raise exceptions.CommandError('You are not in a voice channel!')

        voice_client = self.the_voice_clients.get(channel.server.id, None)
        if voice_client and voice_client.channel.server == author.voice_channel.server:
            await self.move_voice_client(author.voice_channel)
            return

        # move to _verify_vc_perms?
        chperms = author.voice_channel.permissions_for(author.voice_channel.server.me)

        if not chperms.connect:
            safe_print("Cannot join channel \"%s\", no permission." % author.voice_channel.name)
            return Response(
                "```Cannot join channel \"%s\", no permission.```" % author.voice_channel.name,
                delete_after=25
            )

        elif not chperms.speak:
            safe_print("Will not join channel \"%s\", no permission to speak." % author.voice_channel.name)
            return Response(
                "```Will not join channel \"%s\", no permission to speak.```" % author.voice_channel.name,
                delete_after=25
            )

        player = await self.get_player(author.voice_channel, create=True)

        if player.is_stopped:
            player.play()

        if self.config.auto_playlist:
            await self.on_player_finished_playing(player)

    async def cmd_pause(self, player):
        """
        Usage:
            {command_prefix}pause

        Pauses playback of the current song.
        """

        if player.is_playing:
            player.pause()

        else:
            raise exceptions.CommandError('Player is not playing.', expire_in=30)

    async def cmd_resume(self, player):
        """
        Usage:
            {command_prefix}resume

        Resumes playback of a paused song.
        """

        if player.is_paused:
            player.resume()

        else:
            raise exceptions.CommandError('Player is not paused.', expire_in=30)

    async def cmd_shuffle(self, channel, player):
        """
        Usage:
            {command_prefix}shuffle

        Shuffles the playlist.
        """

        player.playlist.shuffle()

        cards = [':spades:',':clubs:',':hearts:',':diamonds:']
        hand = await self.send_message(channel, ' '.join(cards))
        await asyncio.sleep(0.6)

        for x in range(4):
            shuffle(cards)
            await self.safe_edit_message(hand, ' '.join(cards))
            await asyncio.sleep(0.6)

        await self.safe_delete_message(hand, quiet=True)
        return Response(":ok_hand:", delete_after=15)

    async def cmd_clear(self, player, author):
        """
        Usage:
            {command_prefix}clear

        Clears the playlist.
        """

        player.playlist.clear()
        return Response(':put_litter_in_its_place:', delete_after=20)

    async def cmd_skip(self, player, channel, author, message, permissions, voice_channel):
        """
        Usage:
            {command_prefix}skip

        Skips the current song when enough votes are cast, or by the bot owner.
        """

        if player.is_stopped:
            raise exceptions.CommandError("Can't skip! The player is not playing!", expire_in=20)

        if not player.current_entry:
            if player.playlist.peek():
                if player.playlist.peek()._is_downloading:
                    # print(player.playlist.peek()._waiting_futures[0].__dict__)
                    return Response("The next song (%s) is downloading, please wait." % player.playlist.peek().title)

                elif player.playlist.peek().is_downloaded:
                    print("The next song will be played shortly.  Please wait.")
                else:
                    print("Something odd is happening.  "
                          "You might want to restart the bot if it doesn't start working.")
            else:
                print("Something strange is happening.  "
                      "You might want to restart the bot if it doesn't start working.")

        if author.id == self.config.owner_id \
                or permissions.instaskip \
                or author == player.current_entry.meta.get('author', None):

            player.skip()  # check autopause stuff here
            await self._manual_delete_check(message)
            return

        # TODO: ignore person if they're deaf or take them out of the list or something?
        # Currently is recounted if they vote, deafen, then vote

        num_voice = sum(1 for m in voice_channel.voice_members if not (
            m.deaf or m.self_deaf or m.id in [self.config.owner_id, self.user.id]))

        num_skips = player.skip_state.add_skipper(author.id, message)

        skips_remaining = min(self.config.skips_required,
                              sane_round_int(num_voice * self.config.skip_ratio_required)) - num_skips

        if skips_remaining <= 0:
            player.skip()  # check autopause stuff here
            return Response(
                'your skip for **{}** was acknowledged.'
                '\nThe vote to skip has been passed.{}'.format(
                    player.current_entry.title,
                    ' Next song coming up!' if player.playlist.peek() else ''
                ),
                reply=True,
                delete_after=20
            )

        else:
            # TODO: When a song gets skipped, delete the old x needed to skip messages
            return Response(
                'your skip for **{}** was acknowledged.'
                '\n**{}** more {} required to vote to skip this song.'.format(
                    player.current_entry.title,
                    skips_remaining,
                    'person is' if skips_remaining == 1 else 'people are'
                ),
                reply=True,
                delete_after=20
            )

    async def cmd_volume(self, message, player, new_volume=None):
        """
        Usage:
            {command_prefix}volume (+/-)[volume]

        Sets the playback volume. Accepted values are from 1 to 100.
        Putting + or - before the volume will make the volume change relative to the current volume.
        """

        if not new_volume:
            return Response('Current volume: `%s%%`' % int(player.volume * 100), reply=True, delete_after=20)

        relative = False
        if new_volume[0] in '+-':
            relative = True

        try:
            new_volume = int(new_volume)

        except ValueError:
            raise exceptions.CommandError('{} is not a valid number'.format(new_volume), expire_in=20)

        if relative:
            vol_change = new_volume
            new_volume += (player.volume * 100)

        old_volume = int(player.volume * 100)

        if 0 < new_volume <= 100:
            player.volume = new_volume / 100.0

            return Response('updated volume from %d to %d' % (old_volume, new_volume), reply=True, delete_after=20)

        else:
            if relative:
                raise exceptions.CommandError(
                    'Unreasonable volume change provided: {}{:+} -> {}%.  Provide a change between {} and {:+}.'.format(
                        old_volume, vol_change, old_volume + vol_change, 1 - old_volume, 100 - old_volume), expire_in=20)
            else:
                raise exceptions.CommandError(
                    'Unreasonable volume provided: {}%. Provide a value between 1 and 100.'.format(new_volume), expire_in=20)

    async def cmd_queue(self, channel, player):
        """
        Usage:
            {command_prefix}queue

        Prints the current song queue.
        """

        lines = []
        unlisted = 0
        andmoretext = '* ... and %s more*' % ('x' * len(player.playlist.entries))

        if player.current_entry:
            song_progress = str(timedelta(seconds=player.progress)).lstrip('0').lstrip(':')
            song_total = str(timedelta(seconds=player.current_entry.duration)).lstrip('0').lstrip(':')
            prog_str = '`[%s/%s]`' % (song_progress, song_total)

            if player.current_entry.meta.get('channel', False) and player.current_entry.meta.get('author', False):
                lines.append("Now Playing: **%s** added by **%s** %s\n" % (
                    player.current_entry.title, player.current_entry.meta['author'].name, prog_str))
            else:
                lines.append("Now Playing: **%s** %s\n" % (player.current_entry.title, prog_str))

        for i, item in enumerate(player.playlist, 1):
            if item.meta.get('channel', False) and item.meta.get('author', False):
                nextline = '`{}.` **{}** added by **{}**'.format(i, item.title, item.meta['author'].name).strip()
            else:
                nextline = '`{}.` **{}**'.format(i, item.title).strip()

            currentlinesum = sum(len(x) + 1 for x in lines)  # +1 is for newline char

            if currentlinesum + len(nextline) + len(andmoretext) > DISCORD_MSG_CHAR_LIMIT:
                if currentlinesum + len(andmoretext):
                    unlisted += 1
                    continue

            lines.append(nextline)

        if unlisted:
            lines.append('\n*... and %s more*' % unlisted)

        if not lines:
            lines.append(
                'There are no songs queued! Queue something with {}play.'.format(self.config.command_prefix))

        message = '\n'.join(lines)
        return Response(message, delete_after=30)

    async def cmd_clean(self, message, channel, server, author, search_range=50):
        """
        Usage:
            {command_prefix}clean [range]

        Removes up to [range] messages the bot has posted in chat. Default: 50, Max: 1000
        """

        try:
            float(search_range)  # lazy check
            search_range = min(int(search_range), 1000)
        except:
            return Response("enter a number.  NUMBER.  That means digits.  `15`.  Etc.", reply=True, delete_after=8)

        await self.safe_delete_message(message, quiet=True)

        def is_possible_command_invoke(entry):
            valid_call = any(
                entry.content.startswith(prefix) for prefix in [self.config.command_prefix])  # can be expanded
            return valid_call and not entry.content[1:2].isspace()

        delete_invokes = True
        delete_all = channel.permissions_for(author).manage_messages or self.config.owner_id == author.id

        def check(message):
            if is_possible_command_invoke(message) and delete_invokes:
                return delete_all or message.author == author
            return message.author == self.user

        if self.user.bot:
            if channel.permissions_for(server.me).manage_messages:
                deleted = await self.purge_from(channel, check=check, limit=search_range, before=message)
                return Response('Cleaned up {} message{}.'.format(len(deleted), 's' * bool(deleted)), delete_after=15)

        deleted = 0
        async for entry in self.logs_from(channel, search_range, before=message):
            if entry == self.server_specific_data[channel.server]['last_np_msg']:
                continue

            if entry.author == self.user:
                await self.safe_delete_message(entry)
                deleted += 1
                await asyncio.sleep(0.21)

            if is_possible_command_invoke(entry) and delete_invokes:
                if delete_all or entry.author == author:
                    try:
                        await self.delete_message(entry)
                        await asyncio.sleep(0.21)
                        deleted += 1

                    except discord.Forbidden:
                        delete_invokes = False
                    except discord.HTTPException:
                        pass

        return Response('Cleaned up {} message{}.'.format(deleted, 's' * bool(deleted)), delete_after=6)

    async def cmd_pldump(self, channel, song_url):
        """
        Usage:
            {command_prefix}pldump url

        Dumps the individual urls of a playlist
        """

        try:
            info = await self.downloader.extract_info(self.loop, song_url.strip('<>'), download=False, process=False)
        except Exception as e:
            raise exceptions.CommandError("Could not extract info from input url\n%s\n" % e, expire_in=25)

        if not info:
            raise exceptions.CommandError("Could not extract info from input url, no data.", expire_in=25)

        if not info.get('entries', None):
            # TODO: Retarded playlist checking
            # set(url, webpageurl).difference(set(url))

            if info.get('url', None) != info.get('webpage_url', info.get('url', None)):
                raise exceptions.CommandError("This does not seem to be a playlist.", expire_in=25)
            else:
                return await self.cmd_pldump(channel, info.get(''))

        linegens = defaultdict(lambda: None, **{
            "youtube":    lambda d: 'https://www.youtube.com/watch?v=%s' % d['id'],
            "soundcloud": lambda d: d['url'],
            "bandcamp":   lambda d: d['url']
        })

        exfunc = linegens[info['extractor'].split(':')[0]]

        if not exfunc:
            raise exceptions.CommandError("Could not extract info from input url, unsupported playlist type.", expire_in=25)

        with BytesIO() as fcontent:
            for item in info['entries']:
                fcontent.write(exfunc(item).encode('utf8') + b'\n')

            fcontent.seek(0)
            await self.send_file(channel, fcontent, filename='playlist.txt', content="Here's the url dump for <%s>" % song_url)

        return Response(":mailbox_with_mail:", delete_after=20)

    async def cmd_listids(self, server, author, leftover_args, cat='all'):
        """
        Usage:
            {command_prefix}listids [categories]

        Lists the ids for various things.  Categories are:
           all, users, roles, channels
        """

        cats = ['channels', 'roles', 'users']

        if cat not in cats and cat != 'all':
            return Response(
                "Valid categories: " + ' '.join(['`%s`' % c for c in cats]),
                reply=True,
                delete_after=25
            )

        if cat == 'all':
            requested_cats = cats
        else:
            requested_cats = [cat] + [c.strip(',') for c in leftover_args]

        data = ['Your ID: %s' % author.id]

        for cur_cat in requested_cats:
            rawudata = None

            if cur_cat == 'users':
                data.append("\nUser IDs:")
                rawudata = ['%s #%s: %s' % (m.name, m.discriminator, m.id) for m in server.members]

            elif cur_cat == 'roles':
                data.append("\nRole IDs:")
                rawudata = ['%s: %s' % (r.name, r.id) for r in server.roles]

            elif cur_cat == 'channels':
                data.append("\nText Channel IDs:")
                tchans = [c for c in server.channels if c.type == discord.ChannelType.text]
                rawudata = ['%s: %s' % (c.name, c.id) for c in tchans]

                rawudata.append("\nVoice Channel IDs:")
                vchans = [c for c in server.channels if c.type == discord.ChannelType.voice]
                rawudata.extend('%s: %s' % (c.name, c.id) for c in vchans)

            if rawudata:
                data.extend(rawudata)

        with BytesIO() as sdata:
            sdata.writelines(d.encode('utf8') + b'\n' for d in data)
            sdata.seek(0)

            # TODO: Fix naming (Discord20API-ids.txt)
            await self.send_file(author, sdata, filename='%s-ids-%s.txt' % (server.name.replace(' ', '_'), cat))

        return Response(":mailbox_with_mail:", delete_after=20)


    async def cmd_perms(self, author, channel, server, permissions):
        """
        Usage:
            {command_prefix}perms

        Sends the user a list of their permissions.
        """

        lines = ['Command permissions in %s\n' % server.name, '```', '```']

        for perm in permissions.__dict__:
            if perm in ['user_list'] or permissions.__dict__[perm] == set():
                continue

            lines.insert(len(lines) - 1, "%s: %s" % (perm, permissions.__dict__[perm]))

        await self.send_message(author, '\n'.join(lines))
        return Response(":mailbox_with_mail:", delete_after=20)


    @owner_only
    async def cmd_setname(self, leftover_args, name):
        """
        Usage:
            {command_prefix}setname name

        Changes the bot's username.
        Note: This operation is limited by discord to twice per hour.
        """

        name = ' '.join([name, *leftover_args])

        try:
            await self.edit_profile(username=name)
        except Exception as e:
            raise exceptions.CommandError(e, expire_in=20)

        return Response(":ok_hand:", delete_after=20)

    @owner_only
    async def cmd_setnick(self, server, channel, leftover_args, nick):
        """
        Usage:
            {command_prefix}setnick nick

        Changes the bot's nickname.
        """

        if not channel.permissions_for(server.me).change_nicknames:
            raise exceptions.CommandError("Unable to change nickname: no permission.")

        nick = ' '.join([nick, *leftover_args])

        try:
            await self.change_nickname(server.me, nick)
        except Exception as e:
            raise exceptions.CommandError(e, expire_in=20)

        return Response(":ok_hand:", delete_after=20)

    @owner_only
    async def cmd_setavatar(self, message, url=None):
        """
        Usage:
            {command_prefix}setavatar [url]

        Changes the bot's avatar.
        Attaching a file and leaving the url parameter blank also works.
        """

        if message.attachments:
            thing = message.attachments[0]['url']
        else:
            thing = url.strip('<>')

        try:
            with aiohttp.Timeout(10):
                async with self.aiosession.get(thing) as res:
                    await self.edit_profile(avatar=await res.read())

        except Exception as e:
            raise exceptions.CommandError("Unable to change avatar: %s" % e, expire_in=20)

        return Response(":ok_hand:", delete_after=20)


    async def cmd_disconnect(self, server):
        await self.disconnect_voice_client(server)
        return Response(":hear_no_evil:", delete_after=20)

    async def cmd_restart(self, channel):
        await self.safe_send_message(channel, ":wave:")
        await self.disconnect_all_voice_clients()
        raise exceptions.RestartSignal

    async def cmd_shutdown(self, channel):
        await self.safe_send_message(channel, ":wave:")
        await self.disconnect_all_voice_clients()
        raise exceptions.TerminateSignal

    async def on_message(self, message):
        await self.wait_until_ready()

        message_content = message.content.strip()
        if not message_content.startswith(self.config.command_prefix):
            return

        if message.author == self.user:
            safe_print("Ignoring command from myself (%s)" % message.content)
            return

        if self.config.bound_channels and message.channel.id not in self.config.bound_channels and not message.channel.is_private:
            return  # if I want to log this I just move it under the prefix check

        command, *args = message_content.split()  # Uh, doesn't this break prefixes with spaces in them (it doesn't, config parser already breaks them)
        command = command[len(self.config.command_prefix):].lower().strip()

        handler = getattr(self, 'cmd_%s' % command, None)
        if not handler:
            return

        if message.channel.is_private:
            if not (message.author.id == self.config.owner_id and command == 'joinserver'):
                await self.send_message(message.channel, 'You cannot use this bot in private messages.')
                return

        if message.author.id in self.blacklist and message.author.id != self.config.owner_id:
            safe_print("[User blacklisted] {0.id}/{0.name} ({1})".format(message.author, message_content))
            return

        else:
            safe_print("[Command] {0.id}/{0.name} ({1})".format(message.author, message_content))

        user_permissions = self.permissions.for_user(message.author)

        argspec = inspect.signature(handler)
        params = argspec.parameters.copy()

        sentmsg = response = None

        # noinspection PyBroadException
        try:
            if user_permissions.ignore_non_voice and command in user_permissions.ignore_non_voice:
                await self._check_ignore_non_voice(message)

            handler_kwargs = {}
            if params.pop('message', None):
                handler_kwargs['message'] = message

            if params.pop('channel', None):
                handler_kwargs['channel'] = message.channel

            if params.pop('author', None):
                handler_kwargs['author'] = message.author

            if params.pop('server', None):
                handler_kwargs['server'] = message.server

            if params.pop('player', None):
                handler_kwargs['player'] = await self.get_player(message.channel)

            if params.pop('permissions', None):
                handler_kwargs['permissions'] = user_permissions

            if params.pop('user_mentions', None):
                handler_kwargs['user_mentions'] = list(map(message.server.get_member, message.raw_mentions))

            if params.pop('channel_mentions', None):
                handler_kwargs['channel_mentions'] = list(map(message.server.get_channel, message.raw_channel_mentions))

            if params.pop('voice_channel', None):
                handler_kwargs['voice_channel'] = message.server.me.voice_channel

            if params.pop('leftover_args', None):
                handler_kwargs['leftover_args'] = args

            args_expected = []
            for key, param in list(params.items()):
                doc_key = '[%s=%s]' % (key, param.default) if param.default is not inspect.Parameter.empty else key
                args_expected.append(doc_key)

                if not args and param.default is not inspect.Parameter.empty:
                    params.pop(key)
                    continue

                if args:
                    arg_value = args.pop(0)
                    handler_kwargs[key] = arg_value
                    params.pop(key)

            if message.author.id != self.config.owner_id:
                if user_permissions.command_whitelist and command not in user_permissions.command_whitelist:
                    raise exceptions.PermissionsError(
                        "This command is not enabled for your group (%s)." % user_permissions.name,
                        expire_in=20)

                elif user_permissions.command_blacklist and command in user_permissions.command_blacklist:
                    raise exceptions.PermissionsError(
                        "This command is disabled for your group (%s)." % user_permissions.name,
                        expire_in=20)

            if params:
                docs = getattr(handler, '__doc__', None)
                if not docs:
                    docs = 'Usage: {}{} {}'.format(
                        self.config.command_prefix,
                        command,
                        ' '.join(args_expected)
                    )

                docs = '\n'.join(l.strip() for l in docs.split('\n'))
                await self.safe_send_message(
                    message.channel,
                    '```\n%s\n```' % docs.format(command_prefix=self.config.command_prefix),
                    expire_in=60
                )
                return

            response = await handler(**handler_kwargs)
            if response and isinstance(response, Response):
                content = response.content
                if response.reply:
                    content = '%s, %s' % (message.author.mention, content)

                sentmsg = await self.safe_send_message(
                    message.channel, content,
                    expire_in=response.delete_after if self.config.delete_messages else 0,
                    also_delete=message if self.config.delete_invoking else None
                )

        except (exceptions.CommandError, exceptions.HelpfulError, exceptions.ExtractionError) as e:
            print("{0.__class__}: {0.message}".format(e))

            expirein = e.expire_in if self.config.delete_messages else None
            alsodelete = message if self.config.delete_invoking else None

            await self.safe_send_message(
                message.channel,
                '```\n%s\n```' % e.message,
                expire_in=expirein,
                also_delete=alsodelete
            )

        except exceptions.Signal:
            raise

        except Exception:
            traceback.print_exc()
            if self.config.debug_mode:
                await self.safe_send_message(message.channel, '```\n%s\n```' % traceback.format_exc())

        finally:
            if not sentmsg and not response and self.config.delete_invoking:
                await asyncio.sleep(5)
                await self.safe_delete_message(message, quiet=False)

    async def on_voice_state_update(self, before, after):
        if not all([before, after]):
            return

        if before.voice_channel == after.voice_channel:
            return

        if before.server.id not in self.players:
            return

        my_voice_channel = after.server.me.voice_channel  # This should always work, right?

        if not my_voice_channel:
            return

        if before.voice_channel == my_voice_channel:
            joining = False
        elif after.voice_channel == my_voice_channel:
            joining = True
        else:
            return  # Not my channel

        moving = before == before.server.me

        auto_paused = self.server_specific_data[after.server]['auto_paused']
        player = await self.get_player(my_voice_channel)

        if after == after.server.me and after.voice_channel:
            player.voice_client.channel = after.voice_channel

        if not self.config.auto_pause:
            return

        if sum(1 for m in my_voice_channel.voice_members if m != after.server.me):
            if auto_paused and player.is_paused:
                print("[config:autopause] Unpausing")
                self.server_specific_data[after.server]['auto_paused'] = False
                player.resume()
        else:
            if not auto_paused and player.is_playing:
                print("[config:autopause] Pausing")
                self.server_specific_data[after.server]['auto_paused'] = True
                player.pause()

    async def on_server_update(self, before:discord.Server, after:discord.Server):
        if before.region != after.region:
            safe_print("[Servers] \"%s\" changed regions: %s -> %s" % (after.name, before.region, after.region))

            await self.reconnect_voice_client(after)

    async def on_server_join(self, server:discord.Server):
        if not self.user.bot:
            alertmsg = "<@{uid}> Hi I'm a musicbot please mute me."

            if server.id == "81384788765712384" and not server.unavailable: # Discord API
                playground = server.get_channel("94831883505905664") # or server
                await self.safe_send_message(playground, alertmsg.format(uid="98295630480314368")) # fake abal

            elif server.id == "129489631539494912" and not server.unavailable: # Rhino Bot Help
                bot_testing = server.get_channel("134771894292316160") # or server
                await self.safe_send_message(bot_testing, alertmsg.format(uid="98295630480314368")) # also fake abal


if __name__ == '__main__':
    bot = MusicBot()
    bot.run()<|MERGE_RESOLUTION|>--- conflicted
+++ resolved
@@ -211,8 +211,6 @@
             raise exceptions.PermissionsError(
                 "you cannot use this command when not in the voice channel (%s)" % vc.name, expire_in=30)
 
-<<<<<<< HEAD
-=======
     async def remove_from_autoplaylist(self, song_url:str, *, ex:Exception=None):
         if song_url not in self.autoplaylist:
             return
@@ -227,7 +225,6 @@
                         '{url}\n\n{sep}\n\n'.format(ctime=time.ctime(), ex=ex, url=song_url, sep='#' * 16)
                 )
 
->>>>>>> 92c86e94
     async def generate_invite_link(self, *, permissions=None, server=None):
         if not self.cached_client_id:
             appinfo = await self.application_info()
@@ -645,11 +642,7 @@
 
         self.init_ok = True
 
-<<<<<<< HEAD
-        self.safe_print("Bot:   %s/%s#%s" % (self.user.id, self.user.name, self.user.discriminator))
-=======
         safe_print("Bot:   %s/%s#%s" % (self.user.id, self.user.name, self.user.discriminator))
->>>>>>> 92c86e94
 
         owner = self._get_owner(voice=True) or self._get_owner()
         if owner and self.servers:
