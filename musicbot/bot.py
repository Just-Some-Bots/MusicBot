--- conflicted
+++ resolved
@@ -817,21 +817,13 @@
             url = discord.utils.oauth_url(appinfo.id)
             return Response(
                 "Bot accounts can't use invite links!  Click here to invite me: \n%s" % url,
-<<<<<<< HEAD
                 reply=True, delete_after=self.strings.expiry_help
-=======
-                reply=True, delete_after=30
->>>>>>> bc8eb302
             )
 
         try:
             if server_link:
                 await self.accept_invite(server_link)
-<<<<<<< HEAD
-                return Response(str(self.strings.joinserver_done))
-=======
                 return Response(":+1:")
->>>>>>> bc8eb302
 
         except:
             raise exceptions.CommandError(str(self.strings.joinserver_invalid).format(url=server_link), expire_in=self.strings.expiry_error)
