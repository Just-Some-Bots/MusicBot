import os
import sys
import time
import shlex
import shutil
import random
import inspect
import logging
import asyncio
import pathlib
import traceback
import math
import re

import aiohttp
import discord
import colorlog

from io import BytesIO, StringIO
from functools import wraps
from textwrap import dedent
from datetime import timedelta
from collections import defaultdict

from discord.enums import ChannelType

from . import exceptions
from . import downloader

from .playlist import Playlist
from .player import MusicPlayer
from .entry import StreamPlaylistEntry
from .opus_loader import load_opus_lib
from .config import Config, ConfigDefaults
from .permissions import Permissions, PermissionsDefaults
from .alias import Alias, AliasDefaults
from .constructs import SkipState, Response
from .utils import load_file, write_file, fixg, ftimedelta, _func_, _get_variable
from .spotify import Spotify
from .json import Json
from .wrappers import ensure_appinfo

from .constants import VERSION as BOTVERSION
from .constants import DISCORD_MSG_CHAR_LIMIT, AUDIO_CACHE_PATH

from .cogsmanager import load, callcmd, getcmd, init_cog_system, gen_cmd_list


load_opus_lib()

log = logging.getLogger(__name__)


class MusicBot(discord.Client):
    def __init__(self, config_file=None, perms_file=None, alias_file=None):
        try:
            sys.stdout.write("\x1b]2;MusicBot {}\x07".format(BOTVERSION))
        except:
            pass

        print()

        if config_file is None:
            config_file = ConfigDefaults.options_file

        if perms_file is None:
            perms_file = PermissionsDefaults.perms_file

        init_cog_system(self, alias_file)

        self.players = {}
        self.exit_signal = None
        self.init_ok = False
        self.cached_app_info = None
        self.last_status = None

        self.config = Config(config_file)
        
        self._setup_logging()
        
        self.permissions = Permissions(perms_file, grant_all=[self.config.owner_id])
        self.str = Json(self.config.i18n_file)

        self.blacklist = set(load_file(self.config.blacklist_file))
        self.autoplaylist = load_file(self.config.auto_playlist_file)

        self.aiolocks = defaultdict(asyncio.Lock)
        self.downloader = downloader.Downloader(download_folder='audio_cache')

        log.info('Starting MusicBot {}'.format(BOTVERSION))

        if not self.autoplaylist:
            log.warning("Autoplaylist is empty, disabling.")
            self.config.auto_playlist = False
        else:
            log.info("Loaded autoplaylist with {} entries".format(len(self.autoplaylist)))

        if self.blacklist:
            log.debug("Loaded blacklist with {} entries".format(len(self.blacklist)))

        # TODO: Do these properly
        ssd_defaults = {
            'last_np_msg': None,
            'auto_paused': False,
            'availability_paused': False
        }
        self.server_specific_data = defaultdict(ssd_defaults.copy)

        super().__init__()
        self.aiosession = aiohttp.ClientSession(loop=self.loop)
        self.http.user_agent += ' MusicBot/%s' % BOTVERSION

        self.spotify = None
        if self.config._spotify:
            try:
                self.spotify = Spotify(self.config.spotify_clientid, self.config.spotify_clientsecret, aiosession=self.aiosession, loop=self.loop)
                if not self.spotify.token:
                    log.warning('Spotify did not provide us with a token. Disabling.')
                    self.config._spotify = False
                else:
                    log.info('Authenticated with Spotify successfully using client ID and secret.')
            except exceptions.SpotifyError as e:
                log.warning('There was a problem initialising the connection to Spotify. Is your client ID and secret correct? Details: {0}. Continuing anyway in 5 seconds...'.format(e))
                self.config._spotify = False
                time.sleep(5)  # make sure they see the problem

        async def init_modules_importer():
            for module in self.config.cogs:
                try:
                    await load(module)
                except exceptions.CogError as e:
                    log.error("Error loading module {0}: {1.__class__.__name__}: {1.message}".format(module, e))
                    if e.__cause__ is not None:
                        log.error("Traceback:\n{0}{1}: {2}".format("".join(traceback.format_list(traceback.extract_tb(e.__cause__.__traceback__))), type(e.__cause__).__name__, e.__context__)) # pylint: disable=E1101

        self.loop.create_task(init_modules_importer())

    def _get_owner(self, *, server=None, voice=False):
            return discord.utils.find(
                lambda m: m.id == self.config.owner_id and (m.voice if voice else True),
                server.members if server else self.get_all_members()
            )

    def _delete_old_audiocache(self, path=AUDIO_CACHE_PATH):
        try:
            shutil.rmtree(path)
            return True
        except:
            try:
                os.rename(path, path + '__')
            except:
                return False
            try:
                shutil.rmtree(path)
            except:
                os.rename(path + '__', path)
                return False

        return True

    def _setup_logging(self):
        if len(logging.getLogger(__package__).handlers) > 1:
            log.debug("Skipping logger setup, already set up")
            return

        shandler = logging.StreamHandler(stream=sys.stdout)
        shandler.setFormatter(colorlog.LevelFormatter(
            fmt = {
                'DEBUG': '{log_color}[{levelname}:{module}] {message}',
                'INFO': '{log_color}{message}',
                'WARNING': '{log_color}{levelname}: {message}',
                'ERROR': '{log_color}[{levelname}:{module}] {message}',
                'CRITICAL': '{log_color}[{levelname}:{module}] {message}',

                'EVERYTHING': '{log_color}[{levelname}:{module}] {message}',
                'NOISY': '{log_color}[{levelname}:{module}] {message}',
                'VOICEDEBUG': '{log_color}[{levelname}:{module}][{relativeCreated:.9f}] {message}',
                'FFMPEG': '{log_color}[{levelname}:{module}][{relativeCreated:.9f}] {message}'
            },
            log_colors = {
                'DEBUG':    'cyan',
                'INFO':     'white',
                'WARNING':  'yellow',
                'ERROR':    'red',
                'CRITICAL': 'bold_red',

                'EVERYTHING': 'white',
                'NOISY':      'white',
                'FFMPEG':     'bold_purple',
                'VOICEDEBUG': 'purple',
        },
            style = '{',
            datefmt = ''
        ))
        shandler.setLevel(self.config.debug_level)
        logging.getLogger(__package__).addHandler(shandler)

        log.debug("Set logging level to {}".format(self.config.debug_level_str))

        if self.config.debug_mode:
            dlogger = logging.getLogger('discord')
            dlogger.setLevel(logging.DEBUG)
            dhandler = logging.FileHandler(filename='logs/discord.log', encoding='utf-8', mode='w')
            dhandler.setFormatter(logging.Formatter('{asctime}:{levelname}:{name}: {message}', style='{'))
            dlogger.addHandler(dhandler)

    @staticmethod
    def _check_if_empty(vchannel: discord.abc.GuildChannel, *, excluding_me=True, excluding_deaf=False):
        def check(member):
            if excluding_me and member == vchannel.guild.me:
                return False

            if excluding_deaf and any([member.deaf, member.self_deaf]):
                return False

            return True

        return not sum(1 for m in vchannel.members if check(m))

    async def _join_startup_channels(self, channels, *, autosummon=True):
        joined_servers = set()
        channel_map = {c.guild: c for c in channels}

        def _autopause(player):
            if self._check_if_empty(player.voice_client.channel):
                log.info("Initial autopause in empty channel")

                player.pause()
                self.server_specific_data[player.voice_client.channel.guild]['auto_paused'] = True

        for guild in self.guilds:
            if guild.unavailable or guild in channel_map:
                continue

            if guild.me.voice:
                log.info("Found resumable voice channel {0.guild.name}/{0.name}".format(guild.me.voice.channel))
                channel_map[guild] = guild.me.voice.channel

            if autosummon:
                owner = self._get_owner(server=guild, voice=True)
                if owner:
                    log.info("Found owner in \"{}\"".format(owner.voice.channel.name))
                    channel_map[guild] = owner.voice.channel

        for guild, channel in channel_map.items():
            if guild in joined_servers:
                log.info("Already joined a channel in \"{}\", skipping".format(guild.name))
                continue

            if channel and isinstance(channel, discord.VoiceChannel):
                log.info("Attempting to join {0.guild.name}/{0.name}".format(channel))

                chperms = channel.permissions_for(guild.me)

                if not chperms.connect:
                    log.info("Cannot join channel \"{}\", no permission.".format(channel.name))
                    continue

                elif not chperms.speak:
                    log.info("Will not join channel \"{}\", no permission to speak.".format(channel.name))
                    continue

                try:
                    player = await self.get_player(channel, create=True, deserialize=self.config.persistent_queue)
                    joined_servers.add(guild)

                    log.info("Joined {0.guild.name}/{0.name}".format(channel))

                    if player.is_stopped:
                        player.play()

                    if self.config.auto_playlist:
                        if self.config.auto_pause:
                            player.once('play', lambda player, **_: _autopause(player))
                        if not player.playlist.entries:
                            await self.on_player_finished_playing(player)

                except Exception:
                    log.debug("Error joining {0.guild.name}/{0.name}".format(channel), exc_info=True)
                    log.error("Failed to join {0.guild.name}/{0.name}".format(channel))

            elif channel:
                log.warning("Not joining {0.guild.name}/{0.name}, that's a text channel.".format(channel))

            else:
                log.warning("Invalid channel thing: {}".format(channel))

    async def _wait_delete_msg(self, message, after):
        await asyncio.sleep(after)
        await self.safe_delete_message(message, quiet=True)

    # TODO: Check to see if I can just move this to on_message after the response check
    async def _manual_delete_check(self, message, *, quiet=False):
        if self.config.delete_invoking:
            await self.safe_delete_message(message, quiet=quiet)

    async def _check_ignore_non_voice(self, msg):
        if msg.guild.me.voice:
            vc = msg.guild.me.voice.channel
        else:
            vc = None

        # If we've connected to a voice chat and we're in the same voice channel
        if not vc or (msg.author.voice and vc == msg.author.voice.channel):
            return True
        else:
            raise exceptions.PermissionsError(
                "you cannot use this command when not in the voice channel (%s)" % vc.name, expire_in=30)

    async def _cache_app_info(self, *, update=False):
        if not self.cached_app_info and not update and self.user.bot:
            log.debug("Caching app info")
            self.cached_app_info = await self.application_info()

        return self.cached_app_info


    async def remove_from_autoplaylist(self, song_url:str, *, ex:Exception=None, delete_from_ap=False):
        if song_url not in self.autoplaylist:
            log.debug("URL \"{}\" not in autoplaylist, ignoring".format(song_url))
            return

        async with self.aiolocks[_func_()]:
            self.autoplaylist.remove(song_url)
            log.info("Removing unplayable song from session autoplaylist: %s" % song_url)

            with open(self.config.auto_playlist_removed_file, 'a', encoding='utf8') as f:
                f.write(
                    '# Entry removed {ctime}\n'
                    '# Reason: {ex}\n'
                    '{url}\n\n{sep}\n\n'.format(
                        ctime=time.ctime(),
                        ex=str(ex).replace('\n', '\n#' + ' ' * 10), # 10 spaces to line up with # Reason:
                        url=song_url,
                        sep='#' * 32
                ))

            if delete_from_ap:
                log.info("Updating autoplaylist")
                write_file(self.config.auto_playlist_file, self.autoplaylist)

    @ensure_appinfo
    async def generate_invite_link(self, *, permissions=discord.Permissions(70380544), guild=None):
        return discord.utils.oauth_url(self.cached_app_info.id, permissions=permissions, guild=guild)

    async def get_voice_client(self, channel: discord.abc.GuildChannel):
        if isinstance(channel, discord.Object):
            channel = self.get_channel(channel.id)

        if not isinstance(channel, discord.VoiceChannel):
            raise AttributeError('Channel passed must be a voice channel')

        if channel.guild.voice_client:
            return channel.guild.voice_client
        else:
            return await channel.connect(timeout=60, reconnect=True)

    async def disconnect_voice_client(self, guild):
        vc = self.voice_client_in(guild)
        if not vc:
            return

        if guild.id in self.players:
            self.players.pop(guild.id).kill()

        await vc.disconnect()

    async def disconnect_all_voice_clients(self):
        for vc in list(self.voice_clients).copy():
            await self.disconnect_voice_client(vc.channel.guild)

    async def set_voice_state(self, vchannel, *, mute=False, deaf=False):
        if isinstance(vchannel, discord.Object):
            vchannel = self.get_channel(vchannel.id)

        if getattr(vchannel, 'type', ChannelType.text) != ChannelType.voice:
            raise AttributeError('Channel passed must be a voice channel')

        await self.ws.voice_state(vchannel.guild.id, vchannel.id, mute, deaf)
        # I hope I don't have to set the channel here
        # instead of waiting for the event to update it

    def get_player_in(self, guild:discord.Guild) -> MusicPlayer:
        return self.players.get(guild.id)

    async def get_player(self, channel, create=False, *, deserialize=False) -> MusicPlayer:
        guild = channel.guild

        async with self.aiolocks[_func_() + ':' + str(guild.id)]:
            if deserialize:
                voice_client = await self.get_voice_client(channel)
                player = await self.deserialize_queue(guild, voice_client)

                if player:
                    log.debug("Created player via deserialization for guild %s with %s entries", guild.id, len(player.playlist))
                    # Since deserializing only happens when the bot starts, I should never need to reconnect
                    return self._init_player(player, guild=guild)

            if guild.id not in self.players:
                if not create:
                    raise exceptions.CommandError(
                        'The bot is not in a voice channel.  '
                        'Use %ssummon to summon it to your voice channel.' % self.config.command_prefix)

                voice_client = await self.get_voice_client(channel)

                playlist = Playlist(self)
                player = MusicPlayer(self, voice_client, playlist)
                self._init_player(player, guild=guild)

        return self.players[guild.id]

    def _init_player(self, player, *, guild=None):
        player = player.on('play', self.on_player_play) \
                       .on('resume', self.on_player_resume) \
                       .on('pause', self.on_player_pause) \
                       .on('stop', self.on_player_stop) \
                       .on('finished-playing', self.on_player_finished_playing) \
                       .on('entry-added', self.on_player_entry_added) \
                       .on('error', self.on_player_error)

        player.skip_state = SkipState()

        if guild:
            self.players[guild.id] = player

        return player

    async def on_player_play(self, player, entry):
        log.debug('Running on_player_play')
        await self.update_now_playing_status(entry)
        player.skip_state.reset()

        # This is the one event where its ok to serialize autoplaylist entries
        await self.serialize_queue(player.voice_client.channel.guild)

        if self.config.write_current_song:
            await self.write_current_song(player.voice_client.channel.guild, entry)

        channel = entry.meta.get('channel', None)
        author = entry.meta.get('author', None)

        if channel and author:
            last_np_msg = self.server_specific_data[channel.guild]['last_np_msg']
            if last_np_msg and last_np_msg.channel == channel:

                async for lmsg in channel.history(limit=1):
                    if lmsg != last_np_msg and last_np_msg:
                        await self.safe_delete_message(last_np_msg)
                        self.server_specific_data[channel.guild]['last_np_msg'] = None
                    break  # This is probably redundant

            author_perms = self.permissions.for_user(author)

            if author not in player.voice_client.channel.members and author_perms.skip_when_absent:
                newmsg = 'Skipping next song in `%s`: `%s` added by `%s` as queuer not in voice' % (
                    player.voice_client.channel.name, entry.title, entry.meta['author'].name)
                player.skip()
            elif self.config.now_playing_mentions:
                newmsg = '%s - your song `%s` is now playing in `%s`!' % (
                    entry.meta['author'].mention, entry.title, player.voice_client.channel.name)
            else:
                newmsg = 'Now playing in `%s`: `%s` added by `%s`' % (
                    player.voice_client.channel.name, entry.title, entry.meta['author'].name)

            if self.server_specific_data[channel.guild]['last_np_msg']:
                self.server_specific_data[channel.guild]['last_np_msg'] = await self.safe_edit_message(last_np_msg, newmsg, send_if_fail=True)
            else:
                self.server_specific_data[channel.guild]['last_np_msg'] = await self.safe_send_message(channel, newmsg)

        # TODO: Check channel voice state?

    async def on_player_resume(self, player, entry, **_):
        log.debug('Running on_player_resume')
        await self.update_now_playing_status(entry)

    async def on_player_pause(self, player, entry, **_):
        log.debug('Running on_player_pause')
        await self.update_now_playing_status(entry, True)
        # await self.serialize_queue(player.voice_client.channel.guild)

    async def on_player_stop(self, player, **_):
        log.debug('Running on_player_stop')
        await self.update_now_playing_status()

    async def on_player_finished_playing(self, player, **_):
        log.debug('Running on_player_finished_playing')
        def _autopause(player):
            if self._check_if_empty(player.voice_client.channel):
                log.info("Player finished playing, autopaused in empty channel")

                player.pause()
                self.server_specific_data[player.voice_client.channel.guild]['auto_paused'] = True

        if not player.playlist.entries and not player.current_entry and self.config.auto_playlist:
            if not player.autoplaylist:
                if not self.autoplaylist:
                    # TODO: When I add playlist expansion, make sure that's not happening during this check
                    log.warning("No playable songs in the autoplaylist, disabling.")
                    self.config.auto_playlist = False
                else:
                    log.debug("No content in current autoplaylist. Filling with new music...")
                    player.autoplaylist = list(self.autoplaylist)

            while player.autoplaylist:
                if self.config.auto_playlist_random:
                    random.shuffle(player.autoplaylist)
                    song_url = random.choice(player.autoplaylist)
                else:
                    song_url = player.autoplaylist[0]
                player.autoplaylist.remove(song_url)

                info = {}

                try:
                    info = await self.downloader.extract_info(player.playlist.loop, song_url, download=False, process=False)
                except downloader.youtube_dl.utils.DownloadError as e:
                    if 'YouTube said:' in e.args[0]:
                        # url is bork, remove from list and put in removed list
                        log.error("Error processing youtube url:\n{}".format(e.args[0]))

                    else:
                        # Probably an error from a different extractor, but I've only seen youtube's
                        log.error("Error processing \"{url}\": {ex}".format(url=song_url, ex=e))

                    await self.remove_from_autoplaylist(song_url, ex=e, delete_from_ap=self.config.remove_ap)
                    continue

                except Exception as e:
                    log.error("Error processing \"{url}\": {ex}".format(url=song_url, ex=e))
                    log.exception()

                    self.autoplaylist.remove(song_url)
                    continue

                if info.get('entries', None):  # or .get('_type', '') == 'playlist'
                    log.debug("Playlist found but is unsupported at this time, skipping.")
                    # TODO: Playlist expansion

                # Do I check the initial conditions again?
                # not (not player.playlist.entries and not player.current_entry and self.config.auto_playlist)

                if self.config.auto_pause:
                    player.once('play', lambda player, **_: _autopause(player))

                try:
                    await player.playlist.add_entry(song_url, channel=None, author=None)
                except exceptions.ExtractionError as e:
                    log.error("Error adding song from autoplaylist: {}".format(e))
                    log.debug('', exc_info=True)
                    continue

                break

            if not self.autoplaylist:
                # TODO: When I add playlist expansion, make sure that's not happening during this check
                log.warning("No playable songs in the autoplaylist, disabling.")
                self.config.auto_playlist = False

        else: # Don't serialize for autoplaylist events
            await self.serialize_queue(player.voice_client.channel.guild)

        if not player.is_stopped and not player.is_dead:
            player.play(_continue=True)

    async def on_player_entry_added(self, player, playlist, entry, **_):
        log.debug('Running on_player_entry_added')
        if entry.meta.get('author') and entry.meta.get('channel'):
            await self.serialize_queue(player.voice_client.channel.guild)

    async def on_player_error(self, player, entry, ex, **_):
        if 'channel' in entry.meta:
            await self.safe_send_message(
                entry.meta['channel'],
                "```\nError from FFmpeg:\n{}\n```".format(ex)
            )
        else:
            log.exception("Player error", exc_info=ex)

    async def update_now_playing_status(self, entry=None, is_paused=False):
        game = None

        if not self.config.status_message:
            if self.user.bot:
                activeplayers = sum(1 for p in self.players.values() if p.is_playing)
                if activeplayers > 1:
                    game = discord.Game(type=0, name="music on %s guilds" % activeplayers)
                    entry = None

                elif activeplayers == 1:
                    player = discord.utils.get(self.players.values(), is_playing=True)
                    entry = player.current_entry

            if entry:
                prefix = u'\u275A\u275A ' if is_paused else ''

                name = u'{}{}'.format(prefix, entry.title)[:128]
                game = discord.Game(type=0, name=name)
        else:
            game = discord.Game(type=0, name=self.config.status_message.strip()[:128])

        async with self.aiolocks[_func_()]:
            if game != self.last_status:
                await self.change_presence(activity=game)
                self.last_status = game

    async def update_now_playing_message(self, guild, message, *, channel=None):
        lnp = self.server_specific_data[guild]['last_np_msg']
        m = None

        if message is None and lnp:
            await self.safe_delete_message(lnp, quiet=True)

        elif lnp:  # If there was a previous lp message
            oldchannel = lnp.channel

            if lnp.channel == oldchannel:  # If we have a channel to update it in
                async for lmsg in lnp.channel.history(limit=1):
                    if lmsg != lnp and lnp:  # If we need to resend it
                        await self.safe_delete_message(lnp, quiet=True)
                        m = await self.safe_send_message(channel, message, quiet=True)
                    else:
                        m = await self.safe_edit_message(lnp, message, send_if_fail=True, quiet=False)

            elif channel: # If we have a new channel to send it to
                await self.safe_delete_message(lnp, quiet=True)
                m = await self.safe_send_message(channel, message, quiet=True)

            else:  # we just resend it in the old channel
                await self.safe_delete_message(lnp, quiet=True)
                m = await self.safe_send_message(oldchannel, message, quiet=True)

        elif channel: # No previous message
            m = await self.safe_send_message(channel, message, quiet=True)

        self.server_specific_data[guild]['last_np_msg'] = m


    async def serialize_queue(self, guild, *, dir=None):
        """
        Serialize the current queue for a server's player to json.
        """

        player = self.get_player_in(guild)
        if not player:
            return

        if dir is None:
            dir = 'data/%s/queue.json' % guild.id

        async with self.aiolocks['queue_serialization' + ':' + str(guild.id)]:
            log.debug("Serializing queue for %s", guild.id)

            with open(dir, 'w', encoding='utf8') as f:
                f.write(player.serialize(sort_keys=True))

    async def serialize_all_queues(self, *, dir=None):
        coros = [self.serialize_queue(s, dir=dir) for s in self.guilds]
        await asyncio.gather(*coros, return_exceptions=True)

    async def deserialize_queue(self, guild, voice_client, playlist=None, *, dir=None) -> MusicPlayer:
        """
        Deserialize a saved queue for a server into a MusicPlayer.  If no queue is saved, returns None.
        """

        if playlist is None:
            playlist = Playlist(self)

        if dir is None:
            dir = 'data/%s/queue.json' % guild.id

        async with self.aiolocks['queue_serialization' + ':' + str(guild.id)]:
            if not os.path.isfile(dir):
                return None

            log.debug("Deserializing queue for %s", guild.id)

            with open(dir, 'r', encoding='utf8') as f:
                data = f.read()

        return MusicPlayer.from_json(data, self, voice_client, playlist)

    async def write_current_song(self, guild, entry, *, dir=None):
        """
        Writes the current song to file
        """
        player = self.get_player_in(guild)
        if not player:
            return

        if dir is None:
            dir = 'data/%s/current.txt' % guild.id

        async with self.aiolocks['current_song' + ':' + str(guild.id)]:
            log.debug("Writing current song for %s", guild.id)

            with open(dir, 'w', encoding='utf8') as f:
                f.write(entry.title)

    @ensure_appinfo
    async def _on_ready_sanity_checks(self):
        # Ensure folders exist
        await self._scheck_ensure_env()

        # Server permissions check
        await self._scheck_server_permissions()

        # playlists in autoplaylist
        await self._scheck_autoplaylist()

        # config/permissions async validate?
        await self._scheck_configs()


    async def _scheck_ensure_env(self):
        log.debug("Ensuring data folders exist")
        for guild in self.guilds:
            pathlib.Path('data/%s/' % guild.id).mkdir(exist_ok=True)

        with open('data/server_names.txt', 'w', encoding='utf8') as f:
            for guild in sorted(self.guilds, key=lambda s:int(s.id)):
                f.write('{:<22} {}\n'.format(guild.id, guild.name))

        if not self.config.save_videos and os.path.isdir(AUDIO_CACHE_PATH):
            if self._delete_old_audiocache():
                log.debug("Deleted old audio cache")
            else:
                log.debug("Could not delete old audio cache, moving on.")


    async def _scheck_server_permissions(self):
        log.debug("Checking server permissions")
        pass # TODO

    async def _scheck_autoplaylist(self):
        log.debug("Auditing autoplaylist")
        pass # TODO

    async def _scheck_configs(self):
        log.debug("Validating config")
        await self.config.async_validate(self)

        log.debug("Validating permissions config")
        await self.permissions.async_validate(self)



#######################################################################################################################


    async def safe_send_message(self, dest, content, **kwargs):
        tts = kwargs.pop('tts', False)
        quiet = kwargs.pop('quiet', False)
        expire_in = kwargs.pop('expire_in', 0)
        allow_none = kwargs.pop('allow_none', True)
        also_delete = kwargs.pop('also_delete', None)

        msg = None
        lfunc = log.debug if quiet else log.warning

        try:
            if content is not None or allow_none:
                if isinstance(content, discord.Embed):
                    msg = await dest.send(embed=content)
                else:
                    msg = await dest.send(content, tts=tts)

        except discord.Forbidden:
            lfunc("Cannot send message to \"%s\", no permission", dest.name)

        except discord.NotFound:
            lfunc("Cannot send message to \"%s\", invalid channel?", dest.name)

        except discord.HTTPException:
            if len(content) > DISCORD_MSG_CHAR_LIMIT:
                lfunc("Message is over the message size limit (%s)", DISCORD_MSG_CHAR_LIMIT)
            else:
                lfunc("Failed to send message")
                log.noise("Got HTTPException trying to send message to %s: %s", dest, content)

        finally:
            if msg and expire_in:
                asyncio.ensure_future(self._wait_delete_msg(msg, expire_in))

            if also_delete and isinstance(also_delete, discord.Message):
                asyncio.ensure_future(self._wait_delete_msg(also_delete, expire_in))

        return msg

    async def safe_delete_message(self, message, *, quiet=False):
        lfunc = log.debug if quiet else log.warning

        try:
            return await message.delete()

        except discord.Forbidden:
            lfunc("Cannot delete message \"{}\", no permission".format(message.clean_content))

        except discord.NotFound:
            lfunc("Cannot delete message \"{}\", message not found".format(message.clean_content))

    async def safe_edit_message(self, message, new, *, send_if_fail=False, quiet=False):
        lfunc = log.debug if quiet else log.warning

        try:
            return await message.edit(content=new)

        except discord.NotFound:
            lfunc("Cannot edit message \"{}\", message not found".format(message.clean_content))
            if send_if_fail:
                lfunc("Sending message instead")
                return await self.safe_send_message(message.channel, new)

    async def send_typing(self, destination):
        try:
            return await destination.trigger_typing()
        except discord.Forbidden:
            log.warning("Could not send typing to {}, no permission".format(destination))

    async def restart(self):
        self.exit_signal = exceptions.RestartSignal()
        await self.logout()

    def restart_threadsafe(self):
        asyncio.run_coroutine_threadsafe(self.restart(), self.loop)

    def _cleanup(self):
        try:
            self.loop.run_until_complete(self.logout())
            self.loop.run_until_complete(self.aiosession.close())
        except: pass

        pending = asyncio.Task.all_tasks()
        gathered = asyncio.gather(*pending)

        try:
            gathered.cancel()
            self.loop.run_until_complete(gathered)
            gathered.exception()
        except: pass

    # noinspection PyMethodOverriding
    def run(self):
        try:
            self.loop.run_until_complete(self.start(*self.config.auth))

        except discord.errors.LoginFailure:
            # Add if token, else
            raise exceptions.HelpfulError(
                "Bot cannot login, bad credentials.",
                "Fix your token in the options file.  "
                "Remember that each field should be on their own line."
            )  #     ^^^^ In theory self.config.auth should never have no items

        finally:
            try:
                self._cleanup()
            except Exception:
                log.error("Error in cleanup", exc_info=True)

            if self.exit_signal:
                raise self.exit_signal # pylint: disable=E0702

    async def logout(self):
        await self.disconnect_all_voice_clients()
        return await super().logout()

    async def on_error(self, event, *args, **kwargs):
        ex_type, ex, stack = sys.exc_info() # pylint: disable=unused-variable

        if ex_type == exceptions.HelpfulError:
            log.error("Exception in {}:\n{}".format(event, ex.message))

            await asyncio.sleep(2)  # don't ask
            await self.logout()

        elif issubclass(ex_type, exceptions.Signal):
            self.exit_signal = ex_type
            await self.logout()

        else:
            log.error("Exception in {}".format(event), exc_info=True)

    async def on_resumed(self):
        log.info("\nReconnected to discord.\n")

    async def on_ready(self):
        dlogger = logging.getLogger('discord')
        for h in dlogger.handlers:
            if getattr(h, 'terminator', None) == '':
                dlogger.removeHandler(h)
                print()

        log.debug("Connection established, ready to go.")

        self.ws._keep_alive.name = 'Gateway Keepalive'

        if self.init_ok:
            log.debug("Received additional READY event, may have failed to resume")
            return

        await self._on_ready_sanity_checks()

        self.init_ok = True

        ################################

        log.info("Connected: {0}/{1}#{2}".format(
            self.user.id,
            self.user.name,
            self.user.discriminator
        ))

        owner = self._get_owner(voice=True) or self._get_owner()
        if owner and self.guilds:
            log.info("Owner:     {0}/{1}#{2}\n".format(
                owner.id,
                owner.name,
                owner.discriminator
            ))

            log.info('Guild List:')
            unavailable_servers = 0
            for s in self.guilds:
                ser = ('{} (unavailable)'.format(s.name) if s.unavailable else s.name)
                log.info(' - ' + ser)
                if self.config.leavenonowners:
                    if s.unavailable:
                        unavailable_servers += 1
                    else:
                        check = s.get_member(owner.id)
                        if check == None:
                            await s.leave()
                            log.info('Left {} due to bot owner not found'.format(s.name))
            if unavailable_servers != 0:
                log.info('Not proceeding with checks in {} servers due to unavailability'.format(str(unavailable_servers))) 

        elif self.guilds:
            log.warning("Owner could not be found on any guild (id: %s)\n" % self.config.owner_id)

            log.info('Guild List:')
            for s in self.guilds:
                ser = ('{} (unavailable)'.format(s.name) if s.unavailable else s.name)
                log.info(' - ' + ser)

        else:
            log.warning("Owner unknown, bot is not on any guilds.")
            if self.user.bot:
                log.warning(
                    "To make the bot join a guild, paste this link in your browser. \n"
                    "Note: You should be logged into your main account and have \n"
                    "manage server permissions on the guild you want the bot to join.\n"
                    "  " + await self.generate_invite_link()
                )

        print(flush=True)

        if self.config.bound_channels:
            chlist = set(self.get_channel(i) for i in self.config.bound_channels if i)
            chlist.discard(None)

            invalids = set()
            invalids.update(c for c in chlist if isinstance(c, discord.VoiceChannel))

            chlist.difference_update(invalids)
            self.config.bound_channels.difference_update(invalids)

            if chlist:
                log.info("Bound to text channels:")
                [log.info(' - {}/{}'.format(ch.guild.name.strip(), ch.name.strip())) for ch in chlist if ch]
            else:
                print("Not bound to any text channels")

            if invalids and self.config.debug_mode:
                print(flush=True)
                log.info("Not binding to voice channels:")
                [log.info(' - {}/{}'.format(ch.guild.name.strip(), ch.name.strip())) for ch in invalids if ch]

            print(flush=True)

        else:
            log.info("Not bound to any text channels")

        if self.config.autojoin_channels:
            chlist = set(self.get_channel(i) for i in self.config.autojoin_channels if i)
            chlist.discard(None)

            invalids = set()
            invalids.update(c for c in chlist if isinstance(c, discord.TextChannel))

            chlist.difference_update(invalids)
            self.config.autojoin_channels.difference_update(invalids)

            if chlist:
                log.info("Autojoining voice channels:")
                [log.info(' - {}/{}'.format(ch.guild.name.strip(), ch.name.strip())) for ch in chlist if ch]
            else:
                log.info("Not autojoining any voice channels")

            if invalids and self.config.debug_mode:
                print(flush=True)
                log.info("Cannot autojoin text channels:")
                [log.info(' - {}/{}'.format(ch.guild.name.strip(), ch.name.strip())) for ch in invalids if ch]

            self.autojoin_channels = chlist

        else:
            log.info("Not autojoining any voice channels")
            self.autojoin_channels = set()
        
        if self.config.show_config_at_start:
            print(flush=True)
            log.info("Options:")

            log.info("  Command prefix: " + self.config.command_prefix)
            log.info("  Default volume: {}%".format(int(self.config.default_volume * 100)))
            log.info("  Skip threshold: {} votes or {}%".format(
                self.config.skips_required, fixg(self.config.skip_ratio_required * 100)))
            log.info("  Now Playing @mentions: " + ['Disabled', 'Enabled'][self.config.now_playing_mentions])
            log.info("  Auto-Summon: " + ['Disabled', 'Enabled'][self.config.auto_summon])
            log.info("  Auto-Playlist: " + ['Disabled', 'Enabled'][self.config.auto_playlist] + " (order: " + ['sequential', 'random'][self.config.auto_playlist_random] + ")")
            log.info("  Auto-Pause: " + ['Disabled', 'Enabled'][self.config.auto_pause])
            log.info("  Delete Messages: " + ['Disabled', 'Enabled'][self.config.delete_messages])
            if self.config.delete_messages:
                log.info("    Delete Invoking: " + ['Disabled', 'Enabled'][self.config.delete_invoking])
            log.info("  Debug Mode: " + ['Disabled', 'Enabled'][self.config.debug_mode])
            log.info("  Downloaded songs will be " + ['deleted', 'saved'][self.config.save_videos])
            if self.config.status_message:
                log.info("  Status message: " + self.config.status_message)
            log.info("  Write current songs to file: " + ['Disabled', 'Enabled'][self.config.write_current_song])
            log.info("  Author insta-skip: " + ['Disabled', 'Enabled'][self.config.allow_author_skip])
            log.info("  Embeds: " + ['Disabled', 'Enabled'][self.config.embeds])
            log.info("  Spotify integration: " + ['Disabled', 'Enabled'][self.config._spotify])
            log.info("  Legacy skip: " + ['Disabled', 'Enabled'][self.config.legacy_skip])
            log.info("  Leave non owners: " + ['Disabled', 'Enabled'][self.config.leavenonowners])

        print(flush=True)

        await self.update_now_playing_status()

        # maybe option to leave the ownerid blank and generate a random command for the owner to use
        # wait_for_message is pretty neato

        await self._join_startup_channels(self.autojoin_channels, autosummon=self.config.auto_summon)

        # we do this after the config stuff because it's a lot easier to notice here
        if self.config.missing_keys:
            log.warning('Your config file is missing some options. If you have recently updated, '
                        'check the example_options.ini file to see if there are new options available to you. '
                        'The options missing are: {0}'.format(self.config.missing_keys))
            print(flush=True)

        # t-t-th-th-that's all folks!

    def _gen_embed(self):
        """Provides a basic template for embeds"""
        e = discord.Embed()
        e.colour = 7506394
        e.set_footer(text='Just-Some-Bots/MusicBot ({})'.format(BOTVERSION), icon_url='https://i.imgur.com/gFHBoZA.png')
        e.set_author(name=self.user.name, url='https://github.com/Just-Some-Bots/MusicBot', icon_url=self.user.avatar_url)
        return e

    async def _do_playlist_checks(self, permissions, player, author, testobj):
        num_songs = sum(1 for _ in testobj)

        # I have to do exe extra checks anyways because you can request an arbitrary number of search results
        if not permissions.allow_playlists and num_songs > 1:
            raise exceptions.PermissionsError(self.str.get('playlists-noperms', "You are not allowed to request playlists"), expire_in=30)

        if permissions.max_playlist_length and num_songs > permissions.max_playlist_length:
            raise exceptions.PermissionsError(
                self.str.get('playlists-big', "Playlist has too many entries ({0} > {1})").format(num_songs, permissions.max_playlist_length),
                expire_in=30
            )

        # This is a little bit weird when it says (x + 0 > y), I might add the other check back in
        if permissions.max_songs and player.playlist.count_for_user(author) + num_songs > permissions.max_songs:
            raise exceptions.PermissionsError(
                self.str.get('playlists-limit', "Playlist entries + your already queued songs reached limit ({0} + {1} > {2})").format(
                    num_songs, player.playlist.count_for_user(author), permissions.max_songs),
                expire_in=30
            )
        return True

<<<<<<< HEAD
=======
    async def cmd_play(self, message, player, channel, author, permissions, leftover_args, song_url):
        """
        Usage:
            {command_prefix}play song_link
            {command_prefix}play text to search for
            {command_prefix}play spotify_uri

        Adds the song to the playlist.  If a link is not provided, the first
        result from a youtube search is added to the queue.

        If enabled in the config, the bot will also support Spotify URIs, however
        it will use the metadata (e.g song name and artist) to find a YouTube
        equivalent of the song. Streaming from Spotify is not possible.
        """

        song_url = song_url.strip('<>')

        await self.send_typing(channel)

        if leftover_args:
            song_url = ' '.join([song_url, *leftover_args])
        leftover_args = None  # prevent some crazy shit happening down the line

        # Make sure forward slashes work properly in search queries
        linksRegex = '((http(s)*:[/][/]|www.)([a-z]|[A-Z]|[0-9]|[/.]|[~])*)'
        pattern = re.compile(linksRegex)
        matchUrl = pattern.match(song_url)
        song_url = song_url.replace('/', '%2F') if matchUrl is None else song_url

        # Rewrite YouTube playlist URLs if the wrong URL type is given
        playlistRegex = r'watch\?v=.+&(list=[^&]+)'
        matches = re.search(playlistRegex, song_url)
        groups = matches.groups() if matches is not None else []
        song_url = "https://www.youtube.com/playlist?" + groups[0] if len(groups) > 0 else song_url

        if self.config._spotify:
            if 'open.spotify.com' in song_url:
                song_url = 'spotify:' + re.sub('(http[s]?:\/\/)?(open.spotify.com)\/', '', song_url).replace('/', ':')
            if song_url.startswith('spotify:'):
                parts = song_url.split(":")
                try:
                    if 'track' in parts:
                        res = await self.spotify.get_track(parts[-1])
                        song_url = res['artists'][0]['name'] + ' ' + res['name'] 

                    elif 'album' in parts:
                        res = await self.spotify.get_album(parts[-1])
                        await self._do_playlist_checks(permissions, player, author, res['tracks']['items'])
                        procmesg = await self.safe_send_message(channel, self.str.get('cmd-play-spotify-album-process', 'Processing album `{0}` (`{1}`)').format(res['name'], song_url))
                        for i in res['tracks']['items']:
                            song_url = i['name'] + ' ' + i['artists'][0]['name']
                            log.debug('Processing {0}'.format(song_url))
                            await self.cmd_play(message, player, channel, author, permissions, leftover_args, song_url)
                        await self.safe_delete_message(procmesg)
                        return Response(self.str.get('cmd-play-spotify-album-queued', "Enqueued `{0}` with **{1}** songs.").format(res['name'], len(res['tracks']['items'])))
                    
                    elif 'playlist' in parts:
                        res = []
                        r = await self.spotify.get_playlist_tracks(parts[-1])
                        while True:
                            res.extend(r['items'])
                            if r['next'] is not None:
                                r = await self.spotify.make_spotify_req(r['next'])
                                continue
                            else:
                                break
                        await self._do_playlist_checks(permissions, player, author, res)
                        procmesg = await self.safe_send_message(channel, self.str.get('cmd-play-spotify-playlist-process', 'Processing playlist `{0}` (`{1}`)').format(parts[-1], song_url))
                        for i in res:
                            song_url = i['track']['name'] + ' ' + i['track']['artists'][0]['name']
                            log.debug('Processing {0}'.format(song_url))
                            await self.cmd_play(message, player, channel, author, permissions, leftover_args, song_url)
                        await self.safe_delete_message(procmesg)
                        return Response(self.str.get('cmd-play-spotify-playlist-queued', "Enqueued `{0}` with **{1}** songs.").format(parts[-1], len(res)))
                    
                    else:
                        raise exceptions.CommandError(self.str.get('cmd-play-spotify-unsupported', 'That is not a supported Spotify URI.'), expire_in=30)
                except exceptions.SpotifyError:
                    raise exceptions.CommandError(self.str.get('cmd-play-spotify-invalid', 'You either provided an invalid URI, or there was a problem.'))

        async with self.aiolocks[_func_() + ':' + str(author.id)]:
            if permissions.max_songs and player.playlist.count_for_user(author) >= permissions.max_songs:
                raise exceptions.PermissionsError(
                    self.str.get('cmd-play-limit', "You have reached your enqueued song limit ({0})").format(permissions.max_songs), expire_in=30
                )

            if player.karaoke_mode and not permissions.bypass_karaoke_mode:
                raise exceptions.PermissionsError(
                    self.str.get('karaoke-enabled', "Karaoke mode is enabled, please try again when its disabled!"), expire_in=30
                )

            try:
                info = await self.downloader.extract_info(player.playlist.loop, song_url, download=False, process=False)
            except Exception as e:
                if 'unknown url type' in str(e):
                    song_url = song_url.replace(':', '')  # it's probably not actually an extractor
                    info = await self.downloader.extract_info(player.playlist.loop, song_url, download=False, process=False)
                else:
                    raise exceptions.CommandError(e, expire_in=30)

            if not info:
                raise exceptions.CommandError(
                    self.str.get('cmd-play-noinfo', "That video cannot be played. Try using the {0}stream command.").format(self.config.command_prefix),
                    expire_in=30
                )

            log.debug(info)

            if info.get('extractor', '') not in permissions.extractors and permissions.extractors:
                raise exceptions.PermissionsError(
                    self.str.get('cmd-play-badextractor', "You do not have permission to play media from this service."), expire_in=30
                )

            # abstract the search handling away from the user
            # our ytdl options allow us to use search strings as input urls
            if info.get('url', '').startswith('ytsearch'):
                # print("[Command:play] Searching for \"%s\"" % song_url)
                info = await self.downloader.extract_info(
                    player.playlist.loop,
                    song_url,
                    download=False,
                    process=True,    # ASYNC LAMBDAS WHEN
                    on_error=lambda e: asyncio.ensure_future(
                        self.safe_send_message(channel, "```\n%s\n```" % e, expire_in=120), loop=self.loop),
                    retry_on_error=True
                )

                if not info:
                    raise exceptions.CommandError(
                        self.str.get('cmd-play-nodata', "Error extracting info from search string, youtubedl returned no data. "
                                                        "You may need to restart the bot if this continues to happen."), expire_in=30
                    )

                if not all(info.get('entries', [])):
                    # empty list, no data
                    log.debug("Got empty list, no data")
                    return

                # TODO: handle 'webpage_url' being 'ytsearch:...' or extractor type
                song_url = info['entries'][0]['webpage_url']
                info = await self.downloader.extract_info(player.playlist.loop, song_url, download=False, process=False)
                # Now I could just do: return await self.cmd_play(player, channel, author, song_url)
                # But this is probably fine

            # TODO: Possibly add another check here to see about things like the bandcamp issue
            # TODO: Where ytdl gets the generic extractor version with no processing, but finds two different urls

            if 'entries' in info:
                await self._do_playlist_checks(permissions, player, author, info['entries'])

                num_songs = sum(1 for _ in info['entries'])

                if info['extractor'].lower() in ['youtube:playlist', 'soundcloud:set', 'bandcamp:album']:
                    try:
                        return await self._cmd_play_playlist_async(player, channel, author, permissions, song_url, info['extractor'])
                    except exceptions.CommandError:
                        raise
                    except Exception as e:
                        log.error("Error queuing playlist", exc_info=True)
                        raise exceptions.CommandError(self.str.get('cmd-play-playlist-error', "Error queuing playlist:\n`{0}`").format(e), expire_in=30)

                t0 = time.time()

                # My test was 1.2 seconds per song, but we maybe should fudge it a bit, unless we can
                # monitor it and edit the message with the estimated time, but that's some ADVANCED SHIT
                # I don't think we can hook into it anyways, so this will have to do.
                # It would probably be a thread to check a few playlists and get the speed from that
                # Different playlists might download at different speeds though
                wait_per_song = 1.2

                procmesg = await self.safe_send_message(
                    channel,
                    self.str.get('cmd-play-playlist-gathering-1', 'Gathering playlist information for {0} songs{1}').format(
                        num_songs,
                        self.str.get('cmd-play-playlist-gathering-2', ', ETA: {0} seconds').format(fixg(
                            num_songs * wait_per_song)) if num_songs >= 10 else '.'))

                # We don't have a pretty way of doing this yet.  We need either a loop
                # that sends these every 10 seconds or a nice context manager.
                await self.send_typing(channel)

                # TODO: I can create an event emitter object instead, add event functions, and every play list might be asyncified
                #       Also have a "verify_entry" hook with the entry as an arg and returns the entry if its ok

                entry_list, position = await player.playlist.import_from(song_url, channel=channel, author=author)

                tnow = time.time()
                ttime = tnow - t0
                listlen = len(entry_list)
                drop_count = 0

                if permissions.max_song_length:
                    for e in entry_list.copy():
                        if e.duration > permissions.max_song_length:
                            player.playlist.entries.remove(e)
                            entry_list.remove(e)
                            drop_count += 1
                            # Im pretty sure there's no situation where this would ever break
                            # Unless the first entry starts being played, which would make this a race condition
                    if drop_count:
                        print("Dropped %s songs" % drop_count)

                log.info("Processed {} songs in {} seconds at {:.2f}s/song, {:+.2g}/song from expected ({}s)".format(
                    listlen,
                    fixg(ttime),
                    ttime / listlen if listlen else 0,
                    ttime / listlen - wait_per_song if listlen - wait_per_song else 0,
                    fixg(wait_per_song * num_songs))
                )

                await self.safe_delete_message(procmesg)

                if not listlen - drop_count:
                    raise exceptions.CommandError(
                        self.str.get('cmd-play-playlist-maxduration', "No songs were added, all songs were over max duration (%ss)") % permissions.max_song_length,
                        expire_in=30
                    )

                reply_text = self.str.get('cmd-play-playlist-reply', "Enqueued **%s** songs to be played. Position in queue: %s")
                btext = str(listlen - drop_count)

            else:
                if info.get('extractor', '').startswith('youtube:playlist'):
                    try:
                        info = await self.downloader.extract_info(player.playlist.loop, 'https://www.youtube.com/watch?v=%s' % info.get('url', ''), download=False, process=False)
                    except Exception as e:
                        raise exceptions.CommandError(e, expire_in=30)

                if permissions.max_song_length and info.get('duration', 0) > permissions.max_song_length:
                    raise exceptions.PermissionsError(
                        self.str.get('cmd-play-song-limit', "Song duration exceeds limit ({0} > {1})").format(info['duration'], permissions.max_song_length),
                        expire_in=30
                    )

                try:
                    entry, position = await player.playlist.add_entry(song_url, channel=channel, author=author)

                except exceptions.WrongEntryTypeError as e:
                    if e.use_url == song_url:
                        log.warning("Determined incorrect entry type, but suggested url is the same.  Help.")

                    log.debug("Assumed url \"%s\" was a single entry, was actually a playlist" % song_url)
                    log.debug("Using \"%s\" instead" % e.use_url)

                    return await self.cmd_play(player, channel, author, permissions, leftover_args, e.use_url)

                reply_text = self.str.get('cmd-play-song-reply', "Enqueued `%s` to be played. Position in queue: %s")
                btext = entry.title


            if position == 1 and player.is_stopped:
                position = self.str.get('cmd-play-next', 'Up next!')
                reply_text %= (btext, position)

            else:
                try:
                    time_until = await player.playlist.estimate_time_until(position, player)
                    reply_text += self.str.get('cmd-play-eta', ' - estimated time until playing: %s')
                except:
                    traceback.print_exc()
                    time_until = ''

                reply_text %= (btext, position, ftimedelta(time_until))

        return Response(reply_text, delete_after=30)

    async def _cmd_play_playlist_async(self, player, channel, author, permissions, playlist_url, extractor_type):
        """
        Secret handler to use the async wizardry to make playlist queuing non-"blocking"
        """

        await self.send_typing(channel)
        info = await self.downloader.extract_info(player.playlist.loop, playlist_url, download=False, process=False)

        if not info:
            raise exceptions.CommandError(self.str.get('cmd-play-playlist-invalid', "That playlist cannot be played."))

        num_songs = sum(1 for _ in info['entries'])
        t0 = time.time()

        busymsg = await self.safe_send_message(
            channel, self.str.get('cmd-play-playlist-process', "Processing {0} songs...").format(num_songs))  # TODO: From playlist_title
        await self.send_typing(channel)

        entries_added = 0
        if extractor_type == 'youtube:playlist':
            try:
                entries_added = await player.playlist.async_process_youtube_playlist(
                    playlist_url, channel=channel, author=author)
                # TODO: Add hook to be called after each song
                # TODO: Add permissions

            except Exception:
                log.error("Error processing playlist", exc_info=True)
                raise exceptions.CommandError(self.str.get('cmd-play-playlist-queueerror', 'Error handling playlist {0} queuing.').format(playlist_url), expire_in=30)

        elif extractor_type.lower() in ['soundcloud:set', 'bandcamp:album']:
            try:
                entries_added = await player.playlist.async_process_sc_bc_playlist(
                    playlist_url, channel=channel, author=author)
                # TODO: Add hook to be called after each song
                # TODO: Add permissions

            except Exception:
                log.error("Error processing playlist", exc_info=True)
                raise exceptions.CommandError(self.str.get('cmd-play-playlist-queueerror', 'Error handling playlist {0} queuing.').format(playlist_url), expire_in=30)


        songs_processed = len(entries_added)
        drop_count = 0
        skipped = False

        if permissions.max_song_length:
            for e in entries_added.copy():
                if e.duration > permissions.max_song_length:
                    try:
                        player.playlist.entries.remove(e)
                        entries_added.remove(e)
                        drop_count += 1
                    except:
                        pass

            if drop_count:
                log.debug("Dropped %s songs" % drop_count)

            if player.current_entry and player.current_entry.duration > permissions.max_song_length:
                await self.safe_delete_message(self.server_specific_data[channel.guild]['last_np_msg'])
                self.server_specific_data[channel.guild]['last_np_msg'] = None
                skipped = True
                player.skip()
                entries_added.pop()

        await self.safe_delete_message(busymsg)

        songs_added = len(entries_added)
        tnow = time.time()
        ttime = tnow - t0
        wait_per_song = 1.2
        # TODO: actually calculate wait per song in the process function and return that too

        # This is technically inaccurate since bad songs are ignored but still take up time
        log.info("Processed {}/{} songs in {} seconds at {:.2f}s/song, {:+.2g}/song from expected ({}s)".format(
            songs_processed,
            num_songs,
            fixg(ttime),
            ttime / num_songs if num_songs else 0,
            ttime / num_songs - wait_per_song if num_songs - wait_per_song else 0,
            fixg(wait_per_song * num_songs))
        )

        if not songs_added:
            basetext = self.str.get('cmd-play-playlist-maxduration', "No songs were added, all songs were over max duration (%ss)") % permissions.max_song_length
            if skipped:
                basetext += self.str.get('cmd-play-playlist-skipped', "\nAdditionally, the current song was skipped for being too long.")

            raise exceptions.CommandError(basetext, expire_in=30)

        return Response(self.str.get('cmd-play-playlist-reply-secs', "Enqueued {0} songs to be played in {1} seconds").format(
            songs_added, fixg(ttime, 1)), delete_after=30)

    async def cmd_stream(self, player, channel, author, permissions, song_url):
        """
        Usage:
            {command_prefix}stream song_link

        Enqueue a media stream.
        This could mean an actual stream like Twitch or shoutcast, or simply streaming
        media without predownloading it.  Note: FFmpeg is notoriously bad at handling
        streams, especially on poor connections.  You have been warned.
        """

        song_url = song_url.strip('<>')

        if permissions.max_songs and player.playlist.count_for_user(author) >= permissions.max_songs:
            raise exceptions.PermissionsError(
                self.str.get('cmd-stream-limit', "You have reached your enqueued song limit ({0})").format(permissions.max_songs), expire_in=30
            )

        if player.karaoke_mode and not permissions.bypass_karaoke_mode:
            raise exceptions.PermissionsError(
                self.str.get('karaoke-enabled', "Karaoke mode is enabled, please try again when its disabled!"), expire_in=30
            )

        await self.send_typing(channel)
        await player.playlist.add_stream_entry(song_url, channel=channel, author=author)

        return Response(self.str.get('cmd-stream-success', "Streaming."), delete_after=6)

    async def cmd_search(self, message, player, channel, author, permissions, leftover_args):
        """
        Usage:
            {command_prefix}search [service] [number] query

        Searches a service for a video and adds it to the queue.
        - service: any one of the following services:
            - youtube (yt) (default if unspecified)
            - soundcloud (sc)
            - yahoo (yh)
        - number: return a number of video results and waits for user to choose one
          - defaults to 3 if unspecified
          - note: If your search query starts with a number,
                  you must put your query in quotes
            - ex: {command_prefix}search 2 "I ran seagulls"
        The command issuer can use reactions to indicate their response to each result.
        """

        if permissions.max_songs and player.playlist.count_for_user(author) > permissions.max_songs:
            raise exceptions.PermissionsError(
                self.str.get('cmd-search-limit', "You have reached your playlist item limit ({0})").format(permissions.max_songs),
                expire_in=30
            )

        if player.karaoke_mode and not permissions.bypass_karaoke_mode:
            raise exceptions.PermissionsError(
                self.str.get('karaoke-enabled', "Karaoke mode is enabled, please try again when its disabled!"), expire_in=30
            )

        def argcheck():
            if not leftover_args:
                # noinspection PyUnresolvedReferences
                raise exceptions.CommandError(
                    self.str.get('cmd-search-noquery', "Please specify a search query.\n%s") % dedent(
                        self.cmd_search.__doc__.format(command_prefix=self.config.command_prefix)),
                    expire_in=60
                )

        argcheck()

        try:
            leftover_args = shlex.split(' '.join(leftover_args))
        except ValueError:
            raise exceptions.CommandError(self.str.get('cmd-search-noquote', "Please quote your search query properly."), expire_in=30)

        service = 'youtube'
        items_requested = 3
        max_items = permissions.max_search_items
        services = {
            'youtube': 'ytsearch',
            'soundcloud': 'scsearch',
            'yahoo': 'yvsearch',
            'yt': 'ytsearch',
            'sc': 'scsearch',
            'yh': 'yvsearch'
        }

        if leftover_args[0] in services:
            service = leftover_args.pop(0)
            argcheck()

        if leftover_args[0].isdigit():
            items_requested = int(leftover_args.pop(0))
            argcheck()

            if items_requested > max_items:
                raise exceptions.CommandError(self.str.get('cmd-search-searchlimit', "You cannot search for more than %s videos") % max_items)

        # Look jake, if you see this and go "what the fuck are you doing"
        # and have a better idea on how to do this, i'd be delighted to know.
        # I don't want to just do ' '.join(leftover_args).strip("\"'")
        # Because that eats both quotes if they're there
        # where I only want to eat the outermost ones
        if leftover_args[0][0] in '\'"':
            lchar = leftover_args[0][0]
            leftover_args[0] = leftover_args[0].lstrip(lchar)
            leftover_args[-1] = leftover_args[-1].rstrip(lchar)

        search_query = '%s%s:%s' % (services[service], items_requested, ' '.join(leftover_args))

        search_msg = await self.safe_send_message(channel, self.str.get('cmd-search-searching', "Searching for videos..."))
        await self.send_typing(channel)

        try:
            info = await self.downloader.extract_info(player.playlist.loop, search_query, download=False, process=True)

        except Exception as e:
            await self.safe_edit_message(search_msg, str(e), send_if_fail=True)
            return
        else:
            await self.safe_delete_message(search_msg)

        if not info:
            return Response(self.str.get('cmd-search-none', "No videos found."), delete_after=30)

        for e in info['entries']:
            result_message = await self.safe_send_message(channel, self.str.get('cmd-search-result', "Result {0}/{1}: {2}").format(
                info['entries'].index(e) + 1, len(info['entries']), e['webpage_url']))

            def check(reaction, user):
                return user == message.author and reaction.message.id == result_message.id  # why can't these objs be compared directly?

            reactions = ['\u2705', '\U0001F6AB', '\U0001F3C1']
            for r in reactions:
                await result_message.add_reaction(r)

            try:
                reaction, user = await self.wait_for('reaction_add', timeout=30.0, check=check)
            except asyncio.TimeoutError:
                await self.safe_delete_message(result_message)
                return

            if str(reaction.emoji) == '\u2705':  # check
                await self.safe_delete_message(result_message)
                await self.cmd_play(message, player, channel, author, permissions, [], e['webpage_url'])
                return Response(self.str.get('cmd-search-accept', "Alright, coming right up!"), delete_after=30)
            elif str(reaction.emoji) == '\U0001F6AB':  # cross
                await self.safe_delete_message(result_message)
                continue
            else:
                await self.safe_delete_message(result_message)
                break

        return Response(self.str.get('cmd-search-decline', "Oh well :("), delete_after=30)

    async def cmd_np(self, player, channel, guild, message):
        """
        Usage:
            {command_prefix}np

        Displays the current song in chat.
        """

        if player.current_entry:
            if self.server_specific_data[guild]['last_np_msg']:
                await self.safe_delete_message(self.server_specific_data[guild]['last_np_msg'])
                self.server_specific_data[guild]['last_np_msg'] = None

            # TODO: Fix timedelta garbage with util function
            song_progress = ftimedelta(timedelta(seconds=player.progress))
            song_total = ftimedelta(timedelta(seconds=player.current_entry.duration))

            streaming = isinstance(player.current_entry, StreamPlaylistEntry)
            prog_str = ('`[{progress}]`' if streaming else '`[{progress}/{total}]`').format(
                progress=song_progress, total=song_total
            )
            prog_bar_str = ''

            # percentage shows how much of the current song has already been played
            percentage = 0.0
            if player.current_entry.duration > 0:
                percentage = player.progress / player.current_entry.duration

            # create the actual bar
            progress_bar_length = 30
            for i in range(progress_bar_length):
                if (percentage < 1 / progress_bar_length * i):
                    prog_bar_str += '□'
                else:
                    prog_bar_str += '■'

            action_text = self.str.get('cmd-np-action-streaming', 'Streaming') if streaming else self.str.get('cmd-np-action-playing', 'Playing')

            if player.current_entry.meta.get('channel', False) and player.current_entry.meta.get('author', False):
                np_text = self.str.get('cmd-np-reply-author', "Now {action}: **{title}** added by **{author}**\nProgress: {progress_bar} {progress}\n\N{WHITE RIGHT POINTING BACKHAND INDEX} <{url}>").format(
                    action=action_text,
                    title=player.current_entry.title,
                    author=player.current_entry.meta['author'].name,
                    progress_bar=prog_bar_str,
                    progress=prog_str,
                    url=player.current_entry.url
                )
            else:

                np_text = self.str.get('cmd-np-reply-noauthor', "Now {action}: **{title}**\nProgress: {progress_bar} {progress}\n\N{WHITE RIGHT POINTING BACKHAND INDEX} <{url}>").format(

                    action=action_text,
                    title=player.current_entry.title,
                    progress_bar=prog_bar_str,
                    progress=prog_str,
                    url=player.current_entry.url
                )

            self.server_specific_data[guild]['last_np_msg'] = await self.safe_send_message(channel, np_text)
            await self._manual_delete_check(message)
        else:
            return Response(
                self.str.get('cmd-np-none', 'There are no songs queued! Queue something with {0}play.') .format(self.config.command_prefix),
                delete_after=30
            )

    async def cmd_summon(self, channel, guild, author, voice_channel):
        """
        Usage:
            {command_prefix}summon

        Call the bot to the summoner's voice channel.
        """

        if not author.voice:
            raise exceptions.CommandError(self.str.get('cmd-summon-novc', 'You are not connected to voice. Try joining a voice channel!'))

        voice_client = self.voice_client_in(guild)
        if voice_client and guild == author.voice.channel.guild:
            await voice_client.move_to(author.voice.channel)
        else:
            # move to _verify_vc_perms?
            chperms = author.voice.channel.permissions_for(guild.me)

            if not chperms.connect:
                log.warning("Cannot join channel '{0}', no permission.".format(author.voice.channel.name))
                raise exceptions.CommandError(
                    self.str.get('cmd-summon-noperms-connect', "Cannot join channel `{0}`, no permission to connect.").format(author.voice.channel.name),
                    expire_in=25
                )

            elif not chperms.speak:
                log.warning("Cannot join channel '{0}', no permission to speak.".format(author.voice.channel.name))
                raise exceptions.CommandError(
                    self.str.get('cmd-summon-noperms-speak', "Cannot join channel `{0}`, no permission to speak.").format(author.voice.channel.name),
                    expire_in=25
                )

            player = await self.get_player(author.voice.channel, create=True, deserialize=self.config.persistent_queue)

            if player.is_stopped:
                player.play()

            if self.config.auto_playlist:
                await self.on_player_finished_playing(player)

        log.info("Joining {0.guild.name}/{0.name}".format(author.voice.channel))

        return Response(self.str.get('cmd-summon-reply', 'Connected to `{0.name}`').format(author.voice.channel))

    async def cmd_pause(self, player):
        """
        Usage:
            {command_prefix}pause

        Pauses playback of the current song.
        """

        if player.is_playing:
            player.pause()
            return Response(self.str.get('cmd-pause-reply', 'Paused music in `{0.name}`').format(player.voice_client.channel))

        else:
            raise exceptions.CommandError(self.str.get('cmd-pause-none', 'Player is not playing.'), expire_in=30)

    async def cmd_resume(self, player):
        """
        Usage:
            {command_prefix}resume

        Resumes playback of a paused song.
        """

        if player.is_paused:
            player.resume()
            return Response(self.str.get('cmd-resume-reply', 'Resumed music in `{0.name}`').format(player.voice_client.channel), delete_after=15)

        else:
            raise exceptions.CommandError(self.str.get('cmd-resume-none', 'Player is not paused.'), expire_in=30)

    async def cmd_shuffle(self, channel, player):
        """
        Usage:
            {command_prefix}shuffle

        Shuffles the server's queue.
        """

        player.playlist.shuffle()

        cards = ['\N{BLACK SPADE SUIT}', '\N{BLACK CLUB SUIT}', '\N{BLACK HEART SUIT}', '\N{BLACK DIAMOND SUIT}']
        random.shuffle(cards)

        hand = await self.safe_send_message(channel, ' '.join(cards))
        await asyncio.sleep(0.6)

        for x in range(4):
            random.shuffle(cards)
            await self.safe_edit_message(hand, ' '.join(cards))
            await asyncio.sleep(0.6)

        await self.safe_delete_message(hand, quiet=True)
        return Response(self.str.get('cmd-shuffle-reply', "Shuffled `{0}`'s queue.").format(player.voice_client.channel.guild), delete_after=15)

    async def cmd_clear(self, player, author):
        """
        Usage:
            {command_prefix}clear

        Clears the playlist.
        """

        player.playlist.clear()
        return Response(self.str.get('cmd-clear-reply', "Cleared `{0}`'s queue").format(player.voice_client.channel.guild), delete_after=20)

    async def cmd_remove(self, user_mentions, message, author, permissions, channel, player, index=None):
        """
        Usage:
            {command_prefix}remove [# in queue]

        Removes queued songs. If a number is specified, removes that song in the queue, otherwise removes the most recently queued song.
        """

        if not player.playlist.entries:
            raise exceptions.CommandError(self.str.get('cmd-remove-none', "There's nothing to remove!"), expire_in=20)

        if user_mentions:
            for user in user_mentions:
                if permissions.remove or author == user:
                    try:
                        entry_indexes = [e for e in player.playlist.entries if e.meta.get('author', None) == user]
                        for entry in entry_indexes:
                            player.playlist.entries.remove(entry)
                        entry_text = '%s ' % len(entry_indexes) + 'item'
                        if len(entry_indexes) > 1:
                            entry_text += 's'
                        return Response(self.str.get('cmd-remove-reply', "Removed `{0}` added by `{1}`").format(entry_text, user.name).strip())

                    except ValueError:
                        raise exceptions.CommandError(self.str.get('cmd-remove-missing', "Nothing found in the queue from user `%s`") % user.name, expire_in=20)

                raise exceptions.PermissionsError(
                    self.str.get('cmd-remove-noperms', "You do not have the valid permissions to remove that entry from the queue, make sure you're the one who queued it or have instant skip permissions"), expire_in=20)

        if not index:
            index = len(player.playlist.entries)

        try:
            index = int(index)
        except (TypeError, ValueError):
            raise exceptions.CommandError(self.str.get('cmd-remove-invalid', "Invalid number. Use {}queue to find queue positions.").format(self.config.command_prefix), expire_in=20)

        if index > len(player.playlist.entries):
            raise exceptions.CommandError(self.str.get('cmd-remove-invalid', "Invalid number. Use {}queue to find queue positions.").format(self.config.command_prefix), expire_in=20)

        if permissions.remove or author == player.playlist.get_entry_at_index(index - 1).meta.get('author', None):
            entry = player.playlist.delete_entry_at_index((index - 1))
            await self._manual_delete_check(message)
            if entry.meta.get('channel', False) and entry.meta.get('author', False):
                return Response(self.str.get('cmd-remove-reply-author', "Removed entry `{0}` added by `{1}`").format(entry.title, entry.meta['author'].name).strip())
            else:
                return Response(self.str.get('cmd-remove-reply-noauthor', "Removed entry `{0}`").format(entry.title).strip())
        else:
            raise exceptions.PermissionsError(
                self.str.get('cmd-remove-noperms', "You do not have the valid permissions to remove that entry from the queue, make sure you're the one who queued it or have instant skip permissions"), expire_in=20
            )

    async def cmd_skip(self, player, channel, author, message, permissions, voice_channel, param=''):
        """
        Usage:
            {command_prefix}skip [force/f]

        Skips the current song when enough votes are cast.
        Owners and those with the instaskip permission can add 'force' or 'f' after the command to force skip.
        """

        if player.is_stopped:
            raise exceptions.CommandError(self.str.get('cmd-skip-none', "Can't skip! The player is not playing!"), expire_in=20)

        if not player.current_entry:
            if player.playlist.peek():
                if player.playlist.peek()._is_downloading:
                    return Response(self.str.get('cmd-skip-dl', "The next song (`%s`) is downloading, please wait.") % player.playlist.peek().title)

                elif player.playlist.peek().is_downloaded:
                    print("The next song will be played shortly.  Please wait.")
                else:
                    print("Something odd is happening.  "
                          "You might want to restart the bot if it doesn't start working.")
            else:
                print("Something strange is happening.  "
                      "You might want to restart the bot if it doesn't start working.")
        
        current_entry = player.current_entry

        if (param.lower() in ['force', 'f']) or self.config.legacy_skip:
            if permissions.instaskip \
                or (self.config.allow_author_skip and author == player.current_entry.meta.get('author', None)):

                player.skip()  # TODO: check autopause stuff here
                await self._manual_delete_check(message)
                return Response(self.str.get('cmd-skip-force', 'Force skipped `{}`.').format(current_entry.title), reply=True, delete_after=30)
            else:
                raise exceptions.PermissionsError(self.str.get('cmd-skip-force-noperms', 'You do not have permission to force skip.'), expire_in=30)

        # TODO: ignore person if they're deaf or take them out of the list or something?
        # Currently is recounted if they vote, deafen, then vote

        num_voice = sum(1 for m in voice_channel.members if not (
            m.voice.deaf or m.voice.self_deaf or m == self.user))
        if num_voice == 0: num_voice = 1 # incase all users are deafened, to avoid divison by zero

        num_skips = player.skip_state.add_skipper(author.id, message)

        skips_remaining = min(
            self.config.skips_required,
            math.ceil(self.config.skip_ratio_required / (1 / num_voice))  # Number of skips from config ratio
        ) - num_skips

        if skips_remaining <= 0:
            player.skip()  # check autopause stuff here
            # @TheerapakG: Check for pausing state in the player.py make more sense
            return Response(
                self.str.get('cmd-skip-reply-skipped-1', 'Your skip for `{0}` was acknowledged.\nThe vote to skip has been passed.{1}').format(
                    current_entry.title,
                    self.str.get('cmd-skip-reply-skipped-2', ' Next song coming up!') if player.playlist.peek() else ''
                ),
                reply=True,
                delete_after=20
            )

        else:
            # TODO: When a song gets skipped, delete the old x needed to skip messages
            return Response(
                self.str.get('cmd-skip-reply-voted-1', 'Your skip for `{0}` was acknowledged.\n**{1}** more {2} required to vote to skip this song.').format(
                    current_entry.title,
                    skips_remaining,
                    self.str.get('cmd-skip-reply-voted-2', 'person is') if skips_remaining == 1 else self.str.get('cmd-skip-reply-voted-3', 'people are')
                ),
                reply=True,
                delete_after=20
            )

    async def cmd_volume(self, message, player, new_volume=None):
        """
        Usage:
            {command_prefix}volume (+/-)[volume]

        Sets the playback volume. Accepted values are from 1 to 100.
        Putting + or - before the volume will make the volume change relative to the current volume.
        """

        if not new_volume:
            return Response(self.str.get('cmd-volume-current', 'Current volume: `%s%%`') % int(player.volume * 100), reply=True, delete_after=20)

        relative = False
        if new_volume[0] in '+-':
            relative = True

        try:
            new_volume = int(new_volume)

        except ValueError:
            raise exceptions.CommandError(self.str.get('cmd-volume-invalid', '`{0}` is not a valid number').format(new_volume), expire_in=20)

        vol_change = None
        if relative:
            vol_change = new_volume
            new_volume += (player.volume * 100)

        old_volume = int(player.volume * 100)

        if 0 < new_volume <= 100:
            player.volume = new_volume / 100.0

            return Response(self.str.get('cmd-volume-reply', 'Updated volume from **%d** to **%d**') % (old_volume, new_volume), reply=True, delete_after=20)

        else:
            if relative:
                raise exceptions.CommandError(
                    self.str.get('cmd-volume-unreasonable-relative', 'Unreasonable volume change provided: {}{:+} -> {}%.  Provide a change between {} and {:+}.').format(
                        old_volume, vol_change, old_volume + vol_change, 1 - old_volume, 100 - old_volume), expire_in=20)
            else:
                raise exceptions.CommandError(
                    self.str.get('cmd-volume-unreasonable-absolute', 'Unreasonable volume provided: {}%. Provide a value between 1 and 100.').format(new_volume), expire_in=20)

    @owner_only
    async def cmd_option(self, player, option, value):
        """
        Usage:
            {command_prefix}option [option] [on/y/enabled/off/n/disabled]

        Changes a config option without restarting the bot. Changes aren't permanent and
        only last until the bot is restarted. To make permanent changes, edit the
        config file.

        Valid options:
            autoplaylist, save_videos, now_playing_mentions, auto_playlist_random, auto_pause,
            delete_messages, delete_invoking, write_current_song

        For information about these options, see the option's comment in the config file.
        """

        option = option.lower()
        value = value.lower()
        bool_y = ['on', 'y', 'enabled']
        bool_n = ['off', 'n', 'disabled']
        generic = ['save_videos', 'now_playing_mentions', 'auto_playlist_random',
                   'auto_pause', 'delete_messages', 'delete_invoking',
                   'write_current_song']  # these need to match attribute names in the Config class
        if option in ['autoplaylist', 'auto_playlist']:
            if value in bool_y:
                if self.config.auto_playlist:
                    raise exceptions.CommandError(self.str.get('cmd-option-autoplaylist-enabled', 'The autoplaylist is already enabled!'))
                else:
                    if not self.autoplaylist:
                        raise exceptions.CommandError(self.str.get('cmd-option-autoplaylist-none', 'There are no entries in the autoplaylist file.'))
                    self.config.auto_playlist = True
                    await self.on_player_finished_playing(player)
            elif value in bool_n:
                if not self.config.auto_playlist:
                    raise exceptions.CommandError(self.str.get('cmd-option-autoplaylist-disabled', 'The autoplaylist is already disabled!'))
                else:
                    self.config.auto_playlist = False
            else:
                raise exceptions.CommandError(self.str.get('cmd-option-invalid-value', 'The value provided was not valid.'))
            return Response("The autoplaylist is now " + ['disabled', 'enabled'][self.config.auto_playlist] + '.')
        else:
            is_generic = [o for o in generic if o == option]  # check if it is a generic bool option
            if is_generic and (value in bool_y or value in bool_n):
                name = is_generic[0]
                log.debug('Setting attribute {0}'.format(name))
                setattr(self.config, name, True if value in bool_y else False)  # this is scary but should work
                attr = getattr(self.config, name)
                res = "The option {0} is now ".format(option) + ['disabled', 'enabled'][attr] + '.'
                log.warning('Option overriden for this session: {0}'.format(res))
                return Response(res)
            else:
                raise exceptions.CommandError(self.str.get('cmd-option-invalid-param' ,'The parameters provided were invalid.'))

    async def cmd_queue(self, channel, player):
        """
        Usage:
            {command_prefix}queue

        Prints the current song queue.
        """

        lines = []
        unlisted = 0
        andmoretext = '* ... and %s more*' % ('x' * len(player.playlist.entries))

        if player.is_playing:
            # TODO: Fix timedelta garbage with util function
            song_progress = ftimedelta(timedelta(seconds=player.progress))
            song_total = ftimedelta(timedelta(seconds=player.current_entry.duration))
            prog_str = '`[%s/%s]`' % (song_progress, song_total)

            if player.current_entry.meta.get('channel', False) and player.current_entry.meta.get('author', False):
                lines.append(self.str.get('cmd-queue-playing-author', "Currently playing: `{0}` added by `{1}` {2}\n").format(
                    player.current_entry.title, player.current_entry.meta['author'].name, prog_str))
            else:
                lines.append(self.str.get('cmd-queue-playing-noauthor', "Currently playing: `{0}` {1}\n").format(player.current_entry.title, prog_str))


        for i, item in enumerate(player.playlist, 1):
            if item.meta.get('channel', False) and item.meta.get('author', False):
                nextline = self.str.get('cmd-queue-entry-author', '{0} -- `{1}` by `{2}`').format(i, item.title, item.meta['author'].name).strip()
            else:
                nextline = self.str.get('cmd-queue-entry-noauthor', '{0} -- `{1}`').format(i, item.title).strip()

            currentlinesum = sum(len(x) + 1 for x in lines)  # +1 is for newline char

            if (currentlinesum + len(nextline) + len(andmoretext) > DISCORD_MSG_CHAR_LIMIT) or (i > self.config.queue_length):
                if currentlinesum + len(andmoretext):
                    unlisted += 1
                    continue

            lines.append(nextline)

        if unlisted:
            lines.append(self.str.get('cmd-queue-more', '\n... and %s more') % unlisted)

        if not lines:
            lines.append(
                self.str.get('cmd-queue-none', 'There are no songs queued! Queue something with {}play.').format(self.config.command_prefix))

        message = '\n'.join(lines)
        return Response(message, delete_after=30)

    async def cmd_clean(self, message, channel, guild, author, search_range=50):
        """
        Usage:
            {command_prefix}clean [range]

        Removes up to [range] messages the bot has posted in chat. Default: 50, Max: 1000
        """

        try:
            float(search_range)  # lazy check
            search_range = min(int(search_range), 1000)
        except:
            return Response(self.str.get('cmd-clean-invalid', "Invalid parameter. Please provide a number of messages to search."), reply=True, delete_after=8)

        await self.safe_delete_message(message, quiet=True)

        def is_possible_command_invoke(entry):
            valid_call = any(
                entry.content.startswith(prefix) for prefix in [self.config.command_prefix])  # can be expanded
            return valid_call and not entry.content[1:2].isspace()

        delete_invokes = True
        delete_all = channel.permissions_for(author).manage_messages or self.config.owner_id == author.id

        def check(message):
            if is_possible_command_invoke(message) and delete_invokes:
                return delete_all or message.author == author
            return message.author == self.user

        if self.user.bot:
            if channel.permissions_for(guild.me).manage_messages:
                deleted = await channel.purge(check=check, limit=search_range, before=message)
                return Response(self.str.get('cmd-clean-reply', 'Cleaned up {0} message{1}.').format(len(deleted), 's' * bool(deleted)), delete_after=15)

    async def cmd_pldump(self, channel, author, song_url):
        """
        Usage:
            {command_prefix}pldump url

        Dumps the individual urls of a playlist
        """

        try:
            info = await self.downloader.extract_info(self.loop, song_url.strip('<>'), download=False, process=False)
        except Exception as e:
            raise exceptions.CommandError("Could not extract info from input url\n%s\n" % e, expire_in=25)

        if not info:
            raise exceptions.CommandError("Could not extract info from input url, no data.", expire_in=25)

        if not info.get('entries', None):
            # TODO: Retarded playlist checking
            # set(url, webpageurl).difference(set(url))

            if info.get('url', None) != info.get('webpage_url', info.get('url', None)):
                raise exceptions.CommandError("This does not seem to be a playlist.", expire_in=25)
            else:
                return await self.cmd_pldump(channel, info.get(''))

        linegens = defaultdict(lambda: None, **{
            "youtube":    lambda d: 'https://www.youtube.com/watch?v=%s' % d['id'],
            "soundcloud": lambda d: d['url'],
            "bandcamp":   lambda d: d['url']
        })

        exfunc = linegens[info['extractor'].split(':')[0]]

        if not exfunc:
            raise exceptions.CommandError("Could not extract info from input url, unsupported playlist type.", expire_in=25)

        with BytesIO() as fcontent:
            for item in info['entries']:
                fcontent.write(exfunc(item).encode('utf8') + b'\n')

            fcontent.seek(0)
            await author.send("Here's the playlist dump for <%s>" % song_url, file=discord.File(fcontent, filename='playlist.txt'))

        return Response("Sent a message with a playlist file.", delete_after=20)

    async def cmd_listids(self, guild, author, leftover_args, cat='all'):
        """
        Usage:
            {command_prefix}listids [categories]

        Lists the ids for various things.  Categories are:
           all, users, roles, channels
        """

        cats = ['channels', 'roles', 'users']

        if cat not in cats and cat != 'all':
            return Response(
                "Valid categories: " + ' '.join(['`%s`' % c for c in cats]),
                reply=True,
                delete_after=25
            )

        if cat == 'all':
            requested_cats = cats
        else:
            requested_cats = [cat] + [c.strip(',') for c in leftover_args]

        data = ['Your ID: %s' % author.id]

        for cur_cat in requested_cats:
            rawudata = None

            if cur_cat == 'users':
                data.append("\nUser IDs:")
                rawudata = ['%s #%s: %s' % (m.name, m.discriminator, m.id) for m in guild.members]

            elif cur_cat == 'roles':
                data.append("\nRole IDs:")
                rawudata = ['%s: %s' % (r.name, r.id) for r in guild.roles]

            elif cur_cat == 'channels':
                data.append("\nText Channel IDs:")
                tchans = [c for c in guild.channels if isinstance(c, discord.TextChannel)]
                rawudata = ['%s: %s' % (c.name, c.id) for c in tchans]

                rawudata.append("\nVoice Channel IDs:")
                vchans = [c for c in guild.channels if isinstance(c, discord.VoiceChannel)]
                rawudata.extend('%s: %s' % (c.name, c.id) for c in vchans)

            if rawudata:
                data.extend(rawudata)

        with BytesIO() as sdata:
            sdata.writelines(d.encode('utf8') + b'\n' for d in data)
            sdata.seek(0)

            # TODO: Fix naming (Discord20API-ids.txt)
            await author.send(file=discord.File(sdata, filename='%s-ids-%s.txt' % (guild.name.replace(' ', '_'), cat)))

        return Response("Sent a message with a list of IDs.", delete_after=20)


    async def cmd_perms(self, author, user_mentions, channel, guild, permissions):
        """
        Usage:
            {command_prefix}perms [@user]

        Sends the user a list of their permissions, or the permissions of the user specified.
        """

        lines = ['Command permissions in %s\n' % guild.name, '```', '```']

        if user_mentions:
            user = user_mentions[0]
            permissions = self.permissions.for_user(user)

        for perm in permissions.__dict__:
            if perm in ['user_list'] or permissions.__dict__[perm] == set():
                continue

            lines.insert(len(lines) - 1, "%s: %s" % (perm, permissions.__dict__[perm]))

        await self.safe_send_message(author, '\n'.join(lines))
        return Response("\N{OPEN MAILBOX WITH RAISED FLAG}", delete_after=20)


    @owner_only
    async def cmd_setname(self, leftover_args, name):
        """
        Usage:
            {command_prefix}setname name

        Changes the bot's username.
        Note: This operation is limited by discord to twice per hour.
        """

        name = ' '.join([name, *leftover_args])

        try:
            await self.user.edit(username=name)

        except discord.HTTPException:
            raise exceptions.CommandError(
                "Failed to change name. Did you change names too many times?  "
                "Remember name changes are limited to twice per hour.")

        except Exception as e:
            raise exceptions.CommandError(e, expire_in=20)

        return Response("Set the bot's username to **{0}**".format(name), delete_after=20)

    async def cmd_setnick(self, guild, channel, leftover_args, nick):
        """
        Usage:
            {command_prefix}setnick nick

        Changes the bot's nickname.
        """

        if not channel.permissions_for(guild.me).change_nickname:
            raise exceptions.CommandError("Unable to change nickname: no permission.")

        nick = ' '.join([nick, *leftover_args])

        try:
            await guild.me.edit(nick=nick)
        except Exception as e:
            raise exceptions.CommandError(e, expire_in=20)

        return Response("Set the bot's nickname to `{0}`".format(nick), delete_after=20)

    @owner_only
    async def cmd_setavatar(self, message, url=None):
        """
        Usage:
            {command_prefix}setavatar [url]

        Changes the bot's avatar.
        Attaching a file and leaving the url parameter blank also works.
        """

        if message.attachments:
            thing = message.attachments[0].url
        elif url:
            thing = url.strip('<>')
        else:
            raise exceptions.CommandError("You must provide a URL or attach a file.", expire_in=20)

        try:
            timeout = aiohttp.ClientTimeout(total=10)
            async with self.aiosession.get(thing, timeout=timeout) as res:
                await self.user.edit(avatar=await res.read())

        except Exception as e:
            raise exceptions.CommandError("Unable to change avatar: {}".format(e), expire_in=20)

        return Response("Changed the bot's avatar.", delete_after=20)


    async def cmd_disconnect(self, guild):
        """
        Usage:
            {command_prefix}disconnect
        
        Forces the bot leave the current voice channel.
        """
        await self.disconnect_voice_client(guild)
        return Response("Disconnected from `{0.name}`".format(guild), delete_after=20)

    async def cmd_restart(self, channel):
        """
        Usage:
            {command_prefix}restart
        
        Restarts the bot.
        Will not properly load new dependencies or file updates unless fully shutdown
        and restarted.
        """
        await self.safe_send_message(channel, "\N{WAVING HAND SIGN} Restarting. If you have updated your bot "
            "or its dependencies, you need to restart the bot properly, rather than using this command.")

        player = self.get_player_in(channel.guild)
        if player and player.is_paused:
            player.resume()

        await self.disconnect_all_voice_clients()
        raise exceptions.RestartSignal()

    async def cmd_shutdown(self, channel):
        """
        Usage:
            {command_prefix}shutdown
        
        Disconnects from voice channels and closes the bot process.
        """
        await self.safe_send_message(channel, "\N{WAVING HAND SIGN}")
        
        player = self.get_player_in(channel.guild)
        if player and player.is_paused:
            player.resume()
        
        await self.disconnect_all_voice_clients()
        raise exceptions.TerminateSignal()

    async def cmd_leaveserver(self, val, leftover_args):
        """
        Usage:
            {command_prefix}leaveserver <name/ID>

        Forces the bot to leave a server.
        When providing names, names are case-sensitive.
        """
        if leftover_args:
            val = ' '.join([val, *leftover_args])

        t = self.get_guild(val)
        if t is None:
            t = discord.utils.get(self.guilds, name=val)
            if t is None:
                raise exceptions.CommandError('No guild was found with the ID or name as `{0}`'.format(val))
        await t.leave()
        return Response('Left the guild: `{0.name}` (Owner: `{0.owner.name}`, ID: `{0.id}`)'.format(t))

    @dev_only
    async def cmd_breakpoint(self, message):
        log.critical("Activating debug breakpoint")
        return

    @dev_only
    async def cmd_objgraph(self, channel, func='most_common_types()'):
        import objgraph

        await self.send_typing(channel)

        if func == 'growth':
            f = StringIO()
            objgraph.show_growth(limit=10, file=f)
            f.seek(0)
            data = f.read()
            f.close()

        elif func == 'leaks':
            f = StringIO()
            objgraph.show_most_common_types(objects=objgraph.get_leaking_objects(), file=f)
            f.seek(0)
            data = f.read()
            f.close()

        elif func == 'leakstats':
            data = objgraph.typestats(objects=objgraph.get_leaking_objects())

        else:
            data = eval('objgraph.' + func)

        return Response(data, codeblock='py')

    @dev_only
    async def cmd_debug(self, message, _player, *, data):
        codeblock = "```py\n{}\n```"
        result = None

        if data.startswith('```') and data.endswith('```'):
            data = '\n'.join(data.rstrip('`\n').split('\n')[1:])

        code = data.strip('` \n')

        try:
            result = eval(code)
        except:
            try:
                exec(code)
            except Exception as e:
                traceback.print_exc(chain=False)
                return Response("{}: {}".format(type(e).__name__, e))

        if asyncio.iscoroutine(result):
            result = await result

        return Response(codeblock.format(result))

>>>>>>> 3e8c9d9f
    async def on_message(self, message):
        await self.wait_until_ready()

        message_content = message.content.strip()
        if not message_content.startswith(self.config.command_prefix):
            return

        if message.author == self.user:
            log.warning("Ignoring command from myself ({})".format(message.content))
            return

        if self.config.bound_channels and message.channel.id not in self.config.bound_channels:
            if self.config.unbound_servers:
                for channel in message.guild.channels:
                    if channel.id in self.config.bound_channels:
                        return
            else:
                return  # if I want to log this I just move it under the prefix check

        if (not isinstance(message.channel, discord.abc.GuildChannel)) and (not isinstance(message.channel, discord.abc.PrivateChannel)):
            return

        command, *args = message_content.split(' ')  # Uh, doesn't this break prefixes with spaces in them (it doesn't, config parser already breaks them)
        command = command[len(self.config.command_prefix):].lower().strip()

        args = ' '.join(args).lstrip(' ').split(' ')

        handler = None
        try:
            handler = await getcmd(command)
        except exceptions.CogError as e:
            if self.config.warn_no_commands:
                expirein = e.expire_in if self.config.delete_messages else None
                alsodelete = message if self.config.delete_invoking else None

                if self.config.embeds:
                    content = self._gen_embed()
                    content.add_field(name='Error', value=e.message, inline=False)
                    content.colour = 13369344
                else:
                    content = '```\n{}\n```'.format(e.message)

                await self.safe_send_message(
                    message.channel,
                    content,
                    expire_in=expirein,
                    also_delete=alsodelete
                )
            return

        if isinstance(message.channel, discord.abc.PrivateChannel):
            if not (message.author.id == self.config.owner_id and command == 'joinserver'):
                await self.safe_send_message(message.channel, 'You cannot use this bot in private messages.')
                return

        if message.author.id in self.blacklist and message.author.id != self.config.owner_id:
            log.warning("User blacklisted: {0.id}/{0!s} ({1})".format(message.author, command))
            return

        else:
            log.info("{0.id}/{0!s}: {1}".format(message.author, message_content.replace('\n', '\n... ')))

        user_permissions = self.permissions.for_user(message.author)

        params = handler.params()

        sentmsg = response = None

        # noinspection PyBroadException
        try:
            if user_permissions.ignore_non_voice and command in user_permissions.ignore_non_voice:
                await self._check_ignore_non_voice(message)

            handler_kwargs = {}

            # bot args needed to be sent in all cases, even if cmd doesn't use it
            params.pop('bot', None)
            handler_kwargs['bot'] = self

            if params.pop('message', None):
                handler_kwargs['message'] = message

            if params.pop('channel', None):
                handler_kwargs['channel'] = message.channel

            if params.pop('author', None):
                handler_kwargs['author'] = message.author

            if params.pop('guild', None):
                handler_kwargs['guild'] = message.guild

            if params.pop('player', None):
                handler_kwargs['player'] = await self.get_player(message.channel)

            if params.pop('_player', None):
                handler_kwargs['_player'] = self.get_player_in(message.guild)

            if params.pop('permissions', None):
                handler_kwargs['permissions'] = user_permissions

            if params.pop('user_mentions', None):
                handler_kwargs['user_mentions'] = list(map(message.guild.get_member, message.raw_mentions))

            if params.pop('channel_mentions', None):
                handler_kwargs['channel_mentions'] = list(map(message.guild.get_channel, message.raw_channel_mentions))

            if params.pop('voice_channel', None):
                handler_kwargs['voice_channel'] = message.guild.me.voice.channel if message.guild.me.voice else None

            if params.pop('leftover_args', None):
                handler_kwargs['leftover_args'] = args

            args_expected = []
            for key, param in list(params.items()):

                # parse (*args) as a list of args
                if param.kind == param.VAR_POSITIONAL:
                    handler_kwargs[key] = args
                    params.pop(key)
                    continue

                # parse (*, args) as args rejoined as a string
                # multiple of these arguments will have the same value
                if param.kind == param.KEYWORD_ONLY and param.default == param.empty:
                    handler_kwargs[key] = ' '.join(args)
                    params.pop(key)
                    continue

                doc_key = '[{}={}]'.format(key, param.default) if param.default is not param.empty else key
                args_expected.append(doc_key)

                # Ignore keyword args with default values when the command had no arguments
                if not args and param.default is not param.empty:
                    params.pop(key)
                    continue

                # Assign given values to positional arguments
                if args:
                    arg_value = args.pop(0)
                    handler_kwargs[key] = arg_value
                    params.pop(key)

            if message.author.id != self.config.owner_id:
                if user_permissions.command_whitelist and handler.name not in user_permissions.command_whitelist:
                    raise exceptions.PermissionsError(
                        "This command is not enabled for your group ({}).".format(user_permissions.name),
                        expire_in=20)

                elif user_permissions.command_blacklist and handler.name in user_permissions.command_blacklist:
                    raise exceptions.PermissionsError(
                        "This command is disabled for your group ({}).".format(user_permissions.name),
                        expire_in=20)

            # Invalid usage, return docstring
            if params:
                docs = getattr(handler, '__doc__', None)
                if not docs:
                    docs = 'Usage: {}{} {}'.format(
                        self.config.command_prefix,
                        command,
                        ' '.join(args_expected)
                    )

                docs = dedent(docs)
                await self.safe_send_message(
                    message.channel,
                    '```\n{}\n```'.format(docs.format(command_prefix=self.config.command_prefix)),
                    expire_in=60
                )
                return

            response = await handler(**handler_kwargs)
            if response and isinstance(response, Response):
                if not isinstance(response.content, discord.Embed) and self.config.embeds:
                    content = self._gen_embed()
                    content.title = handler.name
                    content.description = response.content
                else:
                    content = response.content

                if response.reply:
                    if isinstance(content, discord.Embed):
                        content.description = '{} {}'.format(message.author.mention, content.description if content.description is not discord.Embed.Empty else '')
                    else:
                        content = '{}: {}'.format(message.author.mention, content)

                sentmsg = await self.safe_send_message(
                    message.channel, content,
                    expire_in=response.delete_after if self.config.delete_messages else 0,
                    also_delete=message if self.config.delete_invoking else None
                )

        except (exceptions.CommandError, exceptions.HelpfulError, exceptions.ExtractionError) as e:
            log.error("Error in {0}: {1.__class__.__name__}: {1.message}".format(command, e), exc_info=True)

            expirein = e.expire_in if self.config.delete_messages else None
            alsodelete = message if self.config.delete_invoking else None

            if self.config.embeds:
                content = self._gen_embed()
                content.add_field(name='Error', value=e.message, inline=False)
                content.colour = 13369344
            else:
                content = '```\n{}\n```'.format(e.message)

            await self.safe_send_message(
                message.channel,
                content,
                expire_in=expirein,
                also_delete=alsodelete
            )

        except exceptions.CogError as e:
            log.error("Error in {0}: {1.__class__.__name__}: {1.message}".format(command, e))
            if e.__cause__ is not None:
                log.error("Traceback:\n{0}{1}: {2}".format("".join(traceback.format_list(traceback.extract_tb(e.__cause__.__traceback__))), type(e.__cause__).__name__, e.__context__)) # pylint: disable=E1101

            expirein = e.expire_in if self.config.delete_messages else None
            alsodelete = message if self.config.delete_invoking else None

            if self.config.debug_mode and (e.__cause__ is not None):
                if self.config.embeds:
                    content = self._gen_embed()
                    content.add_field(name='Error', value=e.message+", traceback below", inline=False)
                    content.colour = 13369344
                else:
                    content = '```\n{}, traceback below\n```'.format(e.message)
            else:
                if self.config.embeds:
                    content = self._gen_embed()
                    content.add_field(name='Error', value=e.message, inline=False)
                    content.colour = 13369344
                else:
                    content = '```\n{}\n```'.format(e.message)

            await self.safe_send_message(
                message.channel,
                content,
                expire_in=expirein,
                also_delete=alsodelete
            )

            if self.config.debug_mode and (e.__cause__ is not None):
                tb = '```\n{}{}: {}\n```'.format("".join(traceback.format_list(traceback.extract_tb(e.__cause__.__traceback__))), type(e.__cause__).__name__, str(e.__context__)) # pylint: disable=E1101
                await self.safe_send_message(
                    message.channel,
                    tb,
                    expire_in=expirein,
                    also_delete=alsodelete
                )


        except exceptions.Signal:
            raise

        except Exception:
            log.error("Exception in on_message", exc_info=True)
            if self.config.debug_mode:
                await self.safe_send_message(message.channel, '```\n{}\n```'.format(traceback.format_exc()))

        finally:
            if not sentmsg and not response and self.config.delete_invoking:
                await asyncio.sleep(5)
                await self.safe_delete_message(message, quiet=True)

    async def on_voice_state_update(self, member, before, after):
        if not self.init_ok:
            return  # Ignore stuff before ready

        if before.channel:
            channel = before.channel
        elif after.channel:
            channel = after.channel
        else:
            return

        if not self.config.auto_pause:
            return

        autopause_msg = "{state} in {channel.guild.name}/{channel.name} {reason}"

        auto_paused = self.server_specific_data[channel.guild]['auto_paused']
        player = await self.get_player(channel)

        if not player:
            return

        if not member == self.user:  # if the user is not the bot
            if player.voice_client.channel != before.channel and player.voice_client.channel == after.channel:  # if the person joined
                if auto_paused and player.is_paused:
                    log.info(autopause_msg.format(
                        state = "Unpausing",
                        channel = player.voice_client.channel,
                        reason = ""
                    ).strip())

                    self.server_specific_data[player.voice_client.guild]['auto_paused'] = False
                    player.resume()
            elif player.voice_client.channel == before.channel and player.voice_client.channel != after.channel:
                if len(player.voice_client.channel.members) == 0:
                    if not auto_paused and player.is_playing:
                        log.info(autopause_msg.format(
                            state = "Pausing",
                            channel = player.voice_client.channel,
                            reason = "(empty channel)"
                        ).strip())

                        self.server_specific_data[player.voice_client.guild]['auto_paused'] = True
                        player.pause()
        else:
            if len(player.voice_client.channel.members) > 0:  # channel is not empty
                if auto_paused and player.is_paused:
                    log.info(autopause_msg.format(
                        state = "Unpausing",
                        channel = player.voice_client.channel,
                        reason = ""
                    ).strip())
 
                    self.server_specific_data[player.voice_client.guild]['auto_paused'] = False
                    player.resume()

    async def on_guild_update(self, before:discord.Guild, after:discord.Guild):
        if before.region != after.region:
            log.warning("Guild \"%s\" changed regions: %s -> %s" % (after.name, before.region, after.region))

    async def on_guild_join(self, guild:discord.Guild):
        log.info("Bot has been added to guild: {}".format(guild.name))
        owner = self._get_owner(voice=True) or self._get_owner()
        if self.config.leavenonowners:
            check = guild.get_member(owner.id)
            if check == None:
                await guild.leave()
                log.info('Left {} due to bot owner not found.'.format(guild.name))
                await owner.send(self.str.get('left-no-owner-guilds', 'Left `{}` due to bot owner not being found in it.'.format(guild.name)))

        log.debug("Creating data folder for guild %s", guild.id)
        pathlib.Path('data/%s/' % guild.id).mkdir(exist_ok=True)

    async def on_guild_remove(self, guild:discord.Guild):
        log.info("Bot has been removed from guild: {}".format(guild.name))
        log.debug('Updated guild list:')
        [log.debug(' - ' + s.name) for s in self.guilds]

        if guild.id in self.players:
            self.players.pop(guild.id).kill()


    async def on_guild_available(self, guild:discord.Guild):
        if not self.init_ok:
            return # Ignore pre-ready events

        log.debug("Guild \"{}\" has become available.".format(guild.name))

        player = self.get_player_in(guild)

        if player and player.is_paused:
            av_paused = self.server_specific_data[guild]['availability_paused']

            if av_paused:
                log.debug("Resuming player in \"{}\" due to availability.".format(guild.name))
                self.server_specific_data[guild]['availability_paused'] = False
                player.resume()


    async def on_guild_unavailable(self, guild:discord.Guild):
        log.debug("Guild \"{}\" has become unavailable.".format(guild.name))

        player = self.get_player_in(guild)

        if player and player.is_playing:
            log.debug("Pausing player in \"{}\" due to unavailability.".format(guild.name))
            self.server_specific_data[guild]['availability_paused'] = True
            player.pause()

    def voice_client_in(self, guild):
        for vc in self.voice_clients:
            if vc.guild == guild:
                return vc
        return None

    async def eval_bot(self, code):
        return eval(code)

    async def exec_bot(self, code):
        exec(code)<|MERGE_RESOLUTION|>--- conflicted
+++ resolved
@@ -1082,1327 +1082,6 @@
             )
         return True
 
-<<<<<<< HEAD
-=======
-    async def cmd_play(self, message, player, channel, author, permissions, leftover_args, song_url):
-        """
-        Usage:
-            {command_prefix}play song_link
-            {command_prefix}play text to search for
-            {command_prefix}play spotify_uri
-
-        Adds the song to the playlist.  If a link is not provided, the first
-        result from a youtube search is added to the queue.
-
-        If enabled in the config, the bot will also support Spotify URIs, however
-        it will use the metadata (e.g song name and artist) to find a YouTube
-        equivalent of the song. Streaming from Spotify is not possible.
-        """
-
-        song_url = song_url.strip('<>')
-
-        await self.send_typing(channel)
-
-        if leftover_args:
-            song_url = ' '.join([song_url, *leftover_args])
-        leftover_args = None  # prevent some crazy shit happening down the line
-
-        # Make sure forward slashes work properly in search queries
-        linksRegex = '((http(s)*:[/][/]|www.)([a-z]|[A-Z]|[0-9]|[/.]|[~])*)'
-        pattern = re.compile(linksRegex)
-        matchUrl = pattern.match(song_url)
-        song_url = song_url.replace('/', '%2F') if matchUrl is None else song_url
-
-        # Rewrite YouTube playlist URLs if the wrong URL type is given
-        playlistRegex = r'watch\?v=.+&(list=[^&]+)'
-        matches = re.search(playlistRegex, song_url)
-        groups = matches.groups() if matches is not None else []
-        song_url = "https://www.youtube.com/playlist?" + groups[0] if len(groups) > 0 else song_url
-
-        if self.config._spotify:
-            if 'open.spotify.com' in song_url:
-                song_url = 'spotify:' + re.sub('(http[s]?:\/\/)?(open.spotify.com)\/', '', song_url).replace('/', ':')
-            if song_url.startswith('spotify:'):
-                parts = song_url.split(":")
-                try:
-                    if 'track' in parts:
-                        res = await self.spotify.get_track(parts[-1])
-                        song_url = res['artists'][0]['name'] + ' ' + res['name'] 
-
-                    elif 'album' in parts:
-                        res = await self.spotify.get_album(parts[-1])
-                        await self._do_playlist_checks(permissions, player, author, res['tracks']['items'])
-                        procmesg = await self.safe_send_message(channel, self.str.get('cmd-play-spotify-album-process', 'Processing album `{0}` (`{1}`)').format(res['name'], song_url))
-                        for i in res['tracks']['items']:
-                            song_url = i['name'] + ' ' + i['artists'][0]['name']
-                            log.debug('Processing {0}'.format(song_url))
-                            await self.cmd_play(message, player, channel, author, permissions, leftover_args, song_url)
-                        await self.safe_delete_message(procmesg)
-                        return Response(self.str.get('cmd-play-spotify-album-queued', "Enqueued `{0}` with **{1}** songs.").format(res['name'], len(res['tracks']['items'])))
-                    
-                    elif 'playlist' in parts:
-                        res = []
-                        r = await self.spotify.get_playlist_tracks(parts[-1])
-                        while True:
-                            res.extend(r['items'])
-                            if r['next'] is not None:
-                                r = await self.spotify.make_spotify_req(r['next'])
-                                continue
-                            else:
-                                break
-                        await self._do_playlist_checks(permissions, player, author, res)
-                        procmesg = await self.safe_send_message(channel, self.str.get('cmd-play-spotify-playlist-process', 'Processing playlist `{0}` (`{1}`)').format(parts[-1], song_url))
-                        for i in res:
-                            song_url = i['track']['name'] + ' ' + i['track']['artists'][0]['name']
-                            log.debug('Processing {0}'.format(song_url))
-                            await self.cmd_play(message, player, channel, author, permissions, leftover_args, song_url)
-                        await self.safe_delete_message(procmesg)
-                        return Response(self.str.get('cmd-play-spotify-playlist-queued', "Enqueued `{0}` with **{1}** songs.").format(parts[-1], len(res)))
-                    
-                    else:
-                        raise exceptions.CommandError(self.str.get('cmd-play-spotify-unsupported', 'That is not a supported Spotify URI.'), expire_in=30)
-                except exceptions.SpotifyError:
-                    raise exceptions.CommandError(self.str.get('cmd-play-spotify-invalid', 'You either provided an invalid URI, or there was a problem.'))
-
-        async with self.aiolocks[_func_() + ':' + str(author.id)]:
-            if permissions.max_songs and player.playlist.count_for_user(author) >= permissions.max_songs:
-                raise exceptions.PermissionsError(
-                    self.str.get('cmd-play-limit', "You have reached your enqueued song limit ({0})").format(permissions.max_songs), expire_in=30
-                )
-
-            if player.karaoke_mode and not permissions.bypass_karaoke_mode:
-                raise exceptions.PermissionsError(
-                    self.str.get('karaoke-enabled', "Karaoke mode is enabled, please try again when its disabled!"), expire_in=30
-                )
-
-            try:
-                info = await self.downloader.extract_info(player.playlist.loop, song_url, download=False, process=False)
-            except Exception as e:
-                if 'unknown url type' in str(e):
-                    song_url = song_url.replace(':', '')  # it's probably not actually an extractor
-                    info = await self.downloader.extract_info(player.playlist.loop, song_url, download=False, process=False)
-                else:
-                    raise exceptions.CommandError(e, expire_in=30)
-
-            if not info:
-                raise exceptions.CommandError(
-                    self.str.get('cmd-play-noinfo', "That video cannot be played. Try using the {0}stream command.").format(self.config.command_prefix),
-                    expire_in=30
-                )
-
-            log.debug(info)
-
-            if info.get('extractor', '') not in permissions.extractors and permissions.extractors:
-                raise exceptions.PermissionsError(
-                    self.str.get('cmd-play-badextractor', "You do not have permission to play media from this service."), expire_in=30
-                )
-
-            # abstract the search handling away from the user
-            # our ytdl options allow us to use search strings as input urls
-            if info.get('url', '').startswith('ytsearch'):
-                # print("[Command:play] Searching for \"%s\"" % song_url)
-                info = await self.downloader.extract_info(
-                    player.playlist.loop,
-                    song_url,
-                    download=False,
-                    process=True,    # ASYNC LAMBDAS WHEN
-                    on_error=lambda e: asyncio.ensure_future(
-                        self.safe_send_message(channel, "```\n%s\n```" % e, expire_in=120), loop=self.loop),
-                    retry_on_error=True
-                )
-
-                if not info:
-                    raise exceptions.CommandError(
-                        self.str.get('cmd-play-nodata', "Error extracting info from search string, youtubedl returned no data. "
-                                                        "You may need to restart the bot if this continues to happen."), expire_in=30
-                    )
-
-                if not all(info.get('entries', [])):
-                    # empty list, no data
-                    log.debug("Got empty list, no data")
-                    return
-
-                # TODO: handle 'webpage_url' being 'ytsearch:...' or extractor type
-                song_url = info['entries'][0]['webpage_url']
-                info = await self.downloader.extract_info(player.playlist.loop, song_url, download=False, process=False)
-                # Now I could just do: return await self.cmd_play(player, channel, author, song_url)
-                # But this is probably fine
-
-            # TODO: Possibly add another check here to see about things like the bandcamp issue
-            # TODO: Where ytdl gets the generic extractor version with no processing, but finds two different urls
-
-            if 'entries' in info:
-                await self._do_playlist_checks(permissions, player, author, info['entries'])
-
-                num_songs = sum(1 for _ in info['entries'])
-
-                if info['extractor'].lower() in ['youtube:playlist', 'soundcloud:set', 'bandcamp:album']:
-                    try:
-                        return await self._cmd_play_playlist_async(player, channel, author, permissions, song_url, info['extractor'])
-                    except exceptions.CommandError:
-                        raise
-                    except Exception as e:
-                        log.error("Error queuing playlist", exc_info=True)
-                        raise exceptions.CommandError(self.str.get('cmd-play-playlist-error', "Error queuing playlist:\n`{0}`").format(e), expire_in=30)
-
-                t0 = time.time()
-
-                # My test was 1.2 seconds per song, but we maybe should fudge it a bit, unless we can
-                # monitor it and edit the message with the estimated time, but that's some ADVANCED SHIT
-                # I don't think we can hook into it anyways, so this will have to do.
-                # It would probably be a thread to check a few playlists and get the speed from that
-                # Different playlists might download at different speeds though
-                wait_per_song = 1.2
-
-                procmesg = await self.safe_send_message(
-                    channel,
-                    self.str.get('cmd-play-playlist-gathering-1', 'Gathering playlist information for {0} songs{1}').format(
-                        num_songs,
-                        self.str.get('cmd-play-playlist-gathering-2', ', ETA: {0} seconds').format(fixg(
-                            num_songs * wait_per_song)) if num_songs >= 10 else '.'))
-
-                # We don't have a pretty way of doing this yet.  We need either a loop
-                # that sends these every 10 seconds or a nice context manager.
-                await self.send_typing(channel)
-
-                # TODO: I can create an event emitter object instead, add event functions, and every play list might be asyncified
-                #       Also have a "verify_entry" hook with the entry as an arg and returns the entry if its ok
-
-                entry_list, position = await player.playlist.import_from(song_url, channel=channel, author=author)
-
-                tnow = time.time()
-                ttime = tnow - t0
-                listlen = len(entry_list)
-                drop_count = 0
-
-                if permissions.max_song_length:
-                    for e in entry_list.copy():
-                        if e.duration > permissions.max_song_length:
-                            player.playlist.entries.remove(e)
-                            entry_list.remove(e)
-                            drop_count += 1
-                            # Im pretty sure there's no situation where this would ever break
-                            # Unless the first entry starts being played, which would make this a race condition
-                    if drop_count:
-                        print("Dropped %s songs" % drop_count)
-
-                log.info("Processed {} songs in {} seconds at {:.2f}s/song, {:+.2g}/song from expected ({}s)".format(
-                    listlen,
-                    fixg(ttime),
-                    ttime / listlen if listlen else 0,
-                    ttime / listlen - wait_per_song if listlen - wait_per_song else 0,
-                    fixg(wait_per_song * num_songs))
-                )
-
-                await self.safe_delete_message(procmesg)
-
-                if not listlen - drop_count:
-                    raise exceptions.CommandError(
-                        self.str.get('cmd-play-playlist-maxduration', "No songs were added, all songs were over max duration (%ss)") % permissions.max_song_length,
-                        expire_in=30
-                    )
-
-                reply_text = self.str.get('cmd-play-playlist-reply', "Enqueued **%s** songs to be played. Position in queue: %s")
-                btext = str(listlen - drop_count)
-
-            else:
-                if info.get('extractor', '').startswith('youtube:playlist'):
-                    try:
-                        info = await self.downloader.extract_info(player.playlist.loop, 'https://www.youtube.com/watch?v=%s' % info.get('url', ''), download=False, process=False)
-                    except Exception as e:
-                        raise exceptions.CommandError(e, expire_in=30)
-
-                if permissions.max_song_length and info.get('duration', 0) > permissions.max_song_length:
-                    raise exceptions.PermissionsError(
-                        self.str.get('cmd-play-song-limit', "Song duration exceeds limit ({0} > {1})").format(info['duration'], permissions.max_song_length),
-                        expire_in=30
-                    )
-
-                try:
-                    entry, position = await player.playlist.add_entry(song_url, channel=channel, author=author)
-
-                except exceptions.WrongEntryTypeError as e:
-                    if e.use_url == song_url:
-                        log.warning("Determined incorrect entry type, but suggested url is the same.  Help.")
-
-                    log.debug("Assumed url \"%s\" was a single entry, was actually a playlist" % song_url)
-                    log.debug("Using \"%s\" instead" % e.use_url)
-
-                    return await self.cmd_play(player, channel, author, permissions, leftover_args, e.use_url)
-
-                reply_text = self.str.get('cmd-play-song-reply', "Enqueued `%s` to be played. Position in queue: %s")
-                btext = entry.title
-
-
-            if position == 1 and player.is_stopped:
-                position = self.str.get('cmd-play-next', 'Up next!')
-                reply_text %= (btext, position)
-
-            else:
-                try:
-                    time_until = await player.playlist.estimate_time_until(position, player)
-                    reply_text += self.str.get('cmd-play-eta', ' - estimated time until playing: %s')
-                except:
-                    traceback.print_exc()
-                    time_until = ''
-
-                reply_text %= (btext, position, ftimedelta(time_until))
-
-        return Response(reply_text, delete_after=30)
-
-    async def _cmd_play_playlist_async(self, player, channel, author, permissions, playlist_url, extractor_type):
-        """
-        Secret handler to use the async wizardry to make playlist queuing non-"blocking"
-        """
-
-        await self.send_typing(channel)
-        info = await self.downloader.extract_info(player.playlist.loop, playlist_url, download=False, process=False)
-
-        if not info:
-            raise exceptions.CommandError(self.str.get('cmd-play-playlist-invalid', "That playlist cannot be played."))
-
-        num_songs = sum(1 for _ in info['entries'])
-        t0 = time.time()
-
-        busymsg = await self.safe_send_message(
-            channel, self.str.get('cmd-play-playlist-process', "Processing {0} songs...").format(num_songs))  # TODO: From playlist_title
-        await self.send_typing(channel)
-
-        entries_added = 0
-        if extractor_type == 'youtube:playlist':
-            try:
-                entries_added = await player.playlist.async_process_youtube_playlist(
-                    playlist_url, channel=channel, author=author)
-                # TODO: Add hook to be called after each song
-                # TODO: Add permissions
-
-            except Exception:
-                log.error("Error processing playlist", exc_info=True)
-                raise exceptions.CommandError(self.str.get('cmd-play-playlist-queueerror', 'Error handling playlist {0} queuing.').format(playlist_url), expire_in=30)
-
-        elif extractor_type.lower() in ['soundcloud:set', 'bandcamp:album']:
-            try:
-                entries_added = await player.playlist.async_process_sc_bc_playlist(
-                    playlist_url, channel=channel, author=author)
-                # TODO: Add hook to be called after each song
-                # TODO: Add permissions
-
-            except Exception:
-                log.error("Error processing playlist", exc_info=True)
-                raise exceptions.CommandError(self.str.get('cmd-play-playlist-queueerror', 'Error handling playlist {0} queuing.').format(playlist_url), expire_in=30)
-
-
-        songs_processed = len(entries_added)
-        drop_count = 0
-        skipped = False
-
-        if permissions.max_song_length:
-            for e in entries_added.copy():
-                if e.duration > permissions.max_song_length:
-                    try:
-                        player.playlist.entries.remove(e)
-                        entries_added.remove(e)
-                        drop_count += 1
-                    except:
-                        pass
-
-            if drop_count:
-                log.debug("Dropped %s songs" % drop_count)
-
-            if player.current_entry and player.current_entry.duration > permissions.max_song_length:
-                await self.safe_delete_message(self.server_specific_data[channel.guild]['last_np_msg'])
-                self.server_specific_data[channel.guild]['last_np_msg'] = None
-                skipped = True
-                player.skip()
-                entries_added.pop()
-
-        await self.safe_delete_message(busymsg)
-
-        songs_added = len(entries_added)
-        tnow = time.time()
-        ttime = tnow - t0
-        wait_per_song = 1.2
-        # TODO: actually calculate wait per song in the process function and return that too
-
-        # This is technically inaccurate since bad songs are ignored but still take up time
-        log.info("Processed {}/{} songs in {} seconds at {:.2f}s/song, {:+.2g}/song from expected ({}s)".format(
-            songs_processed,
-            num_songs,
-            fixg(ttime),
-            ttime / num_songs if num_songs else 0,
-            ttime / num_songs - wait_per_song if num_songs - wait_per_song else 0,
-            fixg(wait_per_song * num_songs))
-        )
-
-        if not songs_added:
-            basetext = self.str.get('cmd-play-playlist-maxduration', "No songs were added, all songs were over max duration (%ss)") % permissions.max_song_length
-            if skipped:
-                basetext += self.str.get('cmd-play-playlist-skipped', "\nAdditionally, the current song was skipped for being too long.")
-
-            raise exceptions.CommandError(basetext, expire_in=30)
-
-        return Response(self.str.get('cmd-play-playlist-reply-secs', "Enqueued {0} songs to be played in {1} seconds").format(
-            songs_added, fixg(ttime, 1)), delete_after=30)
-
-    async def cmd_stream(self, player, channel, author, permissions, song_url):
-        """
-        Usage:
-            {command_prefix}stream song_link
-
-        Enqueue a media stream.
-        This could mean an actual stream like Twitch or shoutcast, or simply streaming
-        media without predownloading it.  Note: FFmpeg is notoriously bad at handling
-        streams, especially on poor connections.  You have been warned.
-        """
-
-        song_url = song_url.strip('<>')
-
-        if permissions.max_songs and player.playlist.count_for_user(author) >= permissions.max_songs:
-            raise exceptions.PermissionsError(
-                self.str.get('cmd-stream-limit', "You have reached your enqueued song limit ({0})").format(permissions.max_songs), expire_in=30
-            )
-
-        if player.karaoke_mode and not permissions.bypass_karaoke_mode:
-            raise exceptions.PermissionsError(
-                self.str.get('karaoke-enabled', "Karaoke mode is enabled, please try again when its disabled!"), expire_in=30
-            )
-
-        await self.send_typing(channel)
-        await player.playlist.add_stream_entry(song_url, channel=channel, author=author)
-
-        return Response(self.str.get('cmd-stream-success', "Streaming."), delete_after=6)
-
-    async def cmd_search(self, message, player, channel, author, permissions, leftover_args):
-        """
-        Usage:
-            {command_prefix}search [service] [number] query
-
-        Searches a service for a video and adds it to the queue.
-        - service: any one of the following services:
-            - youtube (yt) (default if unspecified)
-            - soundcloud (sc)
-            - yahoo (yh)
-        - number: return a number of video results and waits for user to choose one
-          - defaults to 3 if unspecified
-          - note: If your search query starts with a number,
-                  you must put your query in quotes
-            - ex: {command_prefix}search 2 "I ran seagulls"
-        The command issuer can use reactions to indicate their response to each result.
-        """
-
-        if permissions.max_songs and player.playlist.count_for_user(author) > permissions.max_songs:
-            raise exceptions.PermissionsError(
-                self.str.get('cmd-search-limit', "You have reached your playlist item limit ({0})").format(permissions.max_songs),
-                expire_in=30
-            )
-
-        if player.karaoke_mode and not permissions.bypass_karaoke_mode:
-            raise exceptions.PermissionsError(
-                self.str.get('karaoke-enabled', "Karaoke mode is enabled, please try again when its disabled!"), expire_in=30
-            )
-
-        def argcheck():
-            if not leftover_args:
-                # noinspection PyUnresolvedReferences
-                raise exceptions.CommandError(
-                    self.str.get('cmd-search-noquery', "Please specify a search query.\n%s") % dedent(
-                        self.cmd_search.__doc__.format(command_prefix=self.config.command_prefix)),
-                    expire_in=60
-                )
-
-        argcheck()
-
-        try:
-            leftover_args = shlex.split(' '.join(leftover_args))
-        except ValueError:
-            raise exceptions.CommandError(self.str.get('cmd-search-noquote', "Please quote your search query properly."), expire_in=30)
-
-        service = 'youtube'
-        items_requested = 3
-        max_items = permissions.max_search_items
-        services = {
-            'youtube': 'ytsearch',
-            'soundcloud': 'scsearch',
-            'yahoo': 'yvsearch',
-            'yt': 'ytsearch',
-            'sc': 'scsearch',
-            'yh': 'yvsearch'
-        }
-
-        if leftover_args[0] in services:
-            service = leftover_args.pop(0)
-            argcheck()
-
-        if leftover_args[0].isdigit():
-            items_requested = int(leftover_args.pop(0))
-            argcheck()
-
-            if items_requested > max_items:
-                raise exceptions.CommandError(self.str.get('cmd-search-searchlimit', "You cannot search for more than %s videos") % max_items)
-
-        # Look jake, if you see this and go "what the fuck are you doing"
-        # and have a better idea on how to do this, i'd be delighted to know.
-        # I don't want to just do ' '.join(leftover_args).strip("\"'")
-        # Because that eats both quotes if they're there
-        # where I only want to eat the outermost ones
-        if leftover_args[0][0] in '\'"':
-            lchar = leftover_args[0][0]
-            leftover_args[0] = leftover_args[0].lstrip(lchar)
-            leftover_args[-1] = leftover_args[-1].rstrip(lchar)
-
-        search_query = '%s%s:%s' % (services[service], items_requested, ' '.join(leftover_args))
-
-        search_msg = await self.safe_send_message(channel, self.str.get('cmd-search-searching', "Searching for videos..."))
-        await self.send_typing(channel)
-
-        try:
-            info = await self.downloader.extract_info(player.playlist.loop, search_query, download=False, process=True)
-
-        except Exception as e:
-            await self.safe_edit_message(search_msg, str(e), send_if_fail=True)
-            return
-        else:
-            await self.safe_delete_message(search_msg)
-
-        if not info:
-            return Response(self.str.get('cmd-search-none', "No videos found."), delete_after=30)
-
-        for e in info['entries']:
-            result_message = await self.safe_send_message(channel, self.str.get('cmd-search-result', "Result {0}/{1}: {2}").format(
-                info['entries'].index(e) + 1, len(info['entries']), e['webpage_url']))
-
-            def check(reaction, user):
-                return user == message.author and reaction.message.id == result_message.id  # why can't these objs be compared directly?
-
-            reactions = ['\u2705', '\U0001F6AB', '\U0001F3C1']
-            for r in reactions:
-                await result_message.add_reaction(r)
-
-            try:
-                reaction, user = await self.wait_for('reaction_add', timeout=30.0, check=check)
-            except asyncio.TimeoutError:
-                await self.safe_delete_message(result_message)
-                return
-
-            if str(reaction.emoji) == '\u2705':  # check
-                await self.safe_delete_message(result_message)
-                await self.cmd_play(message, player, channel, author, permissions, [], e['webpage_url'])
-                return Response(self.str.get('cmd-search-accept', "Alright, coming right up!"), delete_after=30)
-            elif str(reaction.emoji) == '\U0001F6AB':  # cross
-                await self.safe_delete_message(result_message)
-                continue
-            else:
-                await self.safe_delete_message(result_message)
-                break
-
-        return Response(self.str.get('cmd-search-decline', "Oh well :("), delete_after=30)
-
-    async def cmd_np(self, player, channel, guild, message):
-        """
-        Usage:
-            {command_prefix}np
-
-        Displays the current song in chat.
-        """
-
-        if player.current_entry:
-            if self.server_specific_data[guild]['last_np_msg']:
-                await self.safe_delete_message(self.server_specific_data[guild]['last_np_msg'])
-                self.server_specific_data[guild]['last_np_msg'] = None
-
-            # TODO: Fix timedelta garbage with util function
-            song_progress = ftimedelta(timedelta(seconds=player.progress))
-            song_total = ftimedelta(timedelta(seconds=player.current_entry.duration))
-
-            streaming = isinstance(player.current_entry, StreamPlaylistEntry)
-            prog_str = ('`[{progress}]`' if streaming else '`[{progress}/{total}]`').format(
-                progress=song_progress, total=song_total
-            )
-            prog_bar_str = ''
-
-            # percentage shows how much of the current song has already been played
-            percentage = 0.0
-            if player.current_entry.duration > 0:
-                percentage = player.progress / player.current_entry.duration
-
-            # create the actual bar
-            progress_bar_length = 30
-            for i in range(progress_bar_length):
-                if (percentage < 1 / progress_bar_length * i):
-                    prog_bar_str += '□'
-                else:
-                    prog_bar_str += '■'
-
-            action_text = self.str.get('cmd-np-action-streaming', 'Streaming') if streaming else self.str.get('cmd-np-action-playing', 'Playing')
-
-            if player.current_entry.meta.get('channel', False) and player.current_entry.meta.get('author', False):
-                np_text = self.str.get('cmd-np-reply-author', "Now {action}: **{title}** added by **{author}**\nProgress: {progress_bar} {progress}\n\N{WHITE RIGHT POINTING BACKHAND INDEX} <{url}>").format(
-                    action=action_text,
-                    title=player.current_entry.title,
-                    author=player.current_entry.meta['author'].name,
-                    progress_bar=prog_bar_str,
-                    progress=prog_str,
-                    url=player.current_entry.url
-                )
-            else:
-
-                np_text = self.str.get('cmd-np-reply-noauthor', "Now {action}: **{title}**\nProgress: {progress_bar} {progress}\n\N{WHITE RIGHT POINTING BACKHAND INDEX} <{url}>").format(
-
-                    action=action_text,
-                    title=player.current_entry.title,
-                    progress_bar=prog_bar_str,
-                    progress=prog_str,
-                    url=player.current_entry.url
-                )
-
-            self.server_specific_data[guild]['last_np_msg'] = await self.safe_send_message(channel, np_text)
-            await self._manual_delete_check(message)
-        else:
-            return Response(
-                self.str.get('cmd-np-none', 'There are no songs queued! Queue something with {0}play.') .format(self.config.command_prefix),
-                delete_after=30
-            )
-
-    async def cmd_summon(self, channel, guild, author, voice_channel):
-        """
-        Usage:
-            {command_prefix}summon
-
-        Call the bot to the summoner's voice channel.
-        """
-
-        if not author.voice:
-            raise exceptions.CommandError(self.str.get('cmd-summon-novc', 'You are not connected to voice. Try joining a voice channel!'))
-
-        voice_client = self.voice_client_in(guild)
-        if voice_client and guild == author.voice.channel.guild:
-            await voice_client.move_to(author.voice.channel)
-        else:
-            # move to _verify_vc_perms?
-            chperms = author.voice.channel.permissions_for(guild.me)
-
-            if not chperms.connect:
-                log.warning("Cannot join channel '{0}', no permission.".format(author.voice.channel.name))
-                raise exceptions.CommandError(
-                    self.str.get('cmd-summon-noperms-connect', "Cannot join channel `{0}`, no permission to connect.").format(author.voice.channel.name),
-                    expire_in=25
-                )
-
-            elif not chperms.speak:
-                log.warning("Cannot join channel '{0}', no permission to speak.".format(author.voice.channel.name))
-                raise exceptions.CommandError(
-                    self.str.get('cmd-summon-noperms-speak', "Cannot join channel `{0}`, no permission to speak.").format(author.voice.channel.name),
-                    expire_in=25
-                )
-
-            player = await self.get_player(author.voice.channel, create=True, deserialize=self.config.persistent_queue)
-
-            if player.is_stopped:
-                player.play()
-
-            if self.config.auto_playlist:
-                await self.on_player_finished_playing(player)
-
-        log.info("Joining {0.guild.name}/{0.name}".format(author.voice.channel))
-
-        return Response(self.str.get('cmd-summon-reply', 'Connected to `{0.name}`').format(author.voice.channel))
-
-    async def cmd_pause(self, player):
-        """
-        Usage:
-            {command_prefix}pause
-
-        Pauses playback of the current song.
-        """
-
-        if player.is_playing:
-            player.pause()
-            return Response(self.str.get('cmd-pause-reply', 'Paused music in `{0.name}`').format(player.voice_client.channel))
-
-        else:
-            raise exceptions.CommandError(self.str.get('cmd-pause-none', 'Player is not playing.'), expire_in=30)
-
-    async def cmd_resume(self, player):
-        """
-        Usage:
-            {command_prefix}resume
-
-        Resumes playback of a paused song.
-        """
-
-        if player.is_paused:
-            player.resume()
-            return Response(self.str.get('cmd-resume-reply', 'Resumed music in `{0.name}`').format(player.voice_client.channel), delete_after=15)
-
-        else:
-            raise exceptions.CommandError(self.str.get('cmd-resume-none', 'Player is not paused.'), expire_in=30)
-
-    async def cmd_shuffle(self, channel, player):
-        """
-        Usage:
-            {command_prefix}shuffle
-
-        Shuffles the server's queue.
-        """
-
-        player.playlist.shuffle()
-
-        cards = ['\N{BLACK SPADE SUIT}', '\N{BLACK CLUB SUIT}', '\N{BLACK HEART SUIT}', '\N{BLACK DIAMOND SUIT}']
-        random.shuffle(cards)
-
-        hand = await self.safe_send_message(channel, ' '.join(cards))
-        await asyncio.sleep(0.6)
-
-        for x in range(4):
-            random.shuffle(cards)
-            await self.safe_edit_message(hand, ' '.join(cards))
-            await asyncio.sleep(0.6)
-
-        await self.safe_delete_message(hand, quiet=True)
-        return Response(self.str.get('cmd-shuffle-reply', "Shuffled `{0}`'s queue.").format(player.voice_client.channel.guild), delete_after=15)
-
-    async def cmd_clear(self, player, author):
-        """
-        Usage:
-            {command_prefix}clear
-
-        Clears the playlist.
-        """
-
-        player.playlist.clear()
-        return Response(self.str.get('cmd-clear-reply', "Cleared `{0}`'s queue").format(player.voice_client.channel.guild), delete_after=20)
-
-    async def cmd_remove(self, user_mentions, message, author, permissions, channel, player, index=None):
-        """
-        Usage:
-            {command_prefix}remove [# in queue]
-
-        Removes queued songs. If a number is specified, removes that song in the queue, otherwise removes the most recently queued song.
-        """
-
-        if not player.playlist.entries:
-            raise exceptions.CommandError(self.str.get('cmd-remove-none', "There's nothing to remove!"), expire_in=20)
-
-        if user_mentions:
-            for user in user_mentions:
-                if permissions.remove or author == user:
-                    try:
-                        entry_indexes = [e for e in player.playlist.entries if e.meta.get('author', None) == user]
-                        for entry in entry_indexes:
-                            player.playlist.entries.remove(entry)
-                        entry_text = '%s ' % len(entry_indexes) + 'item'
-                        if len(entry_indexes) > 1:
-                            entry_text += 's'
-                        return Response(self.str.get('cmd-remove-reply', "Removed `{0}` added by `{1}`").format(entry_text, user.name).strip())
-
-                    except ValueError:
-                        raise exceptions.CommandError(self.str.get('cmd-remove-missing', "Nothing found in the queue from user `%s`") % user.name, expire_in=20)
-
-                raise exceptions.PermissionsError(
-                    self.str.get('cmd-remove-noperms', "You do not have the valid permissions to remove that entry from the queue, make sure you're the one who queued it or have instant skip permissions"), expire_in=20)
-
-        if not index:
-            index = len(player.playlist.entries)
-
-        try:
-            index = int(index)
-        except (TypeError, ValueError):
-            raise exceptions.CommandError(self.str.get('cmd-remove-invalid', "Invalid number. Use {}queue to find queue positions.").format(self.config.command_prefix), expire_in=20)
-
-        if index > len(player.playlist.entries):
-            raise exceptions.CommandError(self.str.get('cmd-remove-invalid', "Invalid number. Use {}queue to find queue positions.").format(self.config.command_prefix), expire_in=20)
-
-        if permissions.remove or author == player.playlist.get_entry_at_index(index - 1).meta.get('author', None):
-            entry = player.playlist.delete_entry_at_index((index - 1))
-            await self._manual_delete_check(message)
-            if entry.meta.get('channel', False) and entry.meta.get('author', False):
-                return Response(self.str.get('cmd-remove-reply-author', "Removed entry `{0}` added by `{1}`").format(entry.title, entry.meta['author'].name).strip())
-            else:
-                return Response(self.str.get('cmd-remove-reply-noauthor', "Removed entry `{0}`").format(entry.title).strip())
-        else:
-            raise exceptions.PermissionsError(
-                self.str.get('cmd-remove-noperms', "You do not have the valid permissions to remove that entry from the queue, make sure you're the one who queued it or have instant skip permissions"), expire_in=20
-            )
-
-    async def cmd_skip(self, player, channel, author, message, permissions, voice_channel, param=''):
-        """
-        Usage:
-            {command_prefix}skip [force/f]
-
-        Skips the current song when enough votes are cast.
-        Owners and those with the instaskip permission can add 'force' or 'f' after the command to force skip.
-        """
-
-        if player.is_stopped:
-            raise exceptions.CommandError(self.str.get('cmd-skip-none', "Can't skip! The player is not playing!"), expire_in=20)
-
-        if not player.current_entry:
-            if player.playlist.peek():
-                if player.playlist.peek()._is_downloading:
-                    return Response(self.str.get('cmd-skip-dl', "The next song (`%s`) is downloading, please wait.") % player.playlist.peek().title)
-
-                elif player.playlist.peek().is_downloaded:
-                    print("The next song will be played shortly.  Please wait.")
-                else:
-                    print("Something odd is happening.  "
-                          "You might want to restart the bot if it doesn't start working.")
-            else:
-                print("Something strange is happening.  "
-                      "You might want to restart the bot if it doesn't start working.")
-        
-        current_entry = player.current_entry
-
-        if (param.lower() in ['force', 'f']) or self.config.legacy_skip:
-            if permissions.instaskip \
-                or (self.config.allow_author_skip and author == player.current_entry.meta.get('author', None)):
-
-                player.skip()  # TODO: check autopause stuff here
-                await self._manual_delete_check(message)
-                return Response(self.str.get('cmd-skip-force', 'Force skipped `{}`.').format(current_entry.title), reply=True, delete_after=30)
-            else:
-                raise exceptions.PermissionsError(self.str.get('cmd-skip-force-noperms', 'You do not have permission to force skip.'), expire_in=30)
-
-        # TODO: ignore person if they're deaf or take them out of the list or something?
-        # Currently is recounted if they vote, deafen, then vote
-
-        num_voice = sum(1 for m in voice_channel.members if not (
-            m.voice.deaf or m.voice.self_deaf or m == self.user))
-        if num_voice == 0: num_voice = 1 # incase all users are deafened, to avoid divison by zero
-
-        num_skips = player.skip_state.add_skipper(author.id, message)
-
-        skips_remaining = min(
-            self.config.skips_required,
-            math.ceil(self.config.skip_ratio_required / (1 / num_voice))  # Number of skips from config ratio
-        ) - num_skips
-
-        if skips_remaining <= 0:
-            player.skip()  # check autopause stuff here
-            # @TheerapakG: Check for pausing state in the player.py make more sense
-            return Response(
-                self.str.get('cmd-skip-reply-skipped-1', 'Your skip for `{0}` was acknowledged.\nThe vote to skip has been passed.{1}').format(
-                    current_entry.title,
-                    self.str.get('cmd-skip-reply-skipped-2', ' Next song coming up!') if player.playlist.peek() else ''
-                ),
-                reply=True,
-                delete_after=20
-            )
-
-        else:
-            # TODO: When a song gets skipped, delete the old x needed to skip messages
-            return Response(
-                self.str.get('cmd-skip-reply-voted-1', 'Your skip for `{0}` was acknowledged.\n**{1}** more {2} required to vote to skip this song.').format(
-                    current_entry.title,
-                    skips_remaining,
-                    self.str.get('cmd-skip-reply-voted-2', 'person is') if skips_remaining == 1 else self.str.get('cmd-skip-reply-voted-3', 'people are')
-                ),
-                reply=True,
-                delete_after=20
-            )
-
-    async def cmd_volume(self, message, player, new_volume=None):
-        """
-        Usage:
-            {command_prefix}volume (+/-)[volume]
-
-        Sets the playback volume. Accepted values are from 1 to 100.
-        Putting + or - before the volume will make the volume change relative to the current volume.
-        """
-
-        if not new_volume:
-            return Response(self.str.get('cmd-volume-current', 'Current volume: `%s%%`') % int(player.volume * 100), reply=True, delete_after=20)
-
-        relative = False
-        if new_volume[0] in '+-':
-            relative = True
-
-        try:
-            new_volume = int(new_volume)
-
-        except ValueError:
-            raise exceptions.CommandError(self.str.get('cmd-volume-invalid', '`{0}` is not a valid number').format(new_volume), expire_in=20)
-
-        vol_change = None
-        if relative:
-            vol_change = new_volume
-            new_volume += (player.volume * 100)
-
-        old_volume = int(player.volume * 100)
-
-        if 0 < new_volume <= 100:
-            player.volume = new_volume / 100.0
-
-            return Response(self.str.get('cmd-volume-reply', 'Updated volume from **%d** to **%d**') % (old_volume, new_volume), reply=True, delete_after=20)
-
-        else:
-            if relative:
-                raise exceptions.CommandError(
-                    self.str.get('cmd-volume-unreasonable-relative', 'Unreasonable volume change provided: {}{:+} -> {}%.  Provide a change between {} and {:+}.').format(
-                        old_volume, vol_change, old_volume + vol_change, 1 - old_volume, 100 - old_volume), expire_in=20)
-            else:
-                raise exceptions.CommandError(
-                    self.str.get('cmd-volume-unreasonable-absolute', 'Unreasonable volume provided: {}%. Provide a value between 1 and 100.').format(new_volume), expire_in=20)
-
-    @owner_only
-    async def cmd_option(self, player, option, value):
-        """
-        Usage:
-            {command_prefix}option [option] [on/y/enabled/off/n/disabled]
-
-        Changes a config option without restarting the bot. Changes aren't permanent and
-        only last until the bot is restarted. To make permanent changes, edit the
-        config file.
-
-        Valid options:
-            autoplaylist, save_videos, now_playing_mentions, auto_playlist_random, auto_pause,
-            delete_messages, delete_invoking, write_current_song
-
-        For information about these options, see the option's comment in the config file.
-        """
-
-        option = option.lower()
-        value = value.lower()
-        bool_y = ['on', 'y', 'enabled']
-        bool_n = ['off', 'n', 'disabled']
-        generic = ['save_videos', 'now_playing_mentions', 'auto_playlist_random',
-                   'auto_pause', 'delete_messages', 'delete_invoking',
-                   'write_current_song']  # these need to match attribute names in the Config class
-        if option in ['autoplaylist', 'auto_playlist']:
-            if value in bool_y:
-                if self.config.auto_playlist:
-                    raise exceptions.CommandError(self.str.get('cmd-option-autoplaylist-enabled', 'The autoplaylist is already enabled!'))
-                else:
-                    if not self.autoplaylist:
-                        raise exceptions.CommandError(self.str.get('cmd-option-autoplaylist-none', 'There are no entries in the autoplaylist file.'))
-                    self.config.auto_playlist = True
-                    await self.on_player_finished_playing(player)
-            elif value in bool_n:
-                if not self.config.auto_playlist:
-                    raise exceptions.CommandError(self.str.get('cmd-option-autoplaylist-disabled', 'The autoplaylist is already disabled!'))
-                else:
-                    self.config.auto_playlist = False
-            else:
-                raise exceptions.CommandError(self.str.get('cmd-option-invalid-value', 'The value provided was not valid.'))
-            return Response("The autoplaylist is now " + ['disabled', 'enabled'][self.config.auto_playlist] + '.')
-        else:
-            is_generic = [o for o in generic if o == option]  # check if it is a generic bool option
-            if is_generic and (value in bool_y or value in bool_n):
-                name = is_generic[0]
-                log.debug('Setting attribute {0}'.format(name))
-                setattr(self.config, name, True if value in bool_y else False)  # this is scary but should work
-                attr = getattr(self.config, name)
-                res = "The option {0} is now ".format(option) + ['disabled', 'enabled'][attr] + '.'
-                log.warning('Option overriden for this session: {0}'.format(res))
-                return Response(res)
-            else:
-                raise exceptions.CommandError(self.str.get('cmd-option-invalid-param' ,'The parameters provided were invalid.'))
-
-    async def cmd_queue(self, channel, player):
-        """
-        Usage:
-            {command_prefix}queue
-
-        Prints the current song queue.
-        """
-
-        lines = []
-        unlisted = 0
-        andmoretext = '* ... and %s more*' % ('x' * len(player.playlist.entries))
-
-        if player.is_playing:
-            # TODO: Fix timedelta garbage with util function
-            song_progress = ftimedelta(timedelta(seconds=player.progress))
-            song_total = ftimedelta(timedelta(seconds=player.current_entry.duration))
-            prog_str = '`[%s/%s]`' % (song_progress, song_total)
-
-            if player.current_entry.meta.get('channel', False) and player.current_entry.meta.get('author', False):
-                lines.append(self.str.get('cmd-queue-playing-author', "Currently playing: `{0}` added by `{1}` {2}\n").format(
-                    player.current_entry.title, player.current_entry.meta['author'].name, prog_str))
-            else:
-                lines.append(self.str.get('cmd-queue-playing-noauthor', "Currently playing: `{0}` {1}\n").format(player.current_entry.title, prog_str))
-
-
-        for i, item in enumerate(player.playlist, 1):
-            if item.meta.get('channel', False) and item.meta.get('author', False):
-                nextline = self.str.get('cmd-queue-entry-author', '{0} -- `{1}` by `{2}`').format(i, item.title, item.meta['author'].name).strip()
-            else:
-                nextline = self.str.get('cmd-queue-entry-noauthor', '{0} -- `{1}`').format(i, item.title).strip()
-
-            currentlinesum = sum(len(x) + 1 for x in lines)  # +1 is for newline char
-
-            if (currentlinesum + len(nextline) + len(andmoretext) > DISCORD_MSG_CHAR_LIMIT) or (i > self.config.queue_length):
-                if currentlinesum + len(andmoretext):
-                    unlisted += 1
-                    continue
-
-            lines.append(nextline)
-
-        if unlisted:
-            lines.append(self.str.get('cmd-queue-more', '\n... and %s more') % unlisted)
-
-        if not lines:
-            lines.append(
-                self.str.get('cmd-queue-none', 'There are no songs queued! Queue something with {}play.').format(self.config.command_prefix))
-
-        message = '\n'.join(lines)
-        return Response(message, delete_after=30)
-
-    async def cmd_clean(self, message, channel, guild, author, search_range=50):
-        """
-        Usage:
-            {command_prefix}clean [range]
-
-        Removes up to [range] messages the bot has posted in chat. Default: 50, Max: 1000
-        """
-
-        try:
-            float(search_range)  # lazy check
-            search_range = min(int(search_range), 1000)
-        except:
-            return Response(self.str.get('cmd-clean-invalid', "Invalid parameter. Please provide a number of messages to search."), reply=True, delete_after=8)
-
-        await self.safe_delete_message(message, quiet=True)
-
-        def is_possible_command_invoke(entry):
-            valid_call = any(
-                entry.content.startswith(prefix) for prefix in [self.config.command_prefix])  # can be expanded
-            return valid_call and not entry.content[1:2].isspace()
-
-        delete_invokes = True
-        delete_all = channel.permissions_for(author).manage_messages or self.config.owner_id == author.id
-
-        def check(message):
-            if is_possible_command_invoke(message) and delete_invokes:
-                return delete_all or message.author == author
-            return message.author == self.user
-
-        if self.user.bot:
-            if channel.permissions_for(guild.me).manage_messages:
-                deleted = await channel.purge(check=check, limit=search_range, before=message)
-                return Response(self.str.get('cmd-clean-reply', 'Cleaned up {0} message{1}.').format(len(deleted), 's' * bool(deleted)), delete_after=15)
-
-    async def cmd_pldump(self, channel, author, song_url):
-        """
-        Usage:
-            {command_prefix}pldump url
-
-        Dumps the individual urls of a playlist
-        """
-
-        try:
-            info = await self.downloader.extract_info(self.loop, song_url.strip('<>'), download=False, process=False)
-        except Exception as e:
-            raise exceptions.CommandError("Could not extract info from input url\n%s\n" % e, expire_in=25)
-
-        if not info:
-            raise exceptions.CommandError("Could not extract info from input url, no data.", expire_in=25)
-
-        if not info.get('entries', None):
-            # TODO: Retarded playlist checking
-            # set(url, webpageurl).difference(set(url))
-
-            if info.get('url', None) != info.get('webpage_url', info.get('url', None)):
-                raise exceptions.CommandError("This does not seem to be a playlist.", expire_in=25)
-            else:
-                return await self.cmd_pldump(channel, info.get(''))
-
-        linegens = defaultdict(lambda: None, **{
-            "youtube":    lambda d: 'https://www.youtube.com/watch?v=%s' % d['id'],
-            "soundcloud": lambda d: d['url'],
-            "bandcamp":   lambda d: d['url']
-        })
-
-        exfunc = linegens[info['extractor'].split(':')[0]]
-
-        if not exfunc:
-            raise exceptions.CommandError("Could not extract info from input url, unsupported playlist type.", expire_in=25)
-
-        with BytesIO() as fcontent:
-            for item in info['entries']:
-                fcontent.write(exfunc(item).encode('utf8') + b'\n')
-
-            fcontent.seek(0)
-            await author.send("Here's the playlist dump for <%s>" % song_url, file=discord.File(fcontent, filename='playlist.txt'))
-
-        return Response("Sent a message with a playlist file.", delete_after=20)
-
-    async def cmd_listids(self, guild, author, leftover_args, cat='all'):
-        """
-        Usage:
-            {command_prefix}listids [categories]
-
-        Lists the ids for various things.  Categories are:
-           all, users, roles, channels
-        """
-
-        cats = ['channels', 'roles', 'users']
-
-        if cat not in cats and cat != 'all':
-            return Response(
-                "Valid categories: " + ' '.join(['`%s`' % c for c in cats]),
-                reply=True,
-                delete_after=25
-            )
-
-        if cat == 'all':
-            requested_cats = cats
-        else:
-            requested_cats = [cat] + [c.strip(',') for c in leftover_args]
-
-        data = ['Your ID: %s' % author.id]
-
-        for cur_cat in requested_cats:
-            rawudata = None
-
-            if cur_cat == 'users':
-                data.append("\nUser IDs:")
-                rawudata = ['%s #%s: %s' % (m.name, m.discriminator, m.id) for m in guild.members]
-
-            elif cur_cat == 'roles':
-                data.append("\nRole IDs:")
-                rawudata = ['%s: %s' % (r.name, r.id) for r in guild.roles]
-
-            elif cur_cat == 'channels':
-                data.append("\nText Channel IDs:")
-                tchans = [c for c in guild.channels if isinstance(c, discord.TextChannel)]
-                rawudata = ['%s: %s' % (c.name, c.id) for c in tchans]
-
-                rawudata.append("\nVoice Channel IDs:")
-                vchans = [c for c in guild.channels if isinstance(c, discord.VoiceChannel)]
-                rawudata.extend('%s: %s' % (c.name, c.id) for c in vchans)
-
-            if rawudata:
-                data.extend(rawudata)
-
-        with BytesIO() as sdata:
-            sdata.writelines(d.encode('utf8') + b'\n' for d in data)
-            sdata.seek(0)
-
-            # TODO: Fix naming (Discord20API-ids.txt)
-            await author.send(file=discord.File(sdata, filename='%s-ids-%s.txt' % (guild.name.replace(' ', '_'), cat)))
-
-        return Response("Sent a message with a list of IDs.", delete_after=20)
-
-
-    async def cmd_perms(self, author, user_mentions, channel, guild, permissions):
-        """
-        Usage:
-            {command_prefix}perms [@user]
-
-        Sends the user a list of their permissions, or the permissions of the user specified.
-        """
-
-        lines = ['Command permissions in %s\n' % guild.name, '```', '```']
-
-        if user_mentions:
-            user = user_mentions[0]
-            permissions = self.permissions.for_user(user)
-
-        for perm in permissions.__dict__:
-            if perm in ['user_list'] or permissions.__dict__[perm] == set():
-                continue
-
-            lines.insert(len(lines) - 1, "%s: %s" % (perm, permissions.__dict__[perm]))
-
-        await self.safe_send_message(author, '\n'.join(lines))
-        return Response("\N{OPEN MAILBOX WITH RAISED FLAG}", delete_after=20)
-
-
-    @owner_only
-    async def cmd_setname(self, leftover_args, name):
-        """
-        Usage:
-            {command_prefix}setname name
-
-        Changes the bot's username.
-        Note: This operation is limited by discord to twice per hour.
-        """
-
-        name = ' '.join([name, *leftover_args])
-
-        try:
-            await self.user.edit(username=name)
-
-        except discord.HTTPException:
-            raise exceptions.CommandError(
-                "Failed to change name. Did you change names too many times?  "
-                "Remember name changes are limited to twice per hour.")
-
-        except Exception as e:
-            raise exceptions.CommandError(e, expire_in=20)
-
-        return Response("Set the bot's username to **{0}**".format(name), delete_after=20)
-
-    async def cmd_setnick(self, guild, channel, leftover_args, nick):
-        """
-        Usage:
-            {command_prefix}setnick nick
-
-        Changes the bot's nickname.
-        """
-
-        if not channel.permissions_for(guild.me).change_nickname:
-            raise exceptions.CommandError("Unable to change nickname: no permission.")
-
-        nick = ' '.join([nick, *leftover_args])
-
-        try:
-            await guild.me.edit(nick=nick)
-        except Exception as e:
-            raise exceptions.CommandError(e, expire_in=20)
-
-        return Response("Set the bot's nickname to `{0}`".format(nick), delete_after=20)
-
-    @owner_only
-    async def cmd_setavatar(self, message, url=None):
-        """
-        Usage:
-            {command_prefix}setavatar [url]
-
-        Changes the bot's avatar.
-        Attaching a file and leaving the url parameter blank also works.
-        """
-
-        if message.attachments:
-            thing = message.attachments[0].url
-        elif url:
-            thing = url.strip('<>')
-        else:
-            raise exceptions.CommandError("You must provide a URL or attach a file.", expire_in=20)
-
-        try:
-            timeout = aiohttp.ClientTimeout(total=10)
-            async with self.aiosession.get(thing, timeout=timeout) as res:
-                await self.user.edit(avatar=await res.read())
-
-        except Exception as e:
-            raise exceptions.CommandError("Unable to change avatar: {}".format(e), expire_in=20)
-
-        return Response("Changed the bot's avatar.", delete_after=20)
-
-
-    async def cmd_disconnect(self, guild):
-        """
-        Usage:
-            {command_prefix}disconnect
-        
-        Forces the bot leave the current voice channel.
-        """
-        await self.disconnect_voice_client(guild)
-        return Response("Disconnected from `{0.name}`".format(guild), delete_after=20)
-
-    async def cmd_restart(self, channel):
-        """
-        Usage:
-            {command_prefix}restart
-        
-        Restarts the bot.
-        Will not properly load new dependencies or file updates unless fully shutdown
-        and restarted.
-        """
-        await self.safe_send_message(channel, "\N{WAVING HAND SIGN} Restarting. If you have updated your bot "
-            "or its dependencies, you need to restart the bot properly, rather than using this command.")
-
-        player = self.get_player_in(channel.guild)
-        if player and player.is_paused:
-            player.resume()
-
-        await self.disconnect_all_voice_clients()
-        raise exceptions.RestartSignal()
-
-    async def cmd_shutdown(self, channel):
-        """
-        Usage:
-            {command_prefix}shutdown
-        
-        Disconnects from voice channels and closes the bot process.
-        """
-        await self.safe_send_message(channel, "\N{WAVING HAND SIGN}")
-        
-        player = self.get_player_in(channel.guild)
-        if player and player.is_paused:
-            player.resume()
-        
-        await self.disconnect_all_voice_clients()
-        raise exceptions.TerminateSignal()
-
-    async def cmd_leaveserver(self, val, leftover_args):
-        """
-        Usage:
-            {command_prefix}leaveserver <name/ID>
-
-        Forces the bot to leave a server.
-        When providing names, names are case-sensitive.
-        """
-        if leftover_args:
-            val = ' '.join([val, *leftover_args])
-
-        t = self.get_guild(val)
-        if t is None:
-            t = discord.utils.get(self.guilds, name=val)
-            if t is None:
-                raise exceptions.CommandError('No guild was found with the ID or name as `{0}`'.format(val))
-        await t.leave()
-        return Response('Left the guild: `{0.name}` (Owner: `{0.owner.name}`, ID: `{0.id}`)'.format(t))
-
-    @dev_only
-    async def cmd_breakpoint(self, message):
-        log.critical("Activating debug breakpoint")
-        return
-
-    @dev_only
-    async def cmd_objgraph(self, channel, func='most_common_types()'):
-        import objgraph
-
-        await self.send_typing(channel)
-
-        if func == 'growth':
-            f = StringIO()
-            objgraph.show_growth(limit=10, file=f)
-            f.seek(0)
-            data = f.read()
-            f.close()
-
-        elif func == 'leaks':
-            f = StringIO()
-            objgraph.show_most_common_types(objects=objgraph.get_leaking_objects(), file=f)
-            f.seek(0)
-            data = f.read()
-            f.close()
-
-        elif func == 'leakstats':
-            data = objgraph.typestats(objects=objgraph.get_leaking_objects())
-
-        else:
-            data = eval('objgraph.' + func)
-
-        return Response(data, codeblock='py')
-
-    @dev_only
-    async def cmd_debug(self, message, _player, *, data):
-        codeblock = "```py\n{}\n```"
-        result = None
-
-        if data.startswith('```') and data.endswith('```'):
-            data = '\n'.join(data.rstrip('`\n').split('\n')[1:])
-
-        code = data.strip('` \n')
-
-        try:
-            result = eval(code)
-        except:
-            try:
-                exec(code)
-            except Exception as e:
-                traceback.print_exc(chain=False)
-                return Response("{}: {}".format(type(e).__name__, e))
-
-        if asyncio.iscoroutine(result):
-            result = await result
-
-        return Response(codeblock.format(result))
-
->>>>>>> 3e8c9d9f
     async def on_message(self, message):
         await self.wait_until_ready()
 
