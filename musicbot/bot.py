--- conflicted
+++ resolved
@@ -48,18 +48,6 @@
 from discord.ext.commands import Bot
 import discord
 from websockets import ConnectionClosed
-<<<<<<< HEAD
-
-from . import config
-from .crossmodule import CrossModule
-from .rich_guild import guilds, register_bot, prunenoowner, get_guild, get_guild_list
-from .playback import PlayerState
-from .ytdldownloader import YtdlDownloader
-from .utils import isiterable, load_file, write_file, fixg
-from .constants import VERSION as BOTVERSION
-from .constants import AUDIO_CACHE_PATH
-
-=======
 
 from . import config
 from .opus_loader import load_opus_lib
@@ -71,7 +59,6 @@
 from .constants import VERSION as BOTVERSION
 from .constants import AUDIO_CACHE_PATH
 
->>>>>>> f1092e15
 from .config import Config, ConfigDefaults
 from .permissions import Permissions, PermissionsDefaults
 from .alias import Alias, AliasDefaults
@@ -86,11 +73,8 @@
 MODUBOT_SUBVERSION = '3'
 MODUBOT_VERSION = '{}.{}.{}-{}{}'.format(MODUBOT_MAJOR, MODUBOT_MINOR, MODUBOT_REVISION, MODUBOT_VERSIONTYPE, MODUBOT_SUBVERSION)
 MODUBOT_STR = 'ModuBot {}'.format(MODUBOT_VERSION)
-<<<<<<< HEAD
-=======
 
 load_opus_lib()
->>>>>>> f1092e15
 
 class ModuBot(Bot):
 
@@ -127,20 +111,8 @@
         self.str = Json(self.config.i18n_file)
 
         self.blacklist = set(load_file(self.config.blacklist_file))
-<<<<<<< HEAD
 
         self.log.info('Starting MusicBot {}'.format(BOTVERSION))
-=======
-        self.autoplaylist = load_file(self.config.auto_playlist_file)
-
-        self.log.info('Starting MusicBot {}'.format(BOTVERSION))
-
-        if not self.autoplaylist:
-            self.log.warning("Autoplaylist is empty, disabling.")
-            self.config.auto_playlist = False
-        else:
-            self.log.info("Loaded autoplaylist with {} entries".format(len(self.autoplaylist)))
->>>>>>> f1092e15
 
         if self.blacklist:
             self.log.debug("Loaded blacklist with {} entries".format(len(self.blacklist)))
@@ -176,33 +148,17 @@
         self.help_command = None
         self.looplock = threading.Lock()
         self._init = False
-<<<<<<< HEAD
 
         self._owner_id = self.config.owner_id
 
         self._presence = (None, None)
 
-    async def _exec_cogs(self, cog, method, moduleinfo = None):
-=======
-
-        self._owner_id = self.config.owner_id
-
-        self._presence = (None, None)
-
     async def _exec_cogs(self, cog, method, modulename = None, with_self = False):
->>>>>>> f1092e15
         if method in dir(cog):
             self.log.debug('executing {} in {}'.format(method, cog.qualified_name))
             potential = getattr(cog, method)
             self.log.debug(str(potential))
             self.log.debug(str(potential.__func__))
-<<<<<<< HEAD
-            try:
-                if iscoroutinefunction(potential.__func__):
-                    await potential(self)
-                elif isfunction(potential.__func__):
-                    potential(self)
-=======
             if with_self:
                 arg = (self,)
             else:
@@ -212,7 +168,6 @@
                     await potential(*arg)
                 elif isfunction(potential.__func__):
                     potential(*arg)
->>>>>>> f1092e15
                 else:
                     self.log.debug('{} is neither funtion nor coroutine function'.format(method))
                 return True
@@ -221,17 +176,12 @@
                     'failed invoking {} of cog {} {}'.format(
                         method, 
                         cog.qualified_name, 
-<<<<<<< HEAD
-                        'in module {}'.format(moduleinfo.name) if moduleinfo else ''
-=======
                         'in module {}'.format(modulename) if modulename else ''
->>>>>>> f1092e15
                     )
                 )
                 self.log.debug(traceback.format_exc())
                 return False
         return True
-<<<<<<< HEAD
 
     def _update_command_alias(self, cmd):
         cdict = defaultdict(list)
@@ -299,75 +249,6 @@
         noreq_already = req_set - available_module
         noreq = list(noreq_already)
 
-=======
-
-    def _update_command_alias(self, cmd):
-        cdict = defaultdict(list)
-        cdict[None].append(cmd)
-        if hasattr(cmd, 'walk_commands'):
-            for child in cmd.walk_commands():
-                cdict[child.parent].append(child)
-        for commandlist in cdict.values():
-            for command in commandlist:
-                if command.qualified_name in self.alias.aliases:
-                    self.log.debug('setting aliases for {} as {}'.format(command.qualified_name, self.alias.aliases[command.qualified_name]))
-                    command.update(aliases = self.alias.aliases[command.qualified_name])
-                else:
-                    # @TheerapakG: for simplicity sake just update it so that I don't have to solve the add_command headache
-                    command.update()
-        for parent, commandlist in cdict.items():
-            if parent:
-                for command in commandlist:
-                    parent.add_command(command)
-
-    async def _load_modules(self, modulelist):
-        # TODO: change into cog pre_init, cog init and cog post_init/ deps listing inside cogs
-        # 1: walk module
-        #     1: module pre_init
-        #         this stage should be use to read up config and prepare things such as opening
-        #         port to communicate with server, opening file for logging, register stuff to
-        #         crossmodule object (except features), etc. pre_init must throw if not successful
-        # 2: walk module again
-        #     1: load command, cogs, ...
-        #         even if some command, cogs in a module is not loaded, it will not get skip 
-        #     2: module init
-        #         this stage should be use to check commands in the module that got loaded and
-        #         register features available after loaded. init must throw if not successful
-        # 3: walk module again
-        #     1: module post_init
-        #         this stage should be use to check if dependency loaded correctly with features
-        #         needed and register dependencies needed. post_init must throw if not successful
-        #     2: add to loaded
-        # 4: walk module again
-        #     1: module after_init
-        #         this means that stuff in crossmodule is safe to be retrieve. shall not fail
-
-        load_cogs = []
-
-        available_module = set(self.crossmodule.imported.keys())
-
-        for moduleinfo in modulelist:
-            available_module.add(moduleinfo.name)
-
-        requirements = defaultdict(list)
-
-        for moduleinfo in modulelist:
-
-            if 'deps' in dir(moduleinfo.module):
-                self.log.debug('resolving deps in {}'.format(moduleinfo.name))
-                deps = getattr(moduleinfo.module, 'deps')
-                if isiterable(deps):
-                    for dep in deps:
-                        requirements[dep].append(moduleinfo.name)
-                else:
-                    self.log.debug('deps is not an iterable')
-
-        req_set = set(requirements.keys())
-
-        noreq_already = req_set - available_module
-        noreq = list(noreq_already)
-
->>>>>>> f1092e15
         req_not_met = set()
 
         while noreq:
@@ -402,11 +283,7 @@
                     for cog in cogs:
                         cg = cog()
                         self.log.debug('found cog {}'.format(cg.qualified_name))
-<<<<<<< HEAD
-                        if await self._exec_cogs(cg, 'pre_init', moduleinfo.name):
-=======
                         if await self._exec_cogs(cg, 'pre_init', moduleinfo.name, with_self=True):
->>>>>>> f1092e15
                             load_cogs.append((moduleinfo.name, cg))
                 else:
                     self.log.debug('cogs is not an iterable')
@@ -458,7 +335,6 @@
             try:
                 module = import_module('.modules.{}'.format(modulename), 'musicbot')
             except Exception as e:
-<<<<<<< HEAD
                 self.log.error('error fetching module: {}'.format(modulename))
                 self.log.error('{}'.format(e))
                 self.log.debug(traceback.format_exc())
@@ -520,68 +396,6 @@
 
                 self.log.debug('unimported {}'.format(module))
 
-=======
-                self.log.error('error fetching module:')
-                self.log.error('{}'.format(e))
-                return
-
-        return module
-
-    async def _gen_modulelist(self, modulesname):
-        modules = list()
-        for modulename in modulesname:
-            module = await self._prepare_load_module(modulename)
-            if module:
-                modules.append(self.ModuleTuple(modulename, module))
-
-        return modules
-
-    async def load_modules(self, modulesname):
-        modulelist = await self._gen_modulelist(modulesname)
-        await self._load_modules(modulelist)
-
-    async def unload_modules(self, modulenames, *, unimport = False):
-        # 1: unload dependents
-        # 2: unload command, cogs, ...
-        # 4: remove from loaded
-        # 5: module uninit
-        def gendependentlist():
-            deplist = list()
-            considerdeque = deque(modulenames)
-            considerset = set(modulenames)
-            while considerdeque:
-                node = considerdeque.pop()
-                deplist.append(node)
-                for module in self.crossmodule._module_graph[node]:
-                    if module not in considerset:
-                        considerdeque.append(module)
-                        considerset.add(module)
-            return deplist
-
-        unloadlist = gendependentlist()
-        unloadlist.reverse()
-
-        for module in unloadlist:
-            for cog in self.crossmodule._cogs[module]:
-                await self._exec_cogs(cog, 'uninit')
-                self.remove_cog(cog.qualified_name)
-            for command in self.crossmodule._commands[module]:
-                self.remove_command(command.name)
-            
-            self.crossmodule._remove_module(module)
-            self.log.debug('unloaded {}'.format(module))
-
-            if unimport:
-                def _is_submodule(parent, child):
-                    return parent == child or child.startswith(parent + ".")
-
-                for p_submodule in list(sys.modules.keys()):
-                    if _is_submodule(module, p_submodule):
-                        del sys.modules[p_submodule]
-
-                self.log.debug('unimported {}'.format(module))
-
->>>>>>> f1092e15
     async def generate_invite_link(self, *, permissions=discord.Permissions(70380544), guild=None):
         app_info = await self.application_info()
         return discord.utils.oauth_url(app_info.id, permissions=permissions, guild=guild)
@@ -617,12 +431,9 @@
         # playlists in autoplaylist
         await self._scheck_autoplaylist()
 
-<<<<<<< HEAD
         # streamss in autostream
         await self._scheck_autostream()
 
-=======
->>>>>>> f1092e15
         # config/permissions async validate?
         await self._scheck_configs()
 
@@ -642,7 +453,6 @@
             else:
                 self.log.debug("Could not delete old audio cache, moving on.")
 
-<<<<<<< HEAD
 
     async def _scheck_server_permissions(self):
         self.log.debug("Checking server permissions")
@@ -662,47 +472,6 @@
 
         self.log.debug("Validating permissions config")
         await self.permissions.async_validate(self)
-=======
-
-    async def _scheck_server_permissions(self):
-        self.log.debug("Checking server permissions")
-        pass # TODO
-
-    async def _scheck_autoplaylist(self):
-        self.log.debug("Auditing autoplaylist")
-        pass # TODO
-
-    async def _scheck_configs(self):
-        self.log.debug("Validating config")
-        await self.config.async_validate(self)
-
-        self.log.debug("Validating permissions config")
-        await self.permissions.async_validate(self)
-
-    async def remove_from_autoplaylist(self, song_url:str, *, ex:Exception=None, delete_from_ap=False):
-        if song_url not in self.autoplaylist:
-            self.log.debug("URL \"{}\" not in autoplaylist, ignoring".format(song_url))
-            return
-
-        async with self._aiolocks['remove_from_autoplaylist']:
-            self.autoplaylist.remove(song_url)
-            self.log.info("Removing unplayable song from session autoplaylist: %s" % song_url)
-
-            with open(self.config.auto_playlist_removed_file, 'a', encoding='utf8') as f:
-                f.write(
-                    '# Entry removed {ctime}\n'
-                    '# Reason: {ex}\n'
-                    '{url}\n\n{sep}\n\n'.format(
-                        ctime=time.ctime(),
-                        ex=str(ex).replace('\n', '\n#' + ' ' * 10), # 10 spaces to line up with # Reason:
-                        url=song_url,
-                        sep='#' * 32
-                ))
-
-            if delete_from_ap:
-                self.log.info("Updating autoplaylist")
-                write_file(self.config.auto_playlist_file, self.autoplaylist)
->>>>>>> f1092e15
 
     @staticmethod
     def _check_if_empty(vchannel: discord.abc.GuildChannel, *, excluding_me=True, excluding_deaf=False):
@@ -769,11 +538,7 @@
 
                     self.log.info("Joined {0.guild.name}/{0.name}".format(channel))
 
-<<<<<<< HEAD
                     if guild._autos:
-=======
-                    if self.config.auto_playlist:
->>>>>>> f1092e15
                         player = await guild.get_player()
                         if self.config.auto_pause:
                             player.once('play', lambda player, **_: _autopause(player))
@@ -808,7 +573,6 @@
             if not self.get_user(self._owner_id):
                 self.log.warning('Cannot find specified owner, falling back to application\'s owner')
                 self._owner_id = app_info.owner.id  
-<<<<<<< HEAD
 
         await self._on_ready_sanity_checks()
 
@@ -1099,297 +863,6 @@
                     game = discord.Game(type=0, name="music on %s guilds" % activeplayers)
                     entry = None
 
-=======
-
-        await self._on_ready_sanity_checks()
-
-        register_bot(self)
-        
-        self.log.info("Connected")
-        self.log.info("Client:\n    ID: {id}\n    name: {name}#{discriminator}\n".format(
-            id = self.user.id,
-            name = self.user.name,
-            discriminator = self.user.discriminator
-            ))        
-
-        self.log.info("Owner:\n    ID: {id}\n    name: {name}#{discriminator}\n".format(
-            id = self._owner_id,
-            name = self.get_user(self._owner_id).name,
-            discriminator = self.get_user(self._owner_id).discriminator
-            ))
-
-        if self._owner_id and self.guilds:
-
-            self.log.info('Guild List:')
-            for s in self.guilds:
-                ser = ('{} (unavailable)'.format(s.name) if s.unavailable else s.name)
-                self.log.info(' - ' + ser)
-
-            unavailable_servers = 0
-            if self.config.leavenonowners:
-                unavailable_servers = prunenoowner(self)
-                
-            if unavailable_servers != 0:
-                self.log.info('Not proceeding with checks in {} servers due to unavailability'.format(str(unavailable_servers))) 
-
-        elif self.guilds:
-            self.log.warning("Owner could not be found on any guild (id: %s)\n" % self.config.owner_id)
-
-            self.log.info('Guild List:')
-            for s in self.guilds:
-                ser = ('{} (unavailable)'.format(s.name) if s.unavailable else s.name)
-                self.log.info(' - ' + ser)
-
-        else:
-            self.log.warning("Owner unknown, bot is not on any guilds.")
-            if self.user.bot:
-                self.log.warning(
-                    "To make the bot join a guild, paste this link in your browser. \n"
-                    "Note: You should be logged into your main account and have \n"
-                    "manage server permissions on the guild you want the bot to join.\n"
-                    "  " + await self.generate_invite_link()
-                )
-
-        print(flush=True)
-
-        if self.config.bound_channels:
-            chlist = set(self.get_channel(i) for i in self.config.bound_channels if i)
-            chlist.discard(None)
-
-            invalids = set()
-            invalids.update(c for c in chlist if isinstance(c, discord.VoiceChannel))
-
-            chlist.difference_update(invalids)
-            self.config.bound_channels.difference_update(invalids)
-
-            if chlist:
-                self.log.info("Bound to text channels:")
-                [self.log.info(' - {}/{}'.format(ch.guild.name.strip(), ch.name.strip())) for ch in chlist if ch]
-            else:
-                print("Not bound to any text channels")
-
-            if invalids and self.config.debug_mode:
-                print(flush=True)
-                self.log.info("Not binding to voice channels:")
-                [self.log.info(' - {}/{}'.format(ch.guild.name.strip(), ch.name.strip())) for ch in invalids if ch]
-
-            print(flush=True)
-
-        else:
-            self.log.info("Not bound to any text channels")
-
-        if self.config.autojoin_channels:
-            chlist = set(self.get_channel(i) for i in self.config.autojoin_channels if i)
-            chlist.discard(None)
-
-            invalids = set()
-            invalids.update(c for c in chlist if isinstance(c, discord.TextChannel))
-
-            chlist.difference_update(invalids)
-            self.config.autojoin_channels.difference_update(invalids)
-
-            if chlist:
-                self.log.info("Autojoining voice channels:")
-                [self.log.info(' - {}/{}'.format(ch.guild.name.strip(), ch.name.strip())) for ch in chlist if ch]
-            else:
-                self.log.info("Not autojoining any voice channels")
-
-            if invalids and self.config.debug_mode:
-                print(flush=True)
-                self.log.info("Cannot autojoin text channels:")
-                [self.log.info(' - {}/{}'.format(ch.guild.name.strip(), ch.name.strip())) for ch in invalids if ch]
-
-            self.autojoin_channels = chlist
-
-        else:
-            self.log.info("Not autojoining any voice channels")
-            self.autojoin_channels = set()
-        
-        if self.config.show_config_at_start:
-            print(flush=True)
-            self.log.info("Options:")
-
-            self.log.info("  Command prefix: " + self.config.command_prefix)
-            self.log.info("  Default volume: {}%".format(int(self.config.default_volume * 100)))
-            self.log.info("  Skip threshold: {} votes or {}%".format(
-                self.config.skips_required, fixg(self.config.skip_ratio_required * 100)))
-            self.log.info("  Now Playing @mentions: " + ['Disabled', 'Enabled'][self.config.now_playing_mentions])
-            self.log.info("  Auto-Summon: " + ['Disabled', 'Enabled'][self.config.auto_summon])
-            self.log.info("  Auto-Playlist: " + ['Disabled', 'Enabled'][self.config.auto_playlist] + " (order: " + ['sequential', 'random'][self.config.auto_playlist_random] + ")")
-            self.log.info("  Auto-Pause: " + ['Disabled', 'Enabled'][self.config.auto_pause])
-            self.log.info("  Delete Messages: " + ['Disabled', 'Enabled'][self.config.delete_messages])
-            if self.config.delete_messages:
-                self.log.info("    Delete Invoking: " + ['Disabled', 'Enabled'][self.config.delete_invoking])
-            self.log.info("  Debug Mode: " + ['Disabled', 'Enabled'][self.config.debug_mode])
-            self.log.info("  Downloaded songs will be " + ['deleted', 'saved'][self.config.save_videos])
-            if self.config.status_message:
-                self.log.info("  Status message: " + self.config.status_message)
-            self.log.info("  Write current songs to file: " + ['Disabled', 'Enabled'][self.config.write_current_song])
-            self.log.info("  Author insta-skip: " + ['Disabled', 'Enabled'][self.config.allow_author_skip])
-            self.log.info("  Embeds: " + ['Disabled', 'Enabled'][self.config.embeds])
-            self.log.info("  Spotify integration: " + ['Disabled', 'Enabled'][self.config._spotify])
-            self.log.info("  Legacy skip: " + ['Disabled', 'Enabled'][self.config.legacy_skip])
-            self.log.info("  Leave non owners: " + ['Disabled', 'Enabled'][self.config.leavenonowners])
-
-        print(flush=True)
-
-        # TODO: now playing status
-
-        # maybe option to leave the ownerid blank and generate a random command for the owner to use
-        # wait_for_message is pretty neato
-
-        await self._join_startup_channels(self.autojoin_channels, autosummon=self.config.auto_summon)
-
-        # we do this after the config stuff because it's a lot easier to notice here
-        if self.config.missing_keys:
-            self.log.warning('Your config file is missing some options. If you have recently updated, '
-                        'check the example_options.ini file to see if there are new options available to you. '
-                        'The options missing are: {0}'.format(self.config.missing_keys))
-            print(flush=True)
-
-        # t-t-th-th-that's all folks!
-
-        self._init = True
-
-        for name, cog in self.cogs.items():
-            if 'on_ready' in dir(cog):
-                self.log.debug('executing on_ready in {}'.format(name))
-                potential = getattr(cog, 'on_ready')
-                self.log.debug(str(potential))
-                self.log.debug(str(potential.__func__))
-                if iscoroutinefunction(potential.__func__):
-                    await potential()
-                elif isfunction(potential.__func__):
-                    potential()
-                else:
-                    self.log.debug('post_init is neither funtion nor coroutine function')
-
-
-    def run(self):
-        self.thread = threading.currentThread()
-        self.log.debug('running bot on thread {}'.format(threading.get_ident()))
-        self.looplock.acquire()
-
-        def exchdlr(loop, excctx):
-            exception = excctx.get('exception')
-            if system() == 'Windows':
-                if isinstance(exception, PermissionError) and exception.winerror == 121:
-                    self.log.debug('suppressing "the semaphore timeout period has expired" exception', exc_info = exception)
-            else:
-                raise exception
-
-        self.loop.set_exception_handler(exchdlr)
-        try:
-            self.loop.create_task(self.start(self.config._login_token))
-        except discord.errors.LoginFailure:
-            # Add if token, else
-            raise exceptions.HelpfulError(
-                "Bot cannot login, bad credentials.",
-                "Fix your token in the options file.  "
-                "Remember that each field should be on their own line."
-            )  #     ^^^^ In theory self.config.auth should never have no items
-        self.loop.run_forever()
-
-    async def _logout(self):
-        guilds = get_guild_list(self)
-        for guild in guilds:
-            try:
-                await guild.set_connected_voice_channel(None)
-            except:
-                pass
-        await self.unload_all_module()
-        await super().logout()
-        await self.aiosession.close()
-        self.log.debug('finished cleaning up')
-
-    def logout_loopstopped(self):
-        self.log.debug('on thread {}'.format(threading.get_ident()))
-        self.log.info('logging out (loopstopped)..')
-        self.loop.run_until_complete(self._logout())
-        self.log.info('canceling incomplete tasks...')
-        gathered = asyncio.gather(*asyncio.Task.all_tasks(self.loop), loop=self.loop)
-        gathered.cancel()
-        async def await_gathered():
-            with suppress(Exception):
-                await gathered
-        self.loop.run_until_complete(await_gathered())
-        self.downloader.shutdown()
-        self.log.info('closing loop...')
-        self.loop.close()
-        self.log.info('finished!')
-
-    def logout_looprunning(self):
-        async def _stop():
-            self.loop.stop()
-            self.looplock.release()
-
-        self.log.debug('on thread {}'.format(threading.get_ident()))
-        self.log.debug('bot\'s thread status: {}'.format(self.thread.is_alive()))
-        self.log.info('logging out (looprunning)..')
-        future = asyncio.run_coroutine_threadsafe(self._logout(), self.loop)
-        future.result()
-        self.log.debug('stopping loop...')
-        future = asyncio.run_coroutine_threadsafe(_stop(), self.loop)
-        self.looplock.acquire()
-        self.log.info('canceling incomplete tasks...')
-        gathered = asyncio.gather(*asyncio.Task.all_tasks(self.loop), loop=self.loop)
-        gathered.cancel()
-        async def await_gathered():
-            with suppress(Exception):
-                await gathered
-        self.loop.run_until_complete(await_gathered())
-        self.downloader.shutdown()
-        self.log.info('closing loop...')
-        self.loop.close()
-        self.log.info('finished!')
-
-    def logout(self):
-        self.log.info('logging out...')
-        if self.loop.is_running():
-            self.logout_looprunning()
-        else:
-            self.logout_loopstopped()
-        self._init = False
-        if getattr(self, '_restart', None):
-            raise exceptions.RestartSignal('restarting...')
-
-    class check_online:
-        def __call__(self, func):
-            @wraps(func)
-            async def wrapper(bot, *args, **kwargs):
-                if bot._init:
-                    return await func(bot, *args, **kwargs)
-                else:
-                    raise Exception('bot is not online')
-            return wrapper
-
-    @check_online()
-    async def get_owner_id(self):
-        return self._owner_id
-
-    def online(self):
-        return self._init
-
-    async def get_presence(self):
-        async with self._aiolocks['presence']:
-            return self._presence
-
-    async def set_presence(self, *, activity = None, status=None):
-        async with self._aiolocks['presence']:
-            await self.change_presence(activity = activity, status = status)
-            self._presence = (activity, status)
-
-    async def update_now_playing_status(self, entry=None, is_paused=False):
-        game = None
-
-        if not self.config.status_message:
-            if self.user.bot:
-                activeplayers = sum(1 for g in get_guild_list(self) if g._player and g._player.state == PlayerState.PLAYING)
-                if activeplayers > 1:
-                    game = discord.Game(type=0, name="music on %s guilds" % activeplayers)
-                    entry = None
-
->>>>>>> f1092e15
             if entry:
                 prefix = u'\u275A\u275A ' if is_paused else ''
 
