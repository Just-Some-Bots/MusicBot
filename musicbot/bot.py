--- conflicted
+++ resolved
@@ -102,9 +102,6 @@
         self.aiosession = aiohttp.ClientSession(loop=self.loop)
         self.http.user_agent += ' MusicBot/%s' % BOTVERSION
 
-<<<<<<< HEAD
-        self.load_custom_command()
-=======
         self.spotify = None
         if self.config._spotify:
             try:
@@ -118,7 +115,7 @@
                 log.warning('There was a problem initialising the connection to Spotify. Is your client ID and secret correct? Details: {0}. Continuing anyway in 5 seconds...'.format(e))
                 self.config._spotify = False
                 time.sleep(5)  # make sure they see the problem
->>>>>>> a7c8ed06
+        self.load_custom_command()
 
     def __del__(self):
         # These functions return futures but it doesn't matter
@@ -2878,11 +2875,15 @@
         player = self.get_player_in(guild)
 
         if player and player.is_playing:
-<<<<<<< HEAD
-            log.debug("Pausing player in \"{}\" due to unavailability.".format(server.name))
-            self.server_specific_data[server]['availability_paused'] = True
+            log.debug("Pausing player in \"{}\" due to unavailability.".format(guild.name))
+            self.server_specific_data[guild]['availability_paused'] = True
             player.pause()
 
+    def voice_client_in(self, guild):
+        for vc in self.voice_clients:
+            if vc.guild == guild:
+                return vc
+        return None
     # Functio wrapper to load all custom command in custom_commands_bot.py
     def load_custom_command(self, reload=True):
         import types
@@ -2901,15 +2902,4 @@
                 if function_name.startswith('cmd_'):
                     log.debug("[Custom Method] Binding custom method {}".format(function_name))
                     # Add those method to this object
-                    setattr(self, function_name, types.MethodType(custom_command, self))
-=======
-            log.debug("Pausing player in \"{}\" due to unavailability.".format(guild.name))
-            self.server_specific_data[guild]['availability_paused'] = True
-            player.pause()
-
-    def voice_client_in(self, guild):
-        for vc in self.voice_clients:
-            if vc.guild == guild:
-                return vc
-        return None
->>>>>>> a7c8ed06
+                    setattr(self, function_name, types.MethodType(custom_command, self))