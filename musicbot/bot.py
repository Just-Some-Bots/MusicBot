--- conflicted
+++ resolved
@@ -1881,33 +1881,15 @@
                         expire_in=30
                     )
 
-<<<<<<< HEAD
-                try:
-                    entry, position = await player.playlist.add_entry(song_url, channel=channel, author=author)
-                    if self.config.skip_if_auto and player.auto_state.current_value and not player.is_stopped:
-                        player.skip()
-                        afterauto = True
-
-                except exceptions.WrongEntryTypeError as e:
-                    if e.use_url == song_url:
-                        log.warning("Determined incorrect entry type, but suggested url is the same.  Help.")
-
-                    log.debug("Assumed url \"%s\" was a single entry, was actually a playlist" % song_url)
-                    log.debug("Using \"%s\" instead" % e.use_url)
-
-                    return await self.cmd_play(player, channel, author, permissions, leftover_args, e.use_url)
-=======
                 entry, position = await player.playlist.add_entry(song_url, channel=channel, author=author)
->>>>>>> 3cac4f55
+                if self.config.skip_if_auto and player.auto_state.current_value and not player.is_stopped:
+                    player.skip()
+                    afterauto = True
 
                 reply_text = self.str.get('cmd-play-song-reply', "Enqueued `%s` to be played. Position in queue: %s")
                 btext = entry.title
 
-<<<<<<< HEAD
             if (position == 1 and player.is_stopped) or afterauto:
-=======
-            if position == 1 and player.is_stopped:
->>>>>>> 3cac4f55
                 position = self.str.get('cmd-play-next', 'Up next!')
                 reply_text %= (btext, position)
             
