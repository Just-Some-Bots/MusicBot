--- conflicted
+++ resolved
@@ -124,7 +124,6 @@
                 self.config._spotify = False
                 time.sleep(5)  # make sure they see the problem
 
-<<<<<<< HEAD
         async def init_modules_importer():
             for module in self.config.cogs:
                 try:
@@ -135,50 +134,6 @@
                         log.error("Traceback:\n{0}{1}: {2}".format("".join(traceback.format_list(traceback.extract_tb(e.__cause__.__traceback__))), type(e.__cause__).__name__, e.__context__)) # pylint: disable=E1101
 
         self.loop.create_task(init_modules_importer())
-
-    def __del__(self):
-        # These functions return futures but it doesn't matter
-        try:    self.http.session.close()
-        except: pass
-=======
-    # TODO: Add some sort of `denied` argument for a message to send when someone else tries to use it
-    def owner_only(func):
-        @wraps(func)
-        async def wrapper(self, *args, **kwargs):
-            # Only allow the owner to use these commands
-            orig_msg = _get_variable('message')
-
-            if not orig_msg or orig_msg.author.id == self.config.owner_id:
-                # noinspection PyCallingNonCallable
-                return await func(self, *args, **kwargs)
-            else:
-                raise exceptions.PermissionsError("Only the owner can use this command.", expire_in=30)
-
-        return wrapper
-
-    def dev_only(func):
-        @wraps(func)
-        async def wrapper(self, *args, **kwargs):
-            orig_msg = _get_variable('message')
-
-            if str(orig_msg.author.id) in self.config.dev_ids:
-                # noinspection PyCallingNonCallable
-                return await func(self, *args, **kwargs)
-            else:
-                raise exceptions.PermissionsError("Only dev users can use this command.", expire_in=30)
-
-        wrapper.dev_cmd = True
-        return wrapper
-
-    def ensure_appinfo(func):
-        @wraps(func)
-        async def wrapper(self, *args, **kwargs):
-            await self._cache_app_info()
-            # noinspection PyCallingNonCallable
-            return await func(self, *args, **kwargs)
-
-        return wrapper
->>>>>>> be78ae8d
 
     def _get_owner(self, *, server=None, voice=False):
             return discord.utils.find(
