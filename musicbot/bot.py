import os
import sys
import time
import shlex
import shutil
import inspect
import aiohttp
import discord
import asyncio
import traceback

from discord import utils
from discord.object import Object
from discord.enums import ChannelType
from discord.voice_client import VoiceClient
from discord.ext.commands.bot import _get_variable

from io import BytesIO
from functools import wraps
from textwrap import dedent
from datetime import timedelta
from random import choice, shuffle
from collections import defaultdict

from musicbot.playlist import Playlist
from musicbot.player import MusicPlayer
from musicbot.config import Config, ConfigDefaults
from musicbot.permissions import Permissions, PermissionsDefaults
from musicbot.utils import load_file, write_file, sane_round_int

from . import exceptions
from . import downloader
from .opus_loader import load_opus_lib
from .constants import VERSION as BOTVERSION
from .constants import DISCORD_MSG_CHAR_LIMIT, AUDIO_CACHE_PATH


load_opus_lib()


class SkipState:
    def __init__(self):
        self.skippers = set()
        self.skip_msgs = set()

    @property
    def skip_count(self):
        return len(self.skippers)

    def reset(self):
        self.skippers.clear()
        self.skip_msgs.clear()

    def add_skipper(self, skipper, msg):
        self.skippers.add(skipper)
        self.skip_msgs.add(msg)
        return self.skip_count


class Response:
    def __init__(self, content, reply=False, delete_after=0):
        self.content = content
        self.reply = reply
        self.delete_after = delete_after


class MusicBot(discord.Client):
    def __init__(self, config_file=ConfigDefaults.options_file, perms_file=PermissionsDefaults.perms_file):
        self.players = {}
        self.the_voice_clients = {}
        self.locks = defaultdict(asyncio.Lock)
        self.voice_client_connect_lock = asyncio.Lock()
        self.voice_client_move_lock = asyncio.Lock()

        self.config = Config(config_file)
        self.permissions = Permissions(perms_file, grant_all=[self.config.owner_id])

        self.blacklist = set(load_file(self.config.blacklist_file))
        self.ownerlock = False
        self.autoplaylist = load_file(self.config.auto_playlist_file)
        self.downloader = downloader.Downloader(download_folder='audio_cache')

        self.exit_signal = None
        self.init_ok = False
        self.cached_client_id = None

        if not self.autoplaylist:
            print("Warning: Autoplaylist is empty, disabling.")
            self.config.auto_playlist = False

        # TODO: Do these properly
        ssd_defaults = {'last_np_msg': None, 'auto_paused': False}
        self.server_specific_data = defaultdict(lambda: dict(ssd_defaults))

        super().__init__()
        self.aiosession = aiohttp.ClientSession(loop=self.loop)
        self.http.user_agent += ' MusicBot/%s' % BOTVERSION

    # TODO: Add some sort of `denied` argument for a message to send when someone else tries to use it
    def owner_only(func):
        @wraps(func)
        async def wrapper(self, *args, **kwargs):
            # Only allow the owner to use these commands
            orig_msg = _get_variable('message')

            if not orig_msg or orig_msg.author.id == self.config.owner_id:
                return await func(self, *args, **kwargs)
            else:
                raise exceptions.PermissionsError("only the owner can use this command", expire_in=30)

        return wrapper

    @staticmethod
    def _fixg(x, dp=2):
        return ('{:.%sf}' % dp).format(x).rstrip('0').rstrip('.')

    def _get_owner(self, voice=False):
        if voice:
            for server in self.servers:
                for channel in server.channels:
                    for m in channel.voice_members:
                        if m.id == self.config.owner_id:
                            return m
        else:
            return discord.utils.find(lambda m: m.id == self.config.owner_id, self.get_all_members())

    def _delete_old_audiocache(self, path=AUDIO_CACHE_PATH):
        try:
            shutil.rmtree(path)
            return True
        except:
            try:
                os.rename(path, path + '__')
            except:
                return False
            try:
                shutil.rmtree(path)
            except:
                os.rename(path + '__', path)
                return False

        return True

    # TODO: autosummon option to a specific channel
    async def _auto_summon(self):
        owner = self._get_owner(voice=True)
        if owner:
            self.safe_print("Found owner in \"%s\", attempting to join..." % owner.voice_channel.name)
            # TODO: Effort
            await self.cmd_summon(owner.voice_channel, owner, None)
            return owner.voice_channel

    async def _autojoin_channels(self, channels):
        joined_servers = []

        for channel in channels:
            if channel.server in joined_servers:
                print("Already joined a channel in %s, skipping" % channel.server.name)
                continue

            if channel and channel.type == discord.ChannelType.voice:
                self.safe_print("Attempting to autojoin %s in %s" % (channel.name, channel.server.name))

                chperms = channel.permissions_for(channel.server.me)

                if not chperms.connect:
                    self.safe_print("Cannot join channel \"%s\", no permission." % channel.name)
                    continue

                elif not chperms.speak:
                    self.safe_print("Will not join channel \"%s\", no permission to speak." % channel.name)
                    continue

                try:
                    player = await self.get_player(channel, create=True)

                    if player.is_stopped:
                        player.play()

                    if self.config.auto_playlist:
                        await self.on_player_finished_playing(player)

                    joined_servers.append(channel.server)
                except Exception as e:
                    if self.config.debug_mode:
                        traceback.print_exc()
                    print("Failed to join", channel.name)

            elif channel:
                print("Not joining %s on %s, that's a text channel." % (channel.name, channel.server.name))

            else:
                print("Invalid channel thing: " + channel)

    async def _wait_delete_msg(self, message, after):
        await asyncio.sleep(after)
        await self.safe_delete_message(message)

    # TODO: Check to see if I can just move this to on_message after the response check
    async def _manual_delete_check(self, message, *, quiet=False):
        if self.config.delete_invoking:
            await self.safe_delete_message(message, quiet=quiet)

    async def _check_ignore_non_voice(self, msg):
        vc = msg.server.me.voice_channel

        # If we've connected to a voice chat and we're in the same voice channel
        if not vc or vc == msg.author.voice_channel:
            return True
        else:
            raise exceptions.PermissionsError(
                "you cannot use this command when not in the voice channel (%s)" % vc.name, expire_in=30)

    async def generate_invite_link(self, *, permissions=None, server=None):
        if not self.cached_client_id:
            appinfo = await self.application_info()
            self.cached_client_id = appinfo.id

        return discord.utils.oauth_url(self.cached_client_id, permissions=permissions, server=server)

    async def get_voice_client(self, channel):
        if isinstance(channel, Object):
            channel = self.get_channel(channel.id)

        if getattr(channel, 'type', ChannelType.text) != ChannelType.voice:
            raise AttributeError('Channel passed must be a voice channel')

        with await self.voice_client_connect_lock:
            server = channel.server
            if server.id in self.the_voice_clients:
                return self.the_voice_clients[server.id]

            s_id = self.ws.wait_for('VOICE_STATE_UPDATE', lambda d: d.get('user_id') == self.user.id)
            _voice_data = self.ws.wait_for('VOICE_SERVER_UPDATE', lambda d: True)

            await self.ws.voice_state(server.id, channel.id)

            s_id_data = await asyncio.wait_for(s_id, timeout=10, loop=self.loop)
            voice_data = await asyncio.wait_for(_voice_data, timeout=10, loop=self.loop)
            session_id = s_id_data.get('session_id')

            kwargs = {
                'user': self.user,
                'channel': channel,
                'data': voice_data,
                'loop': self.loop,
                'session_id': session_id,
                'main_ws': self.ws
            }
            voice_client = VoiceClient(**kwargs)
            self.the_voice_clients[server.id] = voice_client

            retries = 3
            for x in range(retries):
                try:
                    print("Attempting connection...")
                    await asyncio.wait_for(voice_client.connect(), timeout=10, loop=self.loop)
                    print("Connection established.")
                    break
                except:
                    traceback.print_exc()
                    print("Failed to connect, retrying (%s/%s)..." % (x+1, retries))
                    await asyncio.sleep(1)
                    await self.ws.voice_state(server.id, None, self_mute=True)
                    await asyncio.sleep(1)

                    if x == retries-1:
                        raise exceptions.HelpfulError(
                            "Cannot establish connection to voice chat.  "
                            "Something may be blocking outgoing UDP connections.",

                            "This may be an issue with a firewall blocking UDP.  "
                            "Figure out what is blocking UDP and disable it.  "
                            "It's most likely a system firewall or overbearing anti-virus firewall.  "
                        )

            return voice_client

    async def mute_voice_client(self, channel, mute):
        await self._update_voice_state(channel, mute=mute)

    async def deafen_voice_client(self, channel, deaf):
        await self._update_voice_state(channel, deaf=deaf)

    async def move_voice_client(self, channel):
        await self._update_voice_state(channel)

    async def reconnect_voice_client(self, server):
        if server.id not in self.the_voice_clients:
            return

        vc = self.the_voice_clients.pop(server.id)
        _paused = False

        player = None
        if server.id in self.players:
            player = self.players[server.id]
            if player.is_playing:
                player.pause()
                _paused = True

        try:
            await vc.disconnect()
        except:
            print("Error disconnecting during reconnect")
            traceback.print_exc()

        await asyncio.sleep(0.1)

        if player:
            new_vc = await self.get_voice_client(vc.channel)
            player.reload_voice(new_vc)

            if player.is_paused and _paused:
                player.resume()

    async def disconnect_voice_client(self, server):
        if server.id not in self.the_voice_clients:
            return

        if server.id in self.players:
            self.players.pop(server.id).kill()

        await self.the_voice_clients.pop(server.id).disconnect()

    async def disconnect_all_voice_clients(self):
        for vc in self.the_voice_clients.copy().values():
            await self.disconnect_voice_client(vc.channel.server)

    async def _update_voice_state(self, channel, *, mute=False, deaf=False):
        if isinstance(channel, Object):
            channel = self.get_channel(channel.id)

        if getattr(channel, 'type', ChannelType.text) != ChannelType.voice:
            raise AttributeError('Channel passed must be a voice channel')

        # I'm not sure if this lock is actually needed
        with await self.voice_client_move_lock:
            server = channel.server

            payload = {
                'op': 4,
                'd': {
                    'guild_id': server.id,
                    'channel_id': channel.id,
                    'self_mute': mute,
                    'self_deaf': deaf
                }
            }

            await self.ws.send(utils.to_json(payload))
            self.the_voice_clients[server.id].channel = channel

    async def get_player(self, channel, create=False) -> MusicPlayer:
        server = channel.server

        if server.id not in self.players:
            if not create:
                raise exceptions.CommandError(
                    'The bot is not in a voice channel.  '
                    'Use %ssummon to summon it to your voice channel.' % self.config.command_prefix)

            voice_client = await self.get_voice_client(channel)

            playlist = Playlist(self)
            player = MusicPlayer(self, voice_client, playlist) \
                .on('play', self.on_player_play) \
                .on('resume', self.on_player_resume) \
                .on('pause', self.on_player_pause) \
                .on('stop', self.on_player_stop) \
                .on('finished-playing', self.on_player_finished_playing) \
                .on('entry-added', self.on_player_entry_added)

            player.skip_state = SkipState()
            self.players[server.id] = player

        return self.players[server.id]

    async def on_player_play(self, player, entry):
        await self.update_now_playing(entry)
        player.skip_state.reset()

        channel = entry.meta.get('channel', None)
        author = entry.meta.get('author', None)
        thumbnail = entry.filename_thumbnail

        if channel and author:
            last_np_msg = self.server_specific_data[channel.server]['last_np_msg']
            if last_np_msg and last_np_msg.channel == channel:

                async for lmsg in self.logs_from(channel, limit=1):
                    if lmsg != last_np_msg and last_np_msg:
                        await self.safe_delete_message(last_np_msg)
                        self.server_specific_data[channel.server]['last_np_msg'] = None
                    break  # This is probably redundant

            if self.config.now_playing_mentions:
                newmsg = '%s - your song **%s** is now playing in %s!' % (
                    entry.meta['author'].mention, entry.title, player.voice_client.channel.name)
            else:
                newmsg = 'Now playing in %s: **%s**' % (
                    player.voice_client.channel.name, entry.title)

            if self.server_specific_data[channel.server]['last_np_msg']:
                self.server_specific_data[channel.server]['last_np_msg'] = await self.safe_edit_message(last_np_msg, newmsg, fp=thumbnail, send_if_fail=True)
            elif thumbnail:
                self.server_specific_data[channel.server]['last_np_msg'] = await self.safe_send_file(channel, newmsg, thumbnail)
            else:
                self.server_specific_data[channel.server]['last_np_msg'] = await self.safe_send_message(channel, newmsg)

    async def on_player_resume(self, entry, **_):
        await self.update_now_playing(entry)

    async def on_player_pause(self, entry, **_):
        await self.update_now_playing(entry, True)

    async def on_player_stop(self, **_):
        await self.update_now_playing()

    async def on_player_finished_playing(self, player, **_):
        if not player.playlist.entries and not player.current_entry and self.config.auto_playlist:
            while self.autoplaylist:
                song_url = choice(self.autoplaylist)
                info = await self.downloader.safe_extract_info(player.playlist.loop, song_url, download=False, process=False)

                if not info:
                    self.autoplaylist.remove(song_url)
                    self.safe_print("[Info] Removing unplayable song from autoplaylist: %s" % song_url)
                    write_file(self.config.auto_playlist_file, self.autoplaylist)
                    continue

                if info.get('entries', None):  # or .get('_type', '') == 'playlist'
                    pass  # Wooo playlist
                    # Blarg how do I want to do this

                # TODO: better checks here
                try:
                    await player.playlist.add_entry(song_url, channel=None, author=None)
                except exceptions.ExtractionError as e:
                    print("Error adding song from autoplaylist:", e)
                    continue

                break

            if not self.autoplaylist:
                print("[Warning] No playable songs in the autoplaylist, disabling.")
                self.config.auto_playlist = False

    async def on_player_entry_added(self, playlist, entry, **_):
        pass

    async def update_now_playing(self, entry=None, is_paused=False):
        game = None

        if self.user.bot:
            activeplayers = sum(1 for p in self.players.values() if p.is_playing)
            if activeplayers > 1:
                game = discord.Game(name="music on %s servers" % activeplayers)
                entry = None

            elif activeplayers == 1:
                player = discord.utils.get(self.players.values(), is_playing=True)
                entry = player.current_entry

        if entry:
            prefix = u'\u275A\u275A ' if is_paused else ''

            name = u'{}{}'.format(prefix, entry.title)[:128]
            game = discord.Game(name=name)

        await self.change_status(game)


    async def safe_send_message(self, dest, content, *, tts=False, expire_in=0, also_delete=None, quiet=False):
        msg = None
        try:
            msg = await self.send_message(dest, content, tts=tts)

            if msg and expire_in:
                asyncio.ensure_future(self._wait_delete_msg(msg, expire_in))

            if also_delete and isinstance(also_delete, discord.Message):
                asyncio.ensure_future(self._wait_delete_msg(also_delete, expire_in))

        except discord.Forbidden:
            if not quiet:
                self.safe_print("Warning: Cannot send message to %s, no permission" % dest.name)

        except discord.NotFound:
            if not quiet:
                self.safe_print("Warning: Cannot send message to %s, invalid channel?" % dest.name)

        return msg

    async def safe_send_file(self, dest, content, fp, *, tts=False, expire_in=0, also_delete=None, quiet=False, filename=None):
        msg = None
        try:
            msg = await self.send_file(dest, fp, content=content, tts=tts)

            if msg and expire_in:
                asyncio.ensure_future(self._wait_delete_msg(msg, expire_in))

            if also_delete and isinstance(also_delete, discord.Message):
                asyncio.ensure_future(self._wait_delete_msg(also_delete, expire_in))

        except discord.Forbidden:
            if not quiet:
                self.safe_print("Warning: Cannot send message or file to %s, no permission" % dest.name)

        except discord.NotFound:
            if not quiet:
                self.safe_print("Warning: Cannot send message or file to %s, invalid channel?" % dest.name)

        return msg

<<<<<<< HEAD
=======
    async def safe_delete_message(self, message, *, quiet=False):
        try:
            return await self.delete_message(message)

        except discord.Forbidden:
            if not quiet:
                self.safe_print("Warning: Cannot delete message \"%s\", no permission" % message.clean_content)

        except discord.NotFound:
            if not quiet:
                self.safe_print("Warning: Cannot delete message \"%s\", message not found" % message.clean_content)

>>>>>>> 2e76a295
    async def safe_delete_message(self, message, *, quiet=False):
        try:
            return await self.delete_message(message)

        except discord.Forbidden:
            if not quiet:
                self.safe_print("Warning: Cannot delete message \"%s\", no permission" % message.clean_content)

        except discord.NotFound:
            if not quiet:
                self.safe_print("Warning: Cannot delete message \"%s\", message not found" % message.clean_content)

<<<<<<< HEAD
    async def safe_delete_message(self, message, *, quiet=False):
        try:
            return await self.delete_message(message)

        except discord.Forbidden:
            if not quiet:
                self.safe_print("Warning: Cannot delete message \"%s\", no permission" % message.clean_content)

        except discord.NotFound:
            if not quiet:
                self.safe_print("Warning: Cannot delete message \"%s\", message not found" % message.clean_content)

=======
>>>>>>> 2e76a295
    async def safe_edit_message(self, message, new, *, fp=None, send_if_fail=False, quiet=False):
        try:
            return await self.edit_message(message, new)

        except discord.NotFound:
            if not quiet:
                self.safe_print("Warning: Cannot edit message \"%s\", message not found" % message.clean_content)
            if send_if_fail:
                if not quiet:
                    print("Sending instead")
            if fp:
                return await self.safe_send_file(message.channel, new, fp)
            else:
                return await self.safe_send_message(message.channel, new)

    def safe_print(self, content, *, end='\n', flush=True):
        sys.stdout.buffer.write((content + end).encode('utf-8', 'replace'))
        if flush: sys.stdout.flush()

    async def send_typing(self, destination):
        try:
            return await super().send_typing(destination)
        except discord.Forbidden:
            if self.config.debug_mode:
                print("Could not send typing to %s, no permssion" % destination)

    async def edit_profile(self, **fields):
        if self.user.bot:
            return await super().edit_profile(**fields)
        else:
            return await super().edit_profile(self.config._password,**fields)

    def _cleanup(self):
        try:
            self.loop.run_until_complete(self.logout())
        except: # Can be ignored
            pass

        pending = asyncio.Task.all_tasks()
        gathered = asyncio.gather(*pending)

        try:
            gathered.cancel()
            self.loop.run_until_complete(gathered)
            gathered.exception()
        except: # Can be ignored
            pass

    # noinspection PyMethodOverriding
    def run(self):
        try:
            self.loop.run_until_complete(self.start(*self.config.auth))

        except discord.errors.LoginFailure:
            # Add if token, else
            raise exceptions.HelpfulError(
                "Bot cannot login, bad credentials.",
                "Fix your Email or Password or Token in the options file.  "
                "Remember that each field should be on their own line.")

        finally:
            try:
                self._cleanup()
            except Exception as e:
                print("Error in cleanup:", e)

            self.loop.close()
            if self.exit_signal:
                raise self.exit_signal

    async def logout(self):
        await self.disconnect_all_voice_clients()
        return await super().logout()

    async def on_error(self, event, *args, **kwargs):
        ex_type, ex, stack = sys.exc_info()

        if ex_type == exceptions.HelpfulError:
            print("Exception in", event)
            print(ex.message)

            await asyncio.sleep(2)  # don't ask
            await self.logout()

        elif issubclass(ex_type, exceptions.Signal):
            self.exit_signal = ex_type
            await self.logout()

        else:
            traceback.print_exc()

    async def on_resumed(self):
        for vc in self.the_voice_clients.values():
            vc.main_ws = self.ws

    async def on_ready(self):
        print('\rConnected!  Musicbot v%s\n' % BOTVERSION)

        if self.config.owner_id == self.user.id:
            raise exceptions.HelpfulError(
                "Your OwnerID is incorrect or you've used the wrong credentials.",

                "The bot needs its own account to function.  "
                "The OwnerID is the id of the owner, not the bot.  "
                "Figure out which one is which and use the correct information.")

        self.init_ok = True

        self.safe_print("Bot:   %s/%s#%s" % (self.user.id, self.user.name, self.user.discriminator))

        owner = self._get_owner(voice=True) or self._get_owner()
        if owner and self.servers:
            self.safe_print("Owner: %s/%s#%s\n" % (owner.id, owner.name, owner.discriminator))

            print('Server List:')
            [self.safe_print(' - ' + s.name) for s in self.servers]

        elif self.servers:
            print("Owner could not be found on any server (id: %s)\n" % self.config.owner_id)

            print('Server List:')
            [self.safe_print(' - ' + s.name) for s in self.servers]

        else:
            print("Owner unknown, bot is not on any servers.")
            if self.user.bot:
                print("\nTo make the bot join a server, paste this link in your browser.")
                print("Note: You should be logged into your main account and have \n"
                      "manage server permissions on the server you want the bot to join.\n")
                print("    " + await self.generate_invite_link())

        print()

        if self.config.bound_channels:
            chlist = set(self.get_channel(i) for i in self.config.bound_channels if i)
            chlist.discard(None)
            invalids = set()

            invalids.update(c for c in chlist if c.type == discord.ChannelType.voice)
            chlist.difference_update(invalids)
            self.config.bound_channels.difference_update(invalids)

            print("Bound to text channels:")
            [self.safe_print(' - %s/%s' % (ch.server.name.strip(), ch.name.strip())) for ch in chlist if ch]

            if invalids and self.config.debug_mode:
                print("\nNot binding to voice channels:")
                [self.safe_print(' - %s/%s' % (ch.server.name.strip(), ch.name.strip())) for ch in invalids if ch]

            print()

        else:
            print("Not bound to any text channels")

        if self.config.autojoin_channels:
            chlist = set(self.get_channel(i) for i in self.config.autojoin_channels if i)
            chlist.discard(None)
            invalids = set()

            invalids.update(c for c in chlist if c.type == discord.ChannelType.text)
            chlist.difference_update(invalids)
            self.config.autojoin_channels.difference_update(invalids)

            print("Autojoining voice chanels:")
            [self.safe_print(' - %s/%s' % (ch.server.name.strip(), ch.name.strip())) for ch in chlist if ch]

            if invalids and self.config.debug_mode:
                print("\nCannot join text channels:")
                [self.safe_print(' - %s/%s' % (ch.server.name.strip(), ch.name.strip())) for ch in invalids if ch]

            autojoin_channels = chlist

        else:
            print("Not autojoining any voice channels")
            autojoin_channels = set()

        print()
        print("Options:")

        self.safe_print("  Command prefix: " + self.config.command_prefix)
        print("  Default volume: %s%%" % int(self.config.default_volume * 100))
        print("  Skip threshold: %s votes or %s%%" % (
            self.config.skips_required, self._fixg(self.config.skip_ratio_required * 100)))
        print("  Now Playing @mentions: " + ['Disabled', 'Enabled'][self.config.now_playing_mentions])
        print("  Auto-Summon: " + ['Disabled', 'Enabled'][self.config.auto_summon])
        print("  Auto-Playlist: " + ['Disabled', 'Enabled'][self.config.auto_playlist])
        print("  Auto-Pause: " + ['Disabled', 'Enabled'][self.config.auto_pause])
        print("  Delete Messages: " + ['Disabled', 'Enabled'][self.config.delete_messages])
        if self.config.delete_messages:
            print("    Delete Invoking: " + ['Disabled', 'Enabled'][self.config.delete_invoking])
        print("  Debug Mode: " + ['Disabled', 'Enabled'][self.config.debug_mode])
        print("  Downloaded songs will be %s" % ['deleted', 'saved'][self.config.save_videos])
        print()

        # maybe option to leave the ownerid blank and generate a random command for the owner to use
        # wait_for_message is pretty neato

        if not self.config.save_videos and os.path.isdir(AUDIO_CACHE_PATH):
            if self._delete_old_audiocache():
                print("Deleting old audio cache")
            else:
                print("Could not delete old audio cache, moving on.")

        if self.config.autojoin_channels:
            await self._autojoin_channels(autojoin_channels)

        elif self.config.auto_summon:
            print("Attempting to autosummon...", flush=True)

            # waitfor + get value
            owner_vc = await self._auto_summon()

            if owner_vc:
                print("Done!", flush=True)  # TODO: Change this to "Joined server/channel"
                if self.config.auto_playlist:
                    print("Starting auto-playlist")
                    await self.on_player_finished_playing(await self.get_player(owner_vc))
            else:
                print("Owner not found in a voice channel, could not autosummon.")

        print()
        # t-t-th-th-that's all folks!

    async def cmd_help(self, author, command=None):
        """
        Usage:
            {command_prefix}help [command]
        Prints a help message.
        If a command is specified, it prints a help message for that command.
        Otherwise, it lists the available commands.
        """

        if command:
            cmd = getattr(self, 'cmd_' + command, None)
            if cmd:
                return Response(
                    "```\n{}```".format(
                        dedent(cmd.__doc__),
                        command_prefix=self.config.command_prefix
                    ),
                    delete_after=60
                )
            else:
                return Response("No such command", delete_after=10)

        else:
            helpmsg = "Hello %s! I am **Sigma-chan**, a small music bot with hopes to be much more in the future! Here is a list of what I can do:\n\n**Commands**\n```" % author.mention
            commands = []

            for att in dir(self):
                if att.startswith('cmd_') and att != 'cmd_help':
                    command_name = att.replace('cmd_', '').lower()
                    commands.append("{}{}".format(self.config.command_prefix, command_name))

            helpmsg += ", ".join(commands)
            helpmsg += "```\nTo take a look at my code or find extra documentation on my additional commands, check out the link below (Sugoi!)\n"
            helpmsg += "<https://github.com/NeonRD1/MusicBot>"

            return Response(helpmsg, reply=False, delete_after=60)

    async def cmd_blacklist(self, message, user_mentions, option, something):
        """
        Usage:
            {command_prefix}blacklist [ + | - | add | remove ] @UserName [@UserName2 ...]
        Add or remove users to the blacklist.
        Blacklisted users are forbidden from using bot commands.
        """

        if not user_mentions:
            raise exceptions.CommandError("No users listed.", expire_in=20)

        if option not in ['+', '-', 'add', 'remove']:
            raise exceptions.CommandError(
                'Invalid option "%s" specified, use +, -, add, or remove' % option, expire_in=20
            )

        for user in user_mentions.copy():
            if user.id == self.config.owner_id:
                print("[Commands:Blacklist] The owner cannot be blacklisted.")
                user_mentions.remove(user)

        old_len = len(self.blacklist)

        if option in ['+', 'add']:
            self.blacklist.update(user.id for user in user_mentions)

            write_file(self.config.blacklist_file, self.blacklist)

            return Response(
                '%s users have been added to the blacklist' % (len(self.blacklist) - old_len),
                reply=True, delete_after=10
            )

        else:
            if self.blacklist.isdisjoint(user.id for user in user_mentions):
                return Response('none of those users are in the blacklist.', reply=True, delete_after=10)

            else:
                self.blacklist.difference_update(user.id for user in user_mentions)
                write_file(self.config.blacklist_file, self.blacklist)

                return Response(
                    '%s users have been removed from the blacklist' % (old_len - len(self.blacklist)),
                    reply=True, delete_after=10
                )

    async def cmd_id(self, author, user_mentions):
        """
        Usage:
            {command_prefix}id [@user]
        Tells the user their id or the id of another user.
        """
        if not user_mentions:
            return Response('your id is `%s`' % author.id, reply=True, delete_after=35)
        else:
            usr = user_mentions[0]
            return Response("%s's id is `%s`" % (usr.name, usr.id), reply=True, delete_after=35)

    @owner_only
    async def cmd_joinserver(self, message, server_link=None):
        """
        Usage:
            {command_prefix}joinserver invite_link
        Asks the bot to join a server.  Note: Bot accounts cannot use invite links.
        """

        if self.user.bot:
            url = await self.generate_invite_link()
            return Response(
                "Bot accounts can't use invite links!  Click here to invite me: \n{}".format(url),
                reply=True, delete_after=30
            )

        try:
            if server_link:
                await self.accept_invite(server_link)
                return Response(":+1:")

        except:
            raise exceptions.CommandError('Invalid URL provided:\n{}\n'.format(server_link), expire_in=30)

    async def cmd_play(self, player, channel, author, permissions, leftover_args, song_url):
        """
        Usage:
            {command_prefix}play song_link
            {command_prefix}play text to search for
        Adds the song to the playlist.  If a link is not provided, the first
        result from a youtube search is added to the queue.
        """
        if self.ownerlock:
            raise exceptions.PermissionsError("This bot has been locked by the owner")
<<<<<<< HEAD

=======
    
>>>>>>> 2e76a295
        song_url = song_url.strip('<>')

        if permissions.max_songs and player.playlist.count_for_user(author) >= permissions.max_songs:
            raise exceptions.PermissionsError(
                "You have reached your enqueued song limit (%s)" % permissions.max_songs, expire_in=30
            )

        await self.send_typing(channel)

        if leftover_args:
            song_url = ' '.join([song_url, *leftover_args])

        try:
            info = await self.downloader.extract_info(player.playlist.loop, song_url, download=False, process=False)
        except Exception as e:
            raise exceptions.CommandError(e, expire_in=30)

        if not info:
            raise exceptions.CommandError("That video cannot be played.", expire_in=30)

        # abstract the search handling away from the user
        # our ytdl options allow us to use search strings as input urls
        if info.get('url', '').startswith('ytsearch'):
            # print("[Command:play] Searching for \"%s\"" % song_url)
            info = await self.downloader.extract_info(
                player.playlist.loop,
                song_url,
                download=False,
                process=True,    # ASYNC LAMBDAS WHEN
                on_error=lambda e: asyncio.ensure_future(
                    self.safe_send_message(channel, "```\n%s\n```" % e, expire_in=120), loop=self.loop),
                retry_on_error=True
            )

            if not info:
                raise exceptions.CommandError(
                    "Error extracting info from search string, youtubedl returned no data.  "
                    "You may need to restart the bot if this continues to happen.", expire_in=30
                )

            if not all(info.get('entries', [])):
                # empty list, no data
                return

            song_url = info['entries'][0]['webpage_url']
            info = await self.downloader.extract_info(player.playlist.loop, song_url, download=False, process=False)
            # Now I could just do: return await self.cmd_play(player, channel, author, song_url)
            # But this is probably fine

        # TODO: Possibly add another check here to see about things like the bandcamp issue
        # TODO: Where ytdl gets the generic extractor version with no processing, but finds two different urls

        if 'entries' in info:
            # I have to do exe extra checks anyways because you can request an arbitrary number of search results
            if not permissions.allow_playlists and ':search' in info['extractor'] and len(info['entries']) > 1:
                raise exceptions.PermissionsError("You are not allowed to request playlists", expire_in=30)

            # The only reason we would use this over `len(info['entries'])` is if we add `if _` to this one
            num_songs = sum(1 for _ in info['entries'])

            if permissions.max_playlist_length and num_songs > permissions.max_playlist_length:
                raise exceptions.PermissionsError(
                    "Playlist has too many entries (%s > %s)" % (num_songs, permissions.max_playlist_length),
                    expire_in=30
                )

            # This is a little bit weird when it says (x + 0 > y), I might add the other check back in
            if permissions.max_songs and player.playlist.count_for_user(author) + num_songs > permissions.max_songs:
                raise exceptions.PermissionsError(
                    "Playlist entries + your already queued songs reached limit (%s + %s > %s)" % (
                        num_songs, player.playlist.count_for_user(author), permissions.max_songs),
                    expire_in=30
                )

            if info['extractor'].lower() in ['youtube:playlist', 'soundcloud:set', 'bandcamp:album']:
                try:
                    return await self._cmd_play_playlist_async(player, channel, author, permissions, song_url, info['extractor'])
                except exceptions.CommandError:
                    raise
                except Exception as e:
                    traceback.print_exc()
                    raise exceptions.CommandError("Error queuing playlist:\n%s" % e, expire_in=30)

            t0 = time.time()

            # My test was 1.2 seconds per song, but we maybe should fudge it a bit, unless we can
            # monitor it and edit the message with the estimated time, but that's some ADVANCED SHIT
            # I don't think we can hook into it anyways, so this will have to do.
            # It would probably be a thread to check a few playlists and get the speed from that
            # Different playlists might download at different speeds though
            wait_per_song = 1.2

            procmesg = await self.safe_send_message(
                channel,
                'Gathering playlist information for {} songs{}'.format(
                    num_songs,
                    ', ETA: {} seconds'.format(self._fixg(
                        num_songs * wait_per_song)) if num_songs >= 10 else '.'))

            # We don't have a pretty way of doing this yet.  We need either a loop
            # that sends these every 10 seconds or a nice context manager.
            await self.send_typing(channel)

            # TODO: I can create an event emitter object instead, add event functions, and every play list might be asyncified
            #       Also have a "verify_entry" hook with the entry as an arg and returns the entry if its ok

            entry_list, position = await player.playlist.import_from(song_url, channel=channel, author=author)

            tnow = time.time()
            ttime = tnow - t0
            listlen = len(entry_list)
            drop_count = 0

            if permissions.max_song_length:
                for e in entry_list.copy():
                    if e.duration > permissions.max_song_length:
                        player.playlist.entries.remove(e)
                        entry_list.remove(e)
                        drop_count += 1
                        # Im pretty sure there's no situation where this would ever break
                        # Unless the first entry starts being played, which would make this a race condition
                if drop_count:
                    print("Dropped %s songs" % drop_count)

            print("Processed {} songs in {} seconds at {:.2f}s/song, {:+.2g}/song from expected ({}s)".format(
                listlen,
                self._fixg(ttime),
                ttime / listlen,
                ttime / listlen - wait_per_song,
                self._fixg(wait_per_song * num_songs))
            )

            await self.safe_delete_message(procmesg)

            if not listlen - drop_count:
                raise exceptions.CommandError(
                    "No songs were added, all songs were over max duration (%ss)" % permissions.max_song_length,
                    expire_in=30
                )

            reply_text = "Enqueued **%s** songs to be played. Position in queue: %s"
            btext = str(listlen - drop_count)

        else:
            if permissions.max_song_length and info.get('duration', 0) > permissions.max_song_length:
                raise exceptions.PermissionsError(
                    "Song duration exceeds limit (%s > %s)" % (info['duration'], permissions.max_song_length),
                    expire_in=30
                )

            try:
                entry, position = await player.playlist.add_entry(song_url, channel=channel, author=author)

            except exceptions.WrongEntryTypeError as e:
                if e.use_url == song_url:
                    print("[Warning] Determined incorrect entry type, but suggested url is the same.  Help.")

                if self.config.debug_mode:
                    print("[Info] Assumed url \"%s\" was a single entry, was actually a playlist" % song_url)
                    print("[Info] Using \"%s\" instead" % e.use_url)

                return await self.cmd_play(player, channel, author, permissions, leftover_args, e.use_url)

            reply_text = "Enqueued **%s** to be played. Position in queue: %s"
            btext = entry.title

        if position == 1 and player.is_stopped:
            position = 'Up next!'
            reply_text %= (btext, position)

        else:
            try:
                time_until = await player.playlist.estimate_time_until(position, player)
                reply_text += ' - estimated time until playing: %s'
            except:
                traceback.print_exc()
                time_until = ''

            reply_text %= (btext, position, time_until)

        return Response(reply_text, delete_after=30)

    async def _cmd_play_playlist_async(self, player, channel, author, permissions, playlist_url, extractor_type):
        """
        Secret handler to use the async wizardry to make playlist queuing non-"blocking"
        """
        if self.ownerlock:
            raise exceptions.PermissionsError("This bot has been locked by the owner")
<<<<<<< HEAD

=======
    
>>>>>>> 2e76a295
        await self.send_typing(channel)
        info = await self.downloader.extract_info(player.playlist.loop, playlist_url, download=False, process=False)

        if not info:
            raise exceptions.CommandError("That playlist cannot be played.")

        num_songs = sum(1 for _ in info['entries'])
        t0 = time.time()

        busymsg = await self.safe_send_message(
            channel, "Processing %s songs..." % num_songs)  # TODO: From playlist_title
        await self.send_typing(channel)

        entries_added = 0
        if extractor_type == 'youtube:playlist':
            try:
                entries_added = await player.playlist.async_process_youtube_playlist(
                    playlist_url, channel=channel, author=author)
                # TODO: Add hook to be called after each song
                # TODO: Add permissions

            except Exception:
                traceback.print_exc()
                raise exceptions.CommandError('Error handling playlist %s queuing.' % playlist_url, expire_in=30)

        elif extractor_type.lower() in ['soundcloud:set', 'bandcamp:album']:
            try:
                entries_added = await player.playlist.async_process_sc_bc_playlist(
                    playlist_url, channel=channel, author=author)
                # TODO: Add hook to be called after each song
                # TODO: Add permissions

            except Exception:
                traceback.print_exc()
                raise exceptions.CommandError('Error handling playlist %s queuing.' % playlist_url, expire_in=30)


        songs_processed = len(entries_added)
        drop_count = 0
        skipped = False

        if permissions.max_song_length:
            for e in entries_added.copy():
                if e.duration > permissions.max_song_length:
                    try:
                        player.playlist.entries.remove(e)
                        entries_added.remove(e)
                        drop_count += 1
                    except:
                        pass

            if drop_count:
                print("Dropped %s songs" % drop_count)

            if player.current_entry and player.current_entry.duration > permissions.max_song_length:
                await self.safe_delete_message(self.server_specific_data[channel.server]['last_np_msg'])
                self.server_specific_data[channel.server]['last_np_msg'] = None
                skipped = True
                player.skip()
                entries_added.pop()

        await self.safe_delete_message(busymsg)

        songs_added = len(entries_added)
        tnow = time.time()
        ttime = tnow - t0
        wait_per_song = 1.2
        # TODO: actually calculate wait per song in the process function and return that too

        # This is technically inaccurate since bad songs are ignored but still take up time
        print("Processed {}/{} songs in {} seconds at {:.2f}s/song, {:+.2g}/song from expected ({}s)".format(
            songs_processed,
            num_songs,
            self._fixg(ttime),
            ttime / num_songs,
            ttime / num_songs - wait_per_song,
            self._fixg(wait_per_song * num_songs))
        )

        if not songs_added:
            basetext = "No songs were added, all songs were over max duration (%ss)" % permissions.max_song_length
            if skipped:
                basetext += "\nAdditionally, the current song was skipped for being too long."

            raise exceptions.CommandError(basetext, expire_in=30)

        return Response("Enqueued {} songs to be played in {} seconds".format(
            songs_added, self._fixg(ttime, 1)), delete_after=30)

    async def cmd_search(self, player, channel, author, permissions, leftover_args):
        """
        Usage:
            {command_prefix}search [service] [number] query
        Searches a service for a video and adds it to the queue.
        - service: any one of the following services:
            - youtube (yt) (default if unspecified)
            - soundcloud (sc)
            - yahoo (yh)
        - number: return a number of video results and waits for user to choose one
          - defaults to 1 if unspecified
          - note: If your search query starts with a number,
                  you must put your query in quotes
            - ex: {command_prefix}search 2 "I ran seagulls"
        """
        if self.ownerlock:
            raise exceptions.PermissionsError("This bot has been locked by the owner")
<<<<<<< HEAD

=======
    
>>>>>>> 2e76a295
        if permissions.max_songs and player.playlist.count_for_user(author) > permissions.max_songs:
            raise exceptions.PermissionsError(
                "You have reached your playlist item limit (%s)" % permissions.max_songs,
                expire_in=30
            )

        def argcheck():
            if not leftover_args:
                raise exceptions.CommandError(
                    "Please specify a search query.\n%s" % dedent(
                        self.cmd_search.__doc__.format(command_prefix=self.config.command_prefix)),
                    expire_in=60
                )

        argcheck()

        try:
            leftover_args = shlex.split(' '.join(leftover_args))
        except ValueError:
            raise exceptions.CommandError("Please quote your search query properly.", expire_in=30)

        service = 'youtube'
        items_requested = 3
        max_items = 10  # this can be whatever, but since ytdl uses about 1000, a small number might be better
        services = {
            'youtube': 'ytsearch',
            'soundcloud': 'scsearch',
            'yahoo': 'yvsearch',
            'yt': 'ytsearch',
            'sc': 'scsearch',
            'yh': 'yvsearch'
        }

        if leftover_args[0] in services:
            service = leftover_args.pop(0)
            argcheck()

        if leftover_args[0].isdigit():
            items_requested = int(leftover_args.pop(0))
            argcheck()

            if items_requested > max_items:
                raise exceptions.CommandError("You cannot search for more than %s videos" % max_items)

        # Look jake, if you see this and go "what the fuck are you doing"
        # and have a better idea on how to do this, i'd be delighted to know.
        # I don't want to just do ' '.join(leftover_args).strip("\"'")
        # Because that eats both quotes if they're there
        # where I only want to eat the outermost ones
        if leftover_args[0][0] in '\'"':
            lchar = leftover_args[0][0]
            leftover_args[0] = leftover_args[0].lstrip(lchar)
            leftover_args[-1] = leftover_args[-1].rstrip(lchar)

        search_query = '%s%s:%s' % (services[service], items_requested, ' '.join(leftover_args))

        search_msg = await self.send_message(channel, "Searching for videos...")
        await self.send_typing(channel)

        try:
            info = await self.downloader.extract_info(player.playlist.loop, search_query, download=False, process=True)

        except Exception as e:
            await self.safe_edit_message(search_msg, str(e), send_if_fail=True)
            return
        else:
            await self.safe_delete_message(search_msg)

        if not info:
            return Response("No videos found.", delete_after=30)

        def check(m):
            return (
                m.content.lower()[0] in 'yn' or
                # hardcoded function name weeee
                m.content.lower().startswith('{}{}'.format(self.config.command_prefix, 'search')) or
                m.content.lower().startswith('exit'))

        for e in info['entries']:
            result_message = await self.safe_send_message(channel, "Result %s/%s: %s" % (
                info['entries'].index(e) + 1, len(info['entries']), e['webpage_url']))

            confirm_message = await self.safe_send_message(channel, "Is this ok? Type `y`, `n` or `exit`")
            response_message = await self.wait_for_message(30, author=author, channel=channel, check=check)

            if not response_message:
                await self.safe_delete_message(result_message)
                await self.safe_delete_message(confirm_message)
                return Response("Ok nevermind.", delete_after=30)

            # They started a new search query so lets clean up and bugger off
            elif response_message.content.startswith(self.config.command_prefix) or \
                    response_message.content.lower().startswith('exit'):

                await self.safe_delete_message(result_message)
                await self.safe_delete_message(confirm_message)
                return

            if response_message.content.lower().startswith('y'):
                await self.safe_delete_message(result_message)
                await self.safe_delete_message(confirm_message)
                await self.safe_delete_message(response_message)

                await self.cmd_play(player, channel, author, permissions, [], e['webpage_url'])

                return Response("Alright, coming right up!", delete_after=30)
            else:
                await self.safe_delete_message(result_message)
                await self.safe_delete_message(confirm_message)
                await self.safe_delete_message(response_message)

        return Response("Oh well :frowning:", delete_after=30)

    async def cmd_np(self, player, channel, server, message):
        """
        Usage:
            {command_prefix}np
        Displays the current song in chat.
        """

        if player.current_entry:
            if self.server_specific_data[server]['last_np_msg']:
                await self.safe_delete_message(self.server_specific_data[server]['last_np_msg'])
                self.server_specific_data[server]['last_np_msg'] = None

            song_progress = str(timedelta(seconds=player.progress)).lstrip('0').lstrip(':')
            song_total = str(timedelta(seconds=player.current_entry.duration)).lstrip('0').lstrip(':')
            prog_str = '`[%s/%s]`' % (song_progress, song_total)
            thumbnail = player.current_entry.filename_thumbnail

            if player.current_entry.meta.get('channel', False) and player.current_entry.meta.get('author', False):
                np_text = "Now Playing: **%s** added by **%s** %s\n" % (
                    player.current_entry.title, player.current_entry.meta['author'].name, prog_str)
            else:
                np_text = "Now Playing: **%s** %s\n" % (player.current_entry.title, prog_str)

            if thumbnail:
                self.server_specific_data[server]['last_np_msg'] = await self.safe_send_file(channel, np_text, thumbnail)
            else:
                self.server_specific_data[server]['last_np_msg'] = await self.safe_send_message(channel, np_text)
            await self._manual_delete_check(message)
        else:
            return Response(
                'There are no songs queued! Queue something with {}play.'.format(self.config.command_prefix),
                delete_after=30
            )

    async def cmd_summon(self, channel, author, voice_channel):
        """
        Usage:
            {command_prefix}summon
        Call the bot to the summoner's voice channel.
        """

        if not author.voice_channel:
            raise exceptions.CommandError('You are not in a voice channel!')

        voice_client = self.the_voice_clients.get(channel.server.id, None)
        if voice_client and voice_client.channel.server == author.voice_channel.server:
            await self.move_voice_client(author.voice_channel)
            return

        # move to _verify_vc_perms?
        chperms = author.voice_channel.permissions_for(author.voice_channel.server.me)

        if not chperms.connect:
            self.safe_print("Cannot join channel \"%s\", no permission." % author.voice_channel.name)
            return Response(
                "```Cannot join channel \"%s\", no permission.```" % author.voice_channel.name,
                delete_after=25
            )

        elif not chperms.speak:
            self.safe_print("Will not join channel \"%s\", no permission to speak." % author.voice_channel.name)
            return Response(
                "```Will not join channel \"%s\", no permission to speak.```" % author.voice_channel.name,
                delete_after=25
            )

        player = await self.get_player(author.voice_channel, create=True)

        if player.is_stopped:
            player.play()

        if self.config.auto_playlist:
            await self.on_player_finished_playing(player)

    async def cmd_pause(self, player):
        """
        Usage:
            {command_prefix}pause
        Pauses playback of the current song.
        """

        if player.is_playing:
            player.pause()

        else:
            raise exceptions.CommandError('Player is not playing.', expire_in=30)

    async def cmd_resume(self, player):
        """
        Usage:
            {command_prefix}resume
        Resumes playback of a paused song.
        """

        if player.is_paused:
            player.resume()

        else:
            raise exceptions.CommandError('Player is not paused.', expire_in=30)

    async def cmd_shuffle(self, channel, player):
        """
        Usage:
            {command_prefix}shuffle
        Shuffles the playlist.
        """

        player.playlist.shuffle()

        cards = [':spades:',':clubs:',':hearts:',':diamonds:']
        hand = await self.send_message(channel, ' '.join(cards))
        await asyncio.sleep(0.6)

        for x in range(4):
            shuffle(cards)
            await self.safe_edit_message(hand, ' '.join(cards))
            await asyncio.sleep(0.6)

        await self.safe_delete_message(hand, quiet=True)
        return Response(":ok_hand:", delete_after=15)

    async def cmd_clear(self, player, author):
        """
        Usage:
            {command_prefix}clear
        Clears the playlist.
        """

        player.playlist.clear()
        return Response(':put_litter_in_its_place:', delete_after=20)

    async def cmd_skip(self, player, channel, author, message, permissions, voice_channel):
        """
        Usage:
            {command_prefix}skip
        Skips the current song when enough votes are cast, or by the bot owner.
        """
<<<<<<< HEAD
=======
        if player.playlist.locked:
            raise exceptions.PermissionsError("The playlist is currently locked")
            
>>>>>>> 2e76a295
        if self.ownerlock:
            raise exceptions.PermissionsError("This bot has been locked by the owner")

        if player.is_stopped:
            raise exceptions.CommandError("Can't skip! The player is not playing!", expire_in=20)

        if not player.current_entry:
            if player.playlist.peek():
                if player.playlist.peek()._is_downloading:
                    # print(player.playlist.peek()._waiting_futures[0].__dict__)
                    return Response("The next song (%s) is downloading, please wait." % player.playlist.peek().title)

                elif player.playlist.peek().is_downloaded:
                    print("The next song will be played shortly.  Please wait.")
                else:
                    print("Something odd is happening.  "
                          "You might want to restart the bot if it doesn't start working.")
            else:
                print("Something strange is happening.  "
                      "You might want to restart the bot if it doesn't start working.")

        if author.id == self.config.owner_id \
                or permissions.instaskip \
                or author == player.current_entry.meta.get('author', None):

            player.skip()  # check autopause stuff here
            await self._manual_delete_check(message)
            return

        # TODO: ignore person if they're deaf or take them out of the list or something?
        # Currently is recounted if they vote, deafen, then vote

        num_voice = sum(1 for m in voice_channel.voice_members if not (
            m.deaf or m.self_deaf or m.id in [self.config.owner_id, self.user.id]))

        num_skips = player.skip_state.add_skipper(author.id, message)

        skips_remaining = min(self.config.skips_required,
                              sane_round_int(num_voice * self.config.skip_ratio_required)) - num_skips

        if skips_remaining <= 0:
            player.skip()  # check autopause stuff here
            return Response(
                'your skip for **{}** was acknowledged.'
                '\nThe vote to skip has been passed.{}'.format(
                    player.current_entry.title,
                    ' Next song coming up!' if player.playlist.peek() else ''
                ),
                reply=True,
                delete_after=20
            )

        else:
            # TODO: When a song gets skipped, delete the old x needed to skip messages
            return Response(
                'your skip for **{}** was acknowledged.'
                '\n**{}** more {} required to vote to skip this song.'.format(
                    player.current_entry.title,
                    skips_remaining,
                    'person is' if skips_remaining == 1 else 'people are'
                ),
                reply=True,
                delete_after=20
            )

    async def cmd_volume(self, message, player, new_volume=None):
        """
        Usage:
            {command_prefix}volume (+/-)[volume]
        Sets the playback volume. Accepted values are from 1 to 100.
        Putting + or - before the volume will make the volume change relative to the current volume.
        """

        if not new_volume:
            return Response('Current volume: `%s%%`' % int(player.volume * 100), reply=True, delete_after=20)

        relative = False
        if new_volume[0] in '+-':
            relative = True

        try:
            new_volume = int(new_volume)

        except ValueError:
            raise exceptions.CommandError('{} is not a valid number'.format(new_volume), expire_in=20)

        if relative:
            vol_change = new_volume
            new_volume += (player.volume * 100)

        old_volume = int(player.volume * 100)

        if 0 < new_volume <= 100:
            player.volume = new_volume / 100.0

            return Response('updated volume from %d to %d' % (old_volume, new_volume), reply=True, delete_after=20)

        else:
            if relative:
                raise exceptions.CommandError(
                    'Unreasonable volume change provided: {}{:+} -> {}%.  Provide a change between {} and {:+}.'.format(
                        old_volume, vol_change, old_volume + vol_change, 1 - old_volume, 100 - old_volume), expire_in=20)
            else:
                raise exceptions.CommandError(
                    'Unreasonable volume provided: {}%. Provide a value between 1 and 100.'.format(new_volume), expire_in=20)

    async def cmd_queue(self, channel, player):
        """
        Usage:
            {command_prefix}queue
        Prints the current song queue.
        """

        lines = []
        unlisted = 0
        andmoretext = '* ... and %s more*' % ('x' * len(player.playlist.entries))

        if player.current_entry:
            song_progress = str(timedelta(seconds=player.progress)).lstrip('0').lstrip(':')
            song_total = str(timedelta(seconds=player.current_entry.duration)).lstrip('0').lstrip(':')
            prog_str = '`[%s/%s]`' % (song_progress, song_total)

            if player.current_entry.meta.get('channel', False) and player.current_entry.meta.get('author', False):
                lines.append("Now Playing: **%s** added by **%s** %s\n" % (
                    player.current_entry.title, player.current_entry.meta['author'].name, prog_str))
            else:
                lines.append("Now Playing: **%s** %s\n" % (player.current_entry.title, prog_str))

        for i, item in enumerate(player.playlist, 1):
            if item.meta.get('channel', False) and item.meta.get('author', False):
                nextline = '`{}.` **{}** added by **{}**'.format(i, item.title, item.meta['author'].name).strip()
            else:
                nextline = '`{}.` **{}**'.format(i, item.title).strip()

            currentlinesum = sum(len(x) + 1 for x in lines)  # +1 is for newline char

            if currentlinesum + len(nextline) + len(andmoretext) > DISCORD_MSG_CHAR_LIMIT:
                if currentlinesum + len(andmoretext):
                    unlisted += 1
                    continue

            lines.append(nextline)

        if unlisted:
            lines.append('\n*... and %s more*' % unlisted)

        if not lines:
            lines.append(
                'There are no songs queued! Queue something with {}play.'.format(self.config.command_prefix))

        message = '\n'.join(lines)
        return Response(message, delete_after=30)

    async def cmd_clean(self, message, channel, server, author, search_range=50):
        """
        Usage:
            {command_prefix}clean [range]
        Removes up to [range] messages the bot has posted in chat. Default: 50, Max: 1000
        """

        try:
            float(search_range)  # lazy check
            search_range = min(int(search_range), 1000)
        except:
            return Response("enter a number.  NUMBER.  That means digits.  `15`.  Etc.", reply=True, delete_after=8)

        await self.safe_delete_message(message, quiet=True)

        def is_possible_command_invoke(entry):
            valid_call = any(
                entry.content.startswith(prefix) for prefix in [self.config.command_prefix])  # can be expanded
            return valid_call and not entry.content[1:2].isspace()

        delete_invokes = True
        delete_all = channel.permissions_for(author).manage_messages or self.config.owner_id == author.id

        def check(message):
            if is_possible_command_invoke(message) and delete_invokes:
                return delete_all or message.author == author
            return message.author == self.user

        if self.user.bot:
            if channel.permissions_for(server.me).manage_messages:
                deleted = await self.purge_from(channel, check=check, limit=search_range, before=message)
                return Response('Cleaned up {} message{}.'.format(len(deleted), 's' * bool(deleted)), delete_after=15)

        deleted = 0
        async for entry in self.logs_from(channel, search_range, before=message):
            if entry == self.server_specific_data[channel.server]['last_np_msg']:
                continue

            if entry.author == self.user:
                await self.safe_delete_message(entry)
                deleted += 1
                await asyncio.sleep(0.21)

            if is_possible_command_invoke(entry) and delete_invokes:
                if delete_all or entry.author == author:
                    try:
                        await self.delete_message(entry)
                        await asyncio.sleep(0.21)
                        deleted += 1

                    except discord.Forbidden:
                        delete_invokes = False
                    except discord.HTTPException:
                        pass

        return Response('Cleaned up {} message{}.'.format(deleted, 's' * bool(deleted)), delete_after=15)

    async def cmd_pldump(self, channel, song_url):
        """
        Usage:
            {command_prefix}pldump url
        Dumps the individual urls of a playlist
        """

        try:
            info = await self.downloader.extract_info(self.loop, song_url.strip('<>'), download=False, process=False)
        except Exception as e:
            raise exceptions.CommandError("Could not extract info from input url\n%s\n" % e, expire_in=25)

        if not info:
            raise exceptions.CommandError("Could not extract info from input url, no data.", expire_in=25)

        if not info.get('entries', None):
            # TODO: Retarded playlist checking
            # set(url, webpageurl).difference(set(url))

            if info.get('url', None) != info.get('webpage_url', info.get('url', None)):
                raise exceptions.CommandError("This does not seem to be a playlist.", expire_in=25)
            else:
                return await self.cmd_pldump(channel, info.get(''))

        linegens = defaultdict(lambda: None, **{
            "youtube":    lambda d: 'https://www.youtube.com/watch?v=%s' % d['id'],
            "soundcloud": lambda d: d['url'],
            "bandcamp":   lambda d: d['url']
        })

        exfunc = linegens[info['extractor'].split(':')[0]]

        if not exfunc:
            raise exceptions.CommandError("Could not extract info from input url, unsupported playlist type.", expire_in=25)

        with BytesIO() as fcontent:
            for item in info['entries']:
                fcontent.write(exfunc(item).encode('utf8') + b'\n')

            fcontent.seek(0)
            await self.send_file(channel, fcontent, filename='playlist.txt', content="Here's the url dump for <%s>" % song_url)

        return Response(":mailbox_with_mail:", delete_after=20)

    async def cmd_remove(self, message, player, index):
        """
        Usage:
            {command_prefix}remove [number]
<<<<<<< HEAD

=======
        
>>>>>>> 2e76a295
        Removes a song from the queue at the given position, where the position is a number from {command_prefix}queue.
        """
        if self.ownerlock:
            raise exceptions.PermissionsError("This bot has been locked by the owner")

        if not player.playlist.entries:
            raise exceptions.CommandError("There are no songs queued.", expire_in=20)

        try:
            index = int(index)

        except ValueError:
            raise exceptions.CommandError('{} is not a valid number.'.format(index), expire_in=20)

        if 0 < index <= len(player.playlist.entries):
            try:
                song_title = player.playlist.entries[index-1].title
                player.playlist.remove_entry((index)-1)

            except IndexError:
                raise exceptions.CommandError("Something went wrong while the song was being removed. Try again with a new position from `" + self.config.command_prefix + "queue`", expire_in=20)

            return Response("\N{CHECK MARK} removed **" + song_title + "**", delete_after=20)

        else:
            raise exceptions.CommandError("You can't remove the current song (skip it instead), or a song in a position that doesn't exist.", expire_in=20)

    async def cmd_repeat(self, player):
        """
        Usage:
            {command_prefix}repeat
        Cycles through the repeat options. Default is no repeat, switchable to repeat all or repeat current song.
        """
        if self.ownerlock:
            raise exceptions.PermissionsError("This bot has been locked by the owner")
<<<<<<< HEAD

=======
    
>>>>>>> 2e76a295
        if player.is_stopped:
            raise exceptions.CommandError("Can't change repeat mode! The player is not playing!", expire_in=20)

        player.repeat()

        if player.is_repeatNone:
            return Response(":play_pause: Repeat mode: None", delete_after=20)
        if player.is_repeatAll:
            return Response(":repeat: Repeat mode: All", delete_after=20)
        if player.is_repeatSingle:
            return Response(":repeat_one: Repeat mode: Single", delete_after=20)

    async def cmd_promote(self, player, position=None):
        """
        Usage:
            {command_prefix}promote
            {command_prefix}promote [song position]
        Promotes the last song in the queue to the front.
        If you specify a position in the queue, it promotes the song at that position to the front.
        """
        if self.ownerlock:
            raise exceptions.PermissionsError("This bot has been locked by the owner")

        if player.is_stopped:
            raise exceptions.CommandError("Can't modify the queue! The player is not playing!", expire_in=20)

        length = len(player.playlist.entries)

        if length < 2:
            raise exceptions.CommandError("Can't promote! Please add at least 2 songs to the queue!", expire_in=20)

        if not position:
            entry = player.playlist.promote_last()
        else:
            try:
                position = int(position)
            except ValueError:
                raise exceptions.CommandError("This is not a valid song number! Please choose a song \
                    number between 2 and %s!" % length, expire_in=20)

            if position == 1:
                raise exceptions.CommandError("This song is already at the top of the queue!", expire_in=20)
            if position < 1 or position > length:
                raise exceptions.CommandError("Can't promote a song not in the queue! Please choose a song \
                    number between 2 and %s!" % length, expire_in=20)

            entry = player.playlist.promote_position(position)

        reply_text = "Promoted **%s** to the :top: of the queue. Estimated time until playing: %s"
        btext = entry.title

        try:
            time_until = await player.playlist.estimate_time_until(1, player)
        except:
            traceback.print_exc()
            time_until = ''

        reply_text %= (btext, time_until)

        return Response(reply_text, delete_after=30)

    async def cmd_playnow(self, player, channel, author, permissions, leftover_args, song_url):
        """
        Usage:
            {command_prefix}playnow song_link
            {command_prefix}playnow text to search for
        Stops the currently playing song and immediately plays the song requested. \
        If a link is not provided, the first result from a youtube search is played.
        """
        if self.ownerlock:
            raise exceptions.PermissionsError("This bot has been locked by the owner")
<<<<<<< HEAD

=======
    
>>>>>>> 2e76a295
        song_url = song_url.strip('<>')

        if permissions.max_songs and player.playlist.count_for_user(author) >= permissions.max_songs:
            raise exceptions.PermissionsError(
                "You have reached your enqueued song limit (%s)" % permissions.max_songs, expire_in=30
            )

        await self.send_typing(channel)

        if leftover_args:
            song_url = ' '.join([song_url, *leftover_args])

        try:
            info = await self.downloader.extract_info(player.playlist.loop, song_url, download=False, process=False)
        except Exception as e:
            raise exceptions.CommandError(e, expire_in=30)

        if not info:
            raise exceptions.CommandError("That video cannot be played.", expire_in=30)

        # abstract the search handling away from the user
        # our ytdl options allow us to use search strings as input urls
        if info.get('url', '').startswith('ytsearch'):
            # print("[Command:play] Searching for \"%s\"" % song_url)
            info = await self.downloader.extract_info(
                player.playlist.loop,
                song_url,
                download=False,
                process=True,    # ASYNC LAMBDAS WHEN
                on_error=lambda e: asyncio.ensure_future(
                    self.safe_send_message(channel, "```\n%s\n```" % e, expire_in=120), loop=self.loop),
                retry_on_error=True
            )

            if not info:
                raise exceptions.CommandError(
                    "Error extracting info from search string, youtubedl returned no data.  "
                    "You may need to restart the bot if this continues to happen.", expire_in=30
                )

            if not all(info.get('entries', [])):
                # empty list, no data
                return

            song_url = info['entries'][0]['webpage_url']
            info = await self.downloader.extract_info(player.playlist.loop, song_url, download=False, process=False)
            # Now I could just do: return await self.cmd_play(player, channel, author, song_url)
            # But this is probably fine

        # TODO: Possibly add another check here to see about things like the bandcamp issue
        # TODO: Where ytdl gets the generic extractor version with no processing, but finds two different urls

        if 'entries' in info:
            raise exceptions.CommandError("Cannot playnow playlists! You must specify a single song.", expire_in=30)
        else:
            if permissions.max_song_length and info.get('duration', 0) > permissions.max_song_length:
                raise exceptions.PermissionsError(
                    "Song duration exceeds limit (%s > %s)" % (info['duration'], permissions.max_song_length),
                    expire_in=30
                )

            try:
                entry, position = await player.playlist.add_entry(song_url, channel=channel, author=author)
                await self.safe_send_message(channel, "Enqueued **%s** to be played. Position in queue: Up next!" % entry.title, expire_in=20)
                # Get the song ready now, otherwise race condition where finished-playing will fire before
                # the song is finished downloading, which will then cause another song from autoplaylist to
                # be added to the queue
                await entry.get_ready_future()

            except exceptions.WrongEntryTypeError as e:
                if e.use_url == song_url:
                    print("[Warning] Determined incorrect entry type, but suggested url is the same.  Help.")

                if self.config.debug_mode:
                    print("[Info] Assumed url \"%s\" was a single entry, was actually a playlist" % song_url)
                    print("[Info] Using \"%s\" instead" % e.use_url)

                return await self.cmd_playnow(player, channel, author, permissions, leftover_args, e.use_url)

            if position > 1:
                player.playlist.promote_last()
            if player.is_playing:
                player.skip()

        # return Response(reply_text, delete_after=30)

    async def cmd_listids(self, server, author, leftover_args, cat='all'):
        """
        Usage:
            {command_prefix}listids [categories]
        Lists the ids for various things.  Categories are:
           all, users, roles, channels
        """

        cats = ['channels', 'roles', 'users']

        if cat not in cats and cat != 'all':
            return Response(
                "Valid categories: " + ' '.join(['`%s`' % c for c in cats]),
                reply=True,
                delete_after=25
            )

        if cat == 'all':
            requested_cats = cats
        else:
            requested_cats = [cat] + [c.strip(',') for c in leftover_args]

        data = ['Your ID: %s' % author.id]

        for cur_cat in requested_cats:
            rawudata = None

            if cur_cat == 'users':
                data.append("\nUser IDs:")
                rawudata = ['%s #%s: %s' % (m.name, m.discriminator, m.id) for m in server.members]

            elif cur_cat == 'roles':
                data.append("\nRole IDs:")
                rawudata = ['%s: %s' % (r.name, r.id) for r in server.roles]

            elif cur_cat == 'channels':
                data.append("\nText Channel IDs:")
                tchans = [c for c in server.channels if c.type == discord.ChannelType.text]
                rawudata = ['%s: %s' % (c.name, c.id) for c in tchans]

                rawudata.append("\nVoice Channel IDs:")
                vchans = [c for c in server.channels if c.type == discord.ChannelType.voice]
                rawudata.extend('%s: %s' % (c.name, c.id) for c in vchans)

            if rawudata:
                data.extend(rawudata)

        with BytesIO() as sdata:
            sdata.writelines(d.encode('utf8') + b'\n' for d in data)
            sdata.seek(0)

            # TODO: Fix naming (Discord20API-ids.txt)
            await self.send_file(author, sdata, filename='%s-ids-%s.txt' % (server.name.replace(' ', '_'), cat))

        return Response(":mailbox_with_mail:", delete_after=20)


    async def cmd_perms(self, author, channel, server, permissions):
        """
        Usage:
            {command_prefix}perms
        Sends the user a list of their permissions.
        """

        lines = ['Command permissions in %s\n' % server.name, '```', '```']

        for perm in permissions.__dict__:
            if perm in ['user_list'] or permissions.__dict__[perm] == set():
                continue

            lines.insert(len(lines) - 1, "%s: %s" % (perm, permissions.__dict__[perm]))

        await self.send_message(author, '\n'.join(lines))
        return Response(":mailbox_with_mail:", delete_after=20)


    @owner_only
    async def cmd_setname(self, leftover_args, name):
        """
        Usage:
            {command_prefix}setname name
        Changes the bot's username.
        Note: This operation is limited by discord to twice per hour.
        """

        name = ' '.join([name, *leftover_args])

        try:
            await self.edit_profile(username=name)
        except Exception as e:
            raise exceptions.CommandError(e, expire_in=20)

        return Response(":ok_hand:", delete_after=20)

    @owner_only
    async def cmd_setnick(self, server, channel, leftover_args, nick):
        """
        Usage:
            {command_prefix}setnick nick
        Changes the bot's nickname.
        """

        if not channel.permissions_for(server.me).change_nickname:
            raise exceptions.CommandError("Unable to change nickname: no permission.")

        nick = ' '.join([nick, *leftover_args])

        try:
            await self.change_nickname(server.me, nick)
        except Exception as e:
            raise exceptions.CommandError(e, expire_in=20)

        return Response(":ok_hand:", delete_after=20)

    @owner_only
    async def cmd_setavatar(self, message, url=None):
        """
        Usage:
            {command_prefix}setavatar [url]
        Changes the bot's avatar.
        Attaching a file and leaving the url parameter blank also works.
        """

        if message.attachments:
            thing = message.attachments[0]['url']
        else:
            thing = url.strip('<>')

        try:
            with aiohttp.Timeout(10):
                async with self.aiosession.get(thing) as res:
                    await self.edit_profile(avatar=await res.read())

        except Exception as e:
            raise exceptions.CommandError("Unable to change avatar: %s" % e, expire_in=20)

        return Response(":ok_hand:", delete_after=20)

    @owner_only
    async def cmd_ownerlock(self):
        self.ownerlock = True
        return Response(":rotating_light:")

    @owner_only
    async def cmd_ownerunlock(self):
        self.ownerlock = False
        return Response(":sweat_smile:")

    async def cmd_lock(self, player):
        """
        Usage:
            {command_prefix}lock
<<<<<<< HEAD

=======
        
>>>>>>> 2e76a295
        Prevents anyone from adding anything to the playlist until it is unlocked
        """

        player.playlist.locked = True
        return Response("Playlist has been locked")
<<<<<<< HEAD

=======
    
>>>>>>> 2e76a295
    async def cmd_unlock(self, player):
        """
        Usage:
            {command_prefix}unlock
<<<<<<< HEAD

        Removes the playlist lock
        """

=======
        
        Removes the playlist lock
        """
        
>>>>>>> 2e76a295
        player.playlist.locked = False
        return Response("Playlist has been unlocked")

    async def cmd_disconnect(self, server):
        await self.disconnect_voice_client(server)
        return Response(":hear_no_evil:", delete_after=20)

    async def cmd_restart(self, channel):
        if self.ownerlock:
            raise exceptions.PermissionsError("This bot has been locked by the owner")
<<<<<<< HEAD
        await self.safe_send_message(channel, "Be right back :grin:")
=======
        await self.safe_send_message(channel, ":wave:")
>>>>>>> 2e76a295
        await self.disconnect_all_voice_clients()
        raise exceptions.RestartSignal

    async def cmd_shutdown(self, channel):
        await self.safe_send_message(channel, ":wave: Bye-bye!")
        await self.disconnect_all_voice_clients()
        raise exceptions.TerminateSignal

    async def on_message(self, message):
        await self.wait_until_ready()

        message_content = message.content.strip()
        if not message_content.startswith(self.config.command_prefix):
            return

        if message.author == self.user:
            self.safe_print("Ignoring command from myself (%s)" % message.content)
            return

        if self.config.bound_channels and message.channel.id not in self.config.bound_channels and not message.channel.is_private:
            return  # if I want to log this I just move it under the prefix check

        command, *args = message_content.split()  # Uh, doesn't this break prefixes with spaces in them (it doesn't, config parser already breaks them)
        command = command[len(self.config.command_prefix):].lower().strip()

        handler = getattr(self, 'cmd_%s' % command, None)
        if not handler:
            return

        if message.channel.is_private:
            if not (message.author.id == self.config.owner_id and command == 'joinserver'):
                await self.send_message(message.channel, 'You cannot use this bot in private messages.')
                return

        if message.author.id in self.blacklist and message.author.id != self.config.owner_id:
            self.safe_print("[User blacklisted] {0.id}/{0.name} ({1})".format(message.author, message_content))
            return

        else:
            self.safe_print("[Command] {0.id}/{0.name} ({1})".format(message.author, message_content))

        user_permissions = self.permissions.for_user(message.author)

        argspec = inspect.signature(handler)
        params = argspec.parameters.copy()

        # noinspection PyBroadException
        try:
            if user_permissions.ignore_non_voice and command in user_permissions.ignore_non_voice:
                await self._check_ignore_non_voice(message)

            handler_kwargs = {}
            if params.pop('message', None):
                handler_kwargs['message'] = message

            if params.pop('channel', None):
                handler_kwargs['channel'] = message.channel

            if params.pop('author', None):
                handler_kwargs['author'] = message.author

            if params.pop('server', None):
                handler_kwargs['server'] = message.server

            if params.pop('player', None):
                handler_kwargs['player'] = await self.get_player(message.channel)

            if params.pop('permissions', None):
                handler_kwargs['permissions'] = user_permissions

            if params.pop('user_mentions', None):
                handler_kwargs['user_mentions'] = list(map(message.server.get_member, message.raw_mentions))

            if params.pop('channel_mentions', None):
                handler_kwargs['channel_mentions'] = list(map(message.server.get_channel, message.raw_channel_mentions))

            if params.pop('voice_channel', None):
                handler_kwargs['voice_channel'] = message.server.me.voice_channel

            if params.pop('leftover_args', None):
                handler_kwargs['leftover_args'] = args

            args_expected = []
            for key, param in list(params.items()):
                doc_key = '[%s=%s]' % (key, param.default) if param.default is not inspect.Parameter.empty else key
                args_expected.append(doc_key)

                if not args and param.default is not inspect.Parameter.empty:
                    params.pop(key)
                    continue

                if args:
                    arg_value = args.pop(0)
                    handler_kwargs[key] = arg_value
                    params.pop(key)

            if message.author.id != self.config.owner_id:
                if user_permissions.command_whitelist and command not in user_permissions.command_whitelist:
                    raise exceptions.PermissionsError(
                        "This command is not enabled for your group (%s)." % user_permissions.name,
                        expire_in=20)

                elif user_permissions.command_blacklist and command in user_permissions.command_blacklist:
                    raise exceptions.PermissionsError(
                        "This command is disabled for your group (%s)." % user_permissions.name,
                        expire_in=20)

            if params:
                docs = getattr(handler, '__doc__', None)
                if not docs:
                    docs = 'Usage: {}{} {}'.format(
                        self.config.command_prefix,
                        command,
                        ' '.join(args_expected)
                    )

                docs = '\n'.join(l.strip() for l in docs.split('\n'))
                await self.safe_send_message(
                    message.channel,
                    '```\n%s\n```' % docs.format(command_prefix=self.config.command_prefix),
                    expire_in=60
                )
                return

            response = await handler(**handler_kwargs)
            if response and isinstance(response, Response):
                content = response.content
                if response.reply:
                    content = '%s, %s' % (message.author.mention, content)

                sentmsg = await self.safe_send_message(
                    message.channel, content,
                    expire_in=response.delete_after if self.config.delete_messages else 0,
                    also_delete=message if self.config.delete_invoking else None
                )

        except (exceptions.CommandError, exceptions.HelpfulError, exceptions.ExtractionError) as e:
            print("{0.__class__}: {0.message}".format(e))

            expirein = e.expire_in if self.config.delete_messages else None
            alsodelete = message if self.config.delete_invoking else None

            await self.safe_send_message(
                message.channel,
                '```\n%s\n```' % e.message,
                expire_in=expirein,
                also_delete=alsodelete
            )

        except exceptions.Signal:
            raise

        except Exception:
            traceback.print_exc()
            if self.config.debug_mode:
                await self.safe_send_message(message.channel, '```\n%s\n```' % traceback.format_exc())

    async def on_voice_state_update(self, before, after):
        if not all([before, after]):
            return

        if before.voice_channel == after.voice_channel:
            return

        if before.server.id not in self.players:
            return

        my_voice_channel = after.server.me.voice_channel  # This should always work, right?

        if not my_voice_channel:
            return

        if before.voice_channel == my_voice_channel:
            joining = False
        elif after.voice_channel == my_voice_channel:
            joining = True
        else:
            return  # Not my channel

        moving = before == before.server.me

        auto_paused = self.server_specific_data[after.server]['auto_paused']
        player = await self.get_player(my_voice_channel)

        if after == after.server.me and after.voice_channel:
            player.voice_client.channel = after.voice_channel

        if not self.config.auto_pause:
            return

        if sum(1 for m in my_voice_channel.voice_members if m != after.server.me):
            if auto_paused and player.is_paused:
                print("[config:autopause] Unpausing")
                self.server_specific_data[after.server]['auto_paused'] = False
                player.resume()
        else:
            if not auto_paused and player.is_playing:
                print("[config:autopause] Pausing")
                self.server_specific_data[after.server]['auto_paused'] = True
                player.pause()

    async def on_server_update(self, before:discord.Server, after:discord.Server):
        if before.region != after.region:
            self.safe_print("[Servers] \"%s\" changed regions: %s -> %s" % (after.name, before.region, after.region))

            await self.reconnect_voice_client(after)


if __name__ == '__main__':
    bot = MusicBot()
    bot.run()<|MERGE_RESOLUTION|>--- conflicted
+++ resolved
@@ -512,9 +512,7 @@
                 self.safe_print("Warning: Cannot send message or file to %s, invalid channel?" % dest.name)
 
         return msg
-
-<<<<<<< HEAD
-=======
+      
     async def safe_delete_message(self, message, *, quiet=False):
         try:
             return await self.delete_message(message)
@@ -526,35 +524,7 @@
         except discord.NotFound:
             if not quiet:
                 self.safe_print("Warning: Cannot delete message \"%s\", message not found" % message.clean_content)
-
->>>>>>> 2e76a295
-    async def safe_delete_message(self, message, *, quiet=False):
-        try:
-            return await self.delete_message(message)
-
-        except discord.Forbidden:
-            if not quiet:
-                self.safe_print("Warning: Cannot delete message \"%s\", no permission" % message.clean_content)
-
-        except discord.NotFound:
-            if not quiet:
-                self.safe_print("Warning: Cannot delete message \"%s\", message not found" % message.clean_content)
-
-<<<<<<< HEAD
-    async def safe_delete_message(self, message, *, quiet=False):
-        try:
-            return await self.delete_message(message)
-
-        except discord.Forbidden:
-            if not quiet:
-                self.safe_print("Warning: Cannot delete message \"%s\", no permission" % message.clean_content)
-
-        except discord.NotFound:
-            if not quiet:
-                self.safe_print("Warning: Cannot delete message \"%s\", message not found" % message.clean_content)
-
-=======
->>>>>>> 2e76a295
+                
     async def safe_edit_message(self, message, new, *, fp=None, send_if_fail=False, quiet=False):
         try:
             return await self.edit_message(message, new)
@@ -906,11 +876,7 @@
         """
         if self.ownerlock:
             raise exceptions.PermissionsError("This bot has been locked by the owner")
-<<<<<<< HEAD
-
-=======
-    
->>>>>>> 2e76a295
+
         song_url = song_url.strip('<>')
 
         if permissions.max_songs and player.playlist.count_for_user(author) >= permissions.max_songs:
@@ -1099,11 +1065,7 @@
         """
         if self.ownerlock:
             raise exceptions.PermissionsError("This bot has been locked by the owner")
-<<<<<<< HEAD
-
-=======
-    
->>>>>>> 2e76a295
+
         await self.send_typing(channel)
         info = await self.downloader.extract_info(player.playlist.loop, playlist_url, download=False, process=False)
 
@@ -1210,11 +1172,7 @@
         """
         if self.ownerlock:
             raise exceptions.PermissionsError("This bot has been locked by the owner")
-<<<<<<< HEAD
-
-=======
-    
->>>>>>> 2e76a295
+
         if permissions.max_songs and player.playlist.count_for_user(author) > permissions.max_songs:
             raise exceptions.PermissionsError(
                 "You have reached your playlist item limit (%s)" % permissions.max_songs,
@@ -1465,12 +1423,9 @@
             {command_prefix}skip
         Skips the current song when enough votes are cast, or by the bot owner.
         """
-<<<<<<< HEAD
-=======
         if player.playlist.locked:
             raise exceptions.PermissionsError("The playlist is currently locked")
-            
->>>>>>> 2e76a295
+
         if self.ownerlock:
             raise exceptions.PermissionsError("This bot has been locked by the owner")
 
@@ -1729,11 +1684,6 @@
         """
         Usage:
             {command_prefix}remove [number]
-<<<<<<< HEAD
-
-=======
-        
->>>>>>> 2e76a295
         Removes a song from the queue at the given position, where the position is a number from {command_prefix}queue.
         """
         if self.ownerlock:
@@ -1769,11 +1719,7 @@
         """
         if self.ownerlock:
             raise exceptions.PermissionsError("This bot has been locked by the owner")
-<<<<<<< HEAD
-
-=======
-    
->>>>>>> 2e76a295
+            
         if player.is_stopped:
             raise exceptions.CommandError("Can't change repeat mode! The player is not playing!", expire_in=20)
 
@@ -1845,11 +1791,7 @@
         """
         if self.ownerlock:
             raise exceptions.PermissionsError("This bot has been locked by the owner")
-<<<<<<< HEAD
-
-=======
-    
->>>>>>> 2e76a295
+
         song_url = song_url.strip('<>')
 
         if permissions.max_songs and player.playlist.count_for_user(author) >= permissions.max_songs:
@@ -2088,36 +2030,19 @@
         """
         Usage:
             {command_prefix}lock
-<<<<<<< HEAD
-
-=======
-        
->>>>>>> 2e76a295
         Prevents anyone from adding anything to the playlist until it is unlocked
         """
 
         player.playlist.locked = True
         return Response("Playlist has been locked")
-<<<<<<< HEAD
-
-=======
-    
->>>>>>> 2e76a295
+
     async def cmd_unlock(self, player):
         """
         Usage:
-            {command_prefix}unlock
-<<<<<<< HEAD
-
+            {command_prefix}unlock       
         Removes the playlist lock
         """
 
-=======
-        
-        Removes the playlist lock
-        """
-        
->>>>>>> 2e76a295
         player.playlist.locked = False
         return Response("Playlist has been unlocked")
 
@@ -2128,11 +2053,7 @@
     async def cmd_restart(self, channel):
         if self.ownerlock:
             raise exceptions.PermissionsError("This bot has been locked by the owner")
-<<<<<<< HEAD
         await self.safe_send_message(channel, "Be right back :grin:")
-=======
-        await self.safe_send_message(channel, ":wave:")
->>>>>>> 2e76a295
         await self.disconnect_all_voice_clients()
         raise exceptions.RestartSignal
 
