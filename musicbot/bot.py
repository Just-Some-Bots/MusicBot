--- conflicted
+++ resolved
@@ -63,13 +63,10 @@
         if perms_file is None:
             perms_file = PermissionsDefaults.perms_file
 
-<<<<<<< HEAD
-        self.plName = 'autoplaylist'
-=======
         if aliases_file is None:
             aliases_file = AliasesDefault.aliases_file
 
->>>>>>> bf1d8802
+        self.plName = 'autoplaylist'
         self.players = {}
         self.exit_signal = None
         self.init_ok = False
