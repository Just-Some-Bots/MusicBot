import os
import sys
import time
import shlex
import shutil
import random
import inspect
import logging
import asyncio
import pathlib
import traceback
import math
import re

import aiohttp
import discord
import colorlog

from io import BytesIO, StringIO
from functools import wraps
from textwrap import dedent
from datetime import timedelta
from collections import defaultdict

from discord.enums import ChannelType

from . import exceptions
from . import downloader

from .playlist import Playlist
from .player import MusicPlayer
from .entry import StreamPlaylistEntry
from .opus_loader import load_opus_lib
from .config import Config, ConfigDefaults
from .permissions import Permissions, PermissionsDefaults
from .constructs import SkipState, Response
from .utils import load_file, write_file, fixg, ftimedelta, _func_, _get_variable
from .spotify import Spotify
from .json import Json

from .constants import VERSION as BOTVERSION
from .constants import DISCORD_MSG_CHAR_LIMIT, AUDIO_CACHE_PATH


load_opus_lib()

log = logging.getLogger(__name__)


class MusicBot(discord.Client):
    def __init__(self, config_file=None, perms_file=None):
        try:
            sys.stdout.write("\x1b]2;MusicBot {}\x07".format(BOTVERSION))
        except:
            pass

        print()

        if config_file is None:
            config_file = ConfigDefaults.options_file

        if perms_file is None:
            perms_file = PermissionsDefaults.perms_file

        self.players = {}
        self.exit_signal = None
        self.init_ok = False
        self.cached_app_info = None
        self.last_status = None

        self.config = Config(config_file)
        
        self._setup_logging()
        
        self.permissions = Permissions(perms_file, grant_all=[self.config.owner_id])
        self.str = Json(self.config.i18n_file)

        self.blacklist = set(load_file(self.config.blacklist_file))
        self.autoplaylist = load_file(self.config.auto_playlist_file)

        self.aiolocks = defaultdict(asyncio.Lock)
        self.downloader = downloader.Downloader(download_folder='audio_cache')

        log.info('Starting MusicBot {}'.format(BOTVERSION))

        if not self.autoplaylist:
            log.warning("Autoplaylist is empty, disabling.")
            self.config.auto_playlist = False
        else:
            log.info("Loaded autoplaylist with {} entries".format(len(self.autoplaylist)))

        if self.blacklist:
            log.debug("Loaded blacklist with {} entries".format(len(self.blacklist)))

        # TODO: Do these properly
        ssd_defaults = {
            'last_np_msg': None,
            'auto_paused': False,
            'availability_paused': False
        }
        self.server_specific_data = defaultdict(ssd_defaults.copy)

        super().__init__()
        self.aiosession = aiohttp.ClientSession(loop=self.loop)
        self.http.user_agent += ' MusicBot/%s' % BOTVERSION

        self.spotify = None
        if self.config._spotify:
            try:
                self.spotify = Spotify(self.config.spotify_clientid, self.config.spotify_clientsecret, aiosession=self.aiosession, loop=self.loop)
                if not self.spotify.token:
                    log.warning('Spotify did not provide us with a token. Disabling.')
                    self.config._spotify = False
                else:
                    log.info('Authenticated with Spotify successfully using client ID and secret.')
            except exceptions.SpotifyError as e:
                log.warning('There was a problem initialising the connection to Spotify. Is your client ID and secret correct? Details: {0}. Continuing anyway in 5 seconds...'.format(e))
                self.config._spotify = False
                time.sleep(5)  # make sure they see the problem

    # TODO: Add some sort of `denied` argument for a message to send when someone else tries to use it
    def owner_only(func):
        @wraps(func)
        async def wrapper(self, *args, **kwargs):
            # Only allow the owner to use these commands
            orig_msg = _get_variable('message')

            if not orig_msg or orig_msg.author.id == self.config.owner_id:
                # noinspection PyCallingNonCallable
                return await func(self, *args, **kwargs)
            else:
                raise exceptions.PermissionsError("Only the owner can use this command.", expire_in=30)

        return wrapper

    def dev_only(func):
        @wraps(func)
        async def wrapper(self, *args, **kwargs):
            orig_msg = _get_variable('message')

            if str(orig_msg.author.id) in self.config.dev_ids:
                # noinspection PyCallingNonCallable
                return await func(self, *args, **kwargs)
            else:
                raise exceptions.PermissionsError("Only dev users can use this command.", expire_in=30)

        wrapper.dev_cmd = True
        return wrapper

    def ensure_appinfo(func):
        @wraps(func)
        async def wrapper(self, *args, **kwargs):
            await self._cache_app_info()
            # noinspection PyCallingNonCallable
            return await func(self, *args, **kwargs)

        return wrapper

    def _get_owner(self, *, server=None, voice=False):
            return discord.utils.find(
                lambda m: m.id == self.config.owner_id and (m.voice if voice else True),
                server.members if server else self.get_all_members()
            )

    def _delete_old_audiocache(self, path=AUDIO_CACHE_PATH):
        try:
            shutil.rmtree(path)
            return True
        except:
            try:
                os.rename(path, path + '__')
            except:
                return False
            try:
                shutil.rmtree(path)
            except:
                os.rename(path + '__', path)
                return False

        return True

    def _setup_logging(self):
        if len(logging.getLogger(__package__).handlers) > 1:
            log.debug("Skipping logger setup, already set up")
            return

        shandler = logging.StreamHandler(stream=sys.stdout)
        shandler.setFormatter(colorlog.LevelFormatter(
            fmt = {
                'DEBUG': '{log_color}[{levelname}:{module}] {message}',
                'INFO': '{log_color}{message}',
                'WARNING': '{log_color}{levelname}: {message}',
                'ERROR': '{log_color}[{levelname}:{module}] {message}',
                'CRITICAL': '{log_color}[{levelname}:{module}] {message}',

                'EVERYTHING': '{log_color}[{levelname}:{module}] {message}',
                'NOISY': '{log_color}[{levelname}:{module}] {message}',
                'VOICEDEBUG': '{log_color}[{levelname}:{module}][{relativeCreated:.9f}] {message}',
                'FFMPEG': '{log_color}[{levelname}:{module}][{relativeCreated:.9f}] {message}'
            },
            log_colors = {
                'DEBUG':    'cyan',
                'INFO':     'white',
                'WARNING':  'yellow',
                'ERROR':    'red',
                'CRITICAL': 'bold_red',

                'EVERYTHING': 'white',
                'NOISY':      'white',
                'FFMPEG':     'bold_purple',
                'VOICEDEBUG': 'purple',
        },
            style = '{',
            datefmt = ''
        ))
        shandler.setLevel(self.config.debug_level)
        logging.getLogger(__package__).addHandler(shandler)

        log.debug("Set logging level to {}".format(self.config.debug_level_str))

        if self.config.debug_mode:
            dlogger = logging.getLogger('discord')
            dlogger.setLevel(logging.DEBUG)
            dhandler = logging.FileHandler(filename='logs/discord.log', encoding='utf-8', mode='w')
            dhandler.setFormatter(logging.Formatter('{asctime}:{levelname}:{name}: {message}', style='{'))
            dlogger.addHandler(dhandler)

    @staticmethod
    def _check_if_empty(vchannel: discord.abc.GuildChannel, *, excluding_me=True, excluding_deaf=False):
        def check(member):
            if excluding_me and member == vchannel.guild.me:
                return False

            if excluding_deaf and any([member.deaf, member.self_deaf]):
                return False

            return True

        return not sum(1 for m in vchannel.members if check(m))

    async def _join_startup_channels(self, channels, *, autosummon=True):
        joined_servers = set()
        channel_map = {c.guild: c for c in channels}

        def _autopause(player):
            if self._check_if_empty(player.voice_client.channel):
                log.info("Initial autopause in empty channel")

                player.pause()
                self.server_specific_data[player.voice_client.channel.guild]['auto_paused'] = True

        for guild in self.guilds:
            if guild.unavailable or guild in channel_map:
                continue

            if guild.me.voice:
                log.info("Found resumable voice channel {0.guild.name}/{0.name}".format(guild.me.voice.channel))
                channel_map[guild] = guild.me.voice.channel

            if autosummon:
                owner = self._get_owner(server=guild, voice=True)
                if owner:
                    log.info("Found owner in \"{}\"".format(owner.voice.channel.name))
                    channel_map[guild] = owner.voice.channel

        for guild, channel in channel_map.items():
            if guild in joined_servers:
                log.info("Already joined a channel in \"{}\", skipping".format(guild.name))
                continue

            if channel and isinstance(channel, discord.VoiceChannel):
                log.info("Attempting to join {0.guild.name}/{0.name}".format(channel))

                chperms = channel.permissions_for(guild.me)

                if not chperms.connect:
                    log.info("Cannot join channel \"{}\", no permission.".format(channel.name))
                    continue

                elif not chperms.speak:
                    log.info("Will not join channel \"{}\", no permission to speak.".format(channel.name))
                    continue

                try:
                    player = await self.get_player(channel, create=True, deserialize=self.config.persistent_queue)
                    joined_servers.add(guild)

                    log.info("Joined {0.guild.name}/{0.name}".format(channel))

                    if player.is_stopped:
                        player.play()

                    if self.config.auto_playlist:
                        if self.config.auto_pause:
                            player.once('play', lambda player, **_: _autopause(player))
                        if not player.playlist.entries:
                            await self.on_player_finished_playing(player)

                except Exception:
                    log.debug("Error joining {0.guild.name}/{0.name}".format(channel), exc_info=True)
                    log.error("Failed to join {0.guild.name}/{0.name}".format(channel))

            elif channel:
                log.warning("Not joining {0.guild.name}/{0.name}, that's a text channel.".format(channel))

            else:
                log.warning("Invalid channel thing: {}".format(channel))

    async def _wait_delete_msg(self, message, after):
        await asyncio.sleep(after)
        await self.safe_delete_message(message, quiet=True)

    # TODO: Check to see if I can just move this to on_message after the response check
    async def _manual_delete_check(self, message, *, quiet=False):
        if self.config.delete_invoking:
            await self.safe_delete_message(message, quiet=quiet)

    async def _check_ignore_non_voice(self, msg):
        if msg.guild.me.voice:
            vc = msg.guild.me.voice.channel
        else:
            vc = None

        # If we've connected to a voice chat and we're in the same voice channel
        if not vc or (msg.author.voice and vc == msg.author.voice.channel):
            return True
        else:
            raise exceptions.PermissionsError(
                "you cannot use this command when not in the voice channel (%s)" % vc.name, expire_in=30)

    async def _cache_app_info(self, *, update=False):
        if not self.cached_app_info and not update and self.user.bot:
            log.debug("Caching app info")
            self.cached_app_info = await self.application_info()

        return self.cached_app_info


    async def remove_from_autoplaylist(self, song_url:str, *, ex:Exception=None, delete_from_ap=False):
        if song_url not in self.autoplaylist:
            log.debug("URL \"{}\" not in autoplaylist, ignoring".format(song_url))
            return

        async with self.aiolocks[_func_()]:
            self.autoplaylist.remove(song_url)
            log.info("Removing unplayable song from session autoplaylist: %s" % song_url)

            with open(self.config.auto_playlist_removed_file, 'a', encoding='utf8') as f:
                f.write(
                    '# Entry removed {ctime}\n'
                    '# Reason: {ex}\n'
                    '{url}\n\n{sep}\n\n'.format(
                        ctime=time.ctime(),
                        ex=str(ex).replace('\n', '\n#' + ' ' * 10), # 10 spaces to line up with # Reason:
                        url=song_url,
                        sep='#' * 32
                ))

            if delete_from_ap:
                log.info("Updating autoplaylist")
                write_file(self.config.auto_playlist_file, self.autoplaylist)

    @ensure_appinfo
    async def generate_invite_link(self, *, permissions=discord.Permissions(70380544), guild=None):
        return discord.utils.oauth_url(self.cached_app_info.id, permissions=permissions, guild=guild)

    async def get_voice_client(self, channel: discord.abc.GuildChannel):
        if isinstance(channel, discord.Object):
            channel = self.get_channel(channel.id)

        if not isinstance(channel, discord.VoiceChannel):
            raise AttributeError('Channel passed must be a voice channel')

        if channel.guild.voice_client:
            return channel.guild.voice_client
        else:
            return await channel.connect(timeout=60, reconnect=True)

    async def disconnect_voice_client(self, guild):
        vc = self.voice_client_in(guild)
        if not vc:
            return

        if guild.id in self.players:
            self.players.pop(guild.id).kill()

        await vc.disconnect()

    async def disconnect_all_voice_clients(self):
        for vc in list(self.voice_clients).copy():
            await self.disconnect_voice_client(vc.channel.guild)

    async def set_voice_state(self, vchannel, *, mute=False, deaf=False):
        if isinstance(vchannel, discord.Object):
            vchannel = self.get_channel(vchannel.id)

        if getattr(vchannel, 'type', ChannelType.text) != ChannelType.voice:
            raise AttributeError('Channel passed must be a voice channel')

        await self.ws.voice_state(vchannel.guild.id, vchannel.id, mute, deaf)
        # I hope I don't have to set the channel here
        # instead of waiting for the event to update it

    def get_player_in(self, guild:discord.Guild) -> MusicPlayer:
        return self.players.get(guild.id)

    async def get_player(self, channel, create=False, *, deserialize=False) -> MusicPlayer:
        guild = channel.guild

        async with self.aiolocks[_func_() + ':' + str(guild.id)]:
            if deserialize:
                voice_client = await self.get_voice_client(channel)
                player = await self.deserialize_queue(guild, voice_client)

                if player:
                    log.debug("Created player via deserialization for guild %s with %s entries", guild.id, len(player.playlist))
                    # Since deserializing only happens when the bot starts, I should never need to reconnect
                    return self._init_player(player, guild=guild)

            if guild.id not in self.players:
                if not create:
                    raise exceptions.CommandError(
                        'The bot is not in a voice channel.  '
                        'Use %ssummon to summon it to your voice channel.' % self.config.command_prefix)

                voice_client = await self.get_voice_client(channel)

                playlist = Playlist(self)
                player = MusicPlayer(self, voice_client, playlist)
                self._init_player(player, guild=guild)

        return self.players[guild.id]

    def _init_player(self, player, *, guild=None):
        player = player.on('play', self.on_player_play) \
                       .on('resume', self.on_player_resume) \
                       .on('pause', self.on_player_pause) \
                       .on('stop', self.on_player_stop) \
                       .on('finished-playing', self.on_player_finished_playing) \
                       .on('entry-added', self.on_player_entry_added) \
                       .on('error', self.on_player_error)

        player.skip_state = SkipState()

        if guild:
            self.players[guild.id] = player

        return player

    async def on_player_play(self, player, entry):
        log.debug('Running on_player_play')
        await self.update_now_playing_status(entry)
        player.skip_state.reset()

        # This is the one event where its ok to serialize autoplaylist entries
        await self.serialize_queue(player.voice_client.channel.guild)

        if self.config.write_current_song:
            await self.write_current_song(player.voice_client.channel.guild, entry)

        channel = entry.meta.get('channel', None)
        author = entry.meta.get('author', None)

        if channel and author:
            last_np_msg = self.server_specific_data[channel.guild]['last_np_msg']
            if last_np_msg and last_np_msg.channel == channel:

                async for lmsg in channel.history(limit=1):
                    if lmsg != last_np_msg and last_np_msg:
                        await self.safe_delete_message(last_np_msg)
                        self.server_specific_data[channel.guild]['last_np_msg'] = None
                    break  # This is probably redundant

            author_perms = self.permissions.for_user(author)

            if author not in player.voice_client.channel.members and author_perms.skip_when_absent:
                newmsg = 'Skipping next song in `%s`: `%s` added by `%s` as queuer not in voice' % (
                    player.voice_client.channel.name, entry.title, entry.meta['author'].name)
                player.skip()
            elif self.config.now_playing_mentions:
                newmsg = '%s - your song `%s` is now playing in `%s`!' % (
                    entry.meta['author'].mention, entry.title, player.voice_client.channel.name)
            else:
                newmsg = 'Now playing in `%s`: `%s` added by `%s`' % (
                    player.voice_client.channel.name, entry.title, entry.meta['author'].name)

            if self.server_specific_data[channel.guild]['last_np_msg']:
                self.server_specific_data[channel.guild]['last_np_msg'] = await self.safe_edit_message(last_np_msg, newmsg, send_if_fail=True)
            else:
                self.server_specific_data[channel.guild]['last_np_msg'] = await self.safe_send_message(channel, newmsg)

        # TODO: Check channel voice state?

    async def on_player_resume(self, player, entry, **_):
        log.debug('Running on_player_resume')
        await self.update_now_playing_status(entry)

    async def on_player_pause(self, player, entry, **_):
        log.debug('Running on_player_pause')
        await self.update_now_playing_status(entry, True)
        # await self.serialize_queue(player.voice_client.channel.guild)

    async def on_player_stop(self, player, **_):
        log.debug('Running on_player_stop')
        await self.update_now_playing_status()

    async def on_player_finished_playing(self, player, **_):
        log.debug('Running on_player_finished_playing')
        def _autopause(player):
            if self._check_if_empty(player.voice_client.channel):
                log.info("Player finished playing, autopaused in empty channel")

                player.pause()
                self.server_specific_data[player.voice_client.channel.guild]['auto_paused'] = True

        if not player.playlist.entries and not player.current_entry and self.config.auto_playlist:
            if not player.autoplaylist:
                if not self.autoplaylist:
                    # TODO: When I add playlist expansion, make sure that's not happening during this check
                    log.warning("No playable songs in the autoplaylist, disabling.")
                    self.config.auto_playlist = False
                else:
                    log.debug("No content in current autoplaylist. Filling with new music...")
                    player.autoplaylist = list(self.autoplaylist)

            while player.autoplaylist:
                if self.config.auto_playlist_random:
                    random.shuffle(player.autoplaylist)
                    song_url = random.choice(player.autoplaylist)
                else:
                    song_url = player.autoplaylist[0]
                player.autoplaylist.remove(song_url)

                info = {}

                try:
                    info = await self.downloader.extract_info(player.playlist.loop, song_url, download=False, process=False)
                except downloader.youtube_dl.utils.DownloadError as e:
                    if 'YouTube said:' in e.args[0]:
                        # url is bork, remove from list and put in removed list
                        log.error("Error processing youtube url:\n{}".format(e.args[0]))

                    else:
                        # Probably an error from a different extractor, but I've only seen youtube's
                        log.error("Error processing \"{url}\": {ex}".format(url=song_url, ex=e))

                    await self.remove_from_autoplaylist(song_url, ex=e, delete_from_ap=self.config.remove_ap)
                    continue

                except Exception as e:
                    log.error("Error processing \"{url}\": {ex}".format(url=song_url, ex=e))
                    log.exception()

                    self.autoplaylist.remove(song_url)
                    continue

                if info.get('entries', None):  # or .get('_type', '') == 'playlist'
                    log.debug("Playlist found but is unsupported at this time, skipping.")
                    # TODO: Playlist expansion

                # Do I check the initial conditions again?
                # not (not player.playlist.entries and not player.current_entry and self.config.auto_playlist)

                if self.config.auto_pause:
                    player.once('play', lambda player, **_: _autopause(player))

                try:
                    await player.playlist.add_entry(song_url, channel=None, author=None)
                except exceptions.ExtractionError as e:
                    log.error("Error adding song from autoplaylist: {}".format(e))
                    log.debug('', exc_info=True)
                    continue

                break

            if not self.autoplaylist:
                # TODO: When I add playlist expansion, make sure that's not happening during this check
                log.warning("No playable songs in the autoplaylist, disabling.")
                self.config.auto_playlist = False

        else: # Don't serialize for autoplaylist events
            await self.serialize_queue(player.voice_client.channel.guild)

        if not player.is_stopped and not player.is_dead:
            player.play(_continue=True)

    async def on_player_entry_added(self, player, playlist, entry, **_):
        log.debug('Running on_player_entry_added')
        if entry.meta.get('author') and entry.meta.get('channel'):
            await self.serialize_queue(player.voice_client.channel.guild)

    async def on_player_error(self, player, entry, ex, **_):
        if 'channel' in entry.meta:
            await self.safe_send_message(
                entry.meta['channel'],
                "```\nError from FFmpeg:\n{}\n```".format(ex)
            )
        else:
            log.exception("Player error", exc_info=ex)

    async def update_now_playing_status(self, entry=None, is_paused=False):
        game = None

        if not self.config.status_message:
            if self.user.bot:
                activeplayers = sum(1 for p in self.players.values() if p.is_playing)
                if activeplayers > 1:
                    game = discord.Game(type=0, name="music on %s guilds" % activeplayers)
                    entry = None

                elif activeplayers == 1:
                    player = discord.utils.get(self.players.values(), is_playing=True)
                    entry = player.current_entry

            if entry:
                prefix = u'\u275A\u275A ' if is_paused else ''

                name = u'{}{}'.format(prefix, entry.title)[:128]
                game = discord.Game(type=0, name=name)
        else:
            game = discord.Game(type=0, name=self.config.status_message.strip()[:128])

        async with self.aiolocks[_func_()]:
            if game != self.last_status:
                await self.change_presence(activity=game)
                self.last_status = game

    async def update_now_playing_message(self, guild, message, *, channel=None):
        lnp = self.server_specific_data[guild]['last_np_msg']
        m = None

        if message is None and lnp:
            await self.safe_delete_message(lnp, quiet=True)

        elif lnp:  # If there was a previous lp message
            oldchannel = lnp.channel

            if lnp.channel == oldchannel:  # If we have a channel to update it in
                async for lmsg in lnp.channel.history(limit=1):
                    if lmsg != lnp and lnp:  # If we need to resend it
                        await self.safe_delete_message(lnp, quiet=True)
                        m = await self.safe_send_message(channel, message, quiet=True)
                    else:
                        m = await self.safe_edit_message(lnp, message, send_if_fail=True, quiet=False)

            elif channel: # If we have a new channel to send it to
                await self.safe_delete_message(lnp, quiet=True)
                m = await self.safe_send_message(channel, message, quiet=True)

            else:  # we just resend it in the old channel
                await self.safe_delete_message(lnp, quiet=True)
                m = await self.safe_send_message(oldchannel, message, quiet=True)

        elif channel: # No previous message
            m = await self.safe_send_message(channel, message, quiet=True)

        self.server_specific_data[guild]['last_np_msg'] = m


    async def serialize_queue(self, guild, *, dir=None):
        """
        Serialize the current queue for a server's player to json.
        """

        player = self.get_player_in(guild)
        if not player:
            return

        if dir is None:
            dir = 'data/%s/queue.json' % guild.id

        async with self.aiolocks['queue_serialization' + ':' + str(guild.id)]:
            log.debug("Serializing queue for %s", guild.id)

            with open(dir, 'w', encoding='utf8') as f:
                f.write(player.serialize(sort_keys=True))

    async def serialize_all_queues(self, *, dir=None):
        coros = [self.serialize_queue(s, dir=dir) for s in self.guilds]
        await asyncio.gather(*coros, return_exceptions=True)

    async def deserialize_queue(self, guild, voice_client, playlist=None, *, dir=None) -> MusicPlayer:
        """
        Deserialize a saved queue for a server into a MusicPlayer.  If no queue is saved, returns None.
        """

        if playlist is None:
            playlist = Playlist(self)

        if dir is None:
            dir = 'data/%s/queue.json' % guild.id

        async with self.aiolocks['queue_serialization' + ':' + str(guild.id)]:
            if not os.path.isfile(dir):
                return None

            log.debug("Deserializing queue for %s", guild.id)

            with open(dir, 'r', encoding='utf8') as f:
                data = f.read()

        return MusicPlayer.from_json(data, self, voice_client, playlist)

    async def write_current_song(self, guild, entry, *, dir=None):
        """
        Writes the current song to file
        """
        player = self.get_player_in(guild)
        if not player:
            return

        if dir is None:
            dir = 'data/%s/current.txt' % guild.id

        async with self.aiolocks['current_song' + ':' + str(guild.id)]:
            log.debug("Writing current song for %s", guild.id)

            with open(dir, 'w', encoding='utf8') as f:
                f.write(entry.title)

    @ensure_appinfo
    async def _on_ready_sanity_checks(self):
        # Ensure folders exist
        await self._scheck_ensure_env()

        # Server permissions check
        await self._scheck_server_permissions()

        # playlists in autoplaylist
        await self._scheck_autoplaylist()

        # config/permissions async validate?
        await self._scheck_configs()


    async def _scheck_ensure_env(self):
        log.debug("Ensuring data folders exist")
        for guild in self.guilds:
            pathlib.Path('data/%s/' % guild.id).mkdir(exist_ok=True)

        with open('data/server_names.txt', 'w', encoding='utf8') as f:
            for guilds in sorted(self.guilds, key=lambda s:int(s.id)):
                f.write('{:<22} {}\n'.format(guild.id, guild.name))

        if not self.config.save_videos and os.path.isdir(AUDIO_CACHE_PATH):
            if self._delete_old_audiocache():
                log.debug("Deleted old audio cache")
            else:
                log.debug("Could not delete old audio cache, moving on.")


    async def _scheck_server_permissions(self):
        log.debug("Checking server permissions")
        pass # TODO

    async def _scheck_autoplaylist(self):
        log.debug("Auditing autoplaylist")
        pass # TODO

    async def _scheck_configs(self):
        log.debug("Validating config")
        await self.config.async_validate(self)

        log.debug("Validating permissions config")
        await self.permissions.async_validate(self)



#######################################################################################################################


    async def safe_send_message(self, dest, content, **kwargs):
        tts = kwargs.pop('tts', False)
        quiet = kwargs.pop('quiet', False)
        expire_in = kwargs.pop('expire_in', 0)
        allow_none = kwargs.pop('allow_none', True)
        also_delete = kwargs.pop('also_delete', None)

        msg = None
        lfunc = log.debug if quiet else log.warning

        try:
            if content is not None or allow_none:
                if isinstance(content, discord.Embed):
                    msg = await dest.send(embed=content)
                else:
                    msg = await dest.send(content, tts=tts)

        except discord.Forbidden:
            lfunc("Cannot send message to \"%s\", no permission", dest.name)

        except discord.NotFound:
            lfunc("Cannot send message to \"%s\", invalid channel?", dest.name)

        except discord.HTTPException:
            if len(content) > DISCORD_MSG_CHAR_LIMIT:
                lfunc("Message is over the message size limit (%s)", DISCORD_MSG_CHAR_LIMIT)
            else:
                lfunc("Failed to send message")
                log.noise("Got HTTPException trying to send message to %s: %s", dest, content)

        finally:
            if msg and expire_in:
                asyncio.ensure_future(self._wait_delete_msg(msg, expire_in))

            if also_delete and isinstance(also_delete, discord.Message):
                asyncio.ensure_future(self._wait_delete_msg(also_delete, expire_in))

        return msg

    async def safe_delete_message(self, message, *, quiet=False):
        lfunc = log.debug if quiet else log.warning

        try:
            return await message.delete()

        except discord.Forbidden:
            lfunc("Cannot delete message \"{}\", no permission".format(message.clean_content))

        except discord.NotFound:
            lfunc("Cannot delete message \"{}\", message not found".format(message.clean_content))

    async def safe_edit_message(self, message, new, *, send_if_fail=False, quiet=False):
        lfunc = log.debug if quiet else log.warning

        try:
            return await message.edit(content=new)

        except discord.NotFound:
            lfunc("Cannot edit message \"{}\", message not found".format(message.clean_content))
            if send_if_fail:
                lfunc("Sending message instead")
                return await self.safe_send_message(message.channel, new)

    async def send_typing(self, destination):
        try:
            return await destination.trigger_typing()
        except discord.Forbidden:
            log.warning("Could not send typing to {}, no permission".format(destination))

    async def restart(self):
        self.exit_signal = exceptions.RestartSignal()
        await self.logout()

    def restart_threadsafe(self):
        asyncio.run_coroutine_threadsafe(self.restart(), self.loop)

    def _cleanup(self):
        try:
            self.loop.run_until_complete(self.logout())
            self.loop.run_until_complete(self.aiosession.close())
        except: pass

        pending = asyncio.Task.all_tasks()
        gathered = asyncio.gather(*pending)

        try:
            gathered.cancel()
            self.loop.run_until_complete(gathered)
            gathered.exception()
        except: pass

    # noinspection PyMethodOverriding
    def run(self):
        try:
            self.loop.run_until_complete(self.start(*self.config.auth))

        except discord.errors.LoginFailure:
            # Add if token, else
            raise exceptions.HelpfulError(
                "Bot cannot login, bad credentials.",
                "Fix your token in the options file.  "
                "Remember that each field should be on their own line."
            )  #     ^^^^ In theory self.config.auth should never have no items

        finally:
            try:
                self._cleanup()
            except Exception:
                log.error("Error in cleanup", exc_info=True)

            if self.exit_signal:
                raise self.exit_signal # pylint: disable=E0702

    async def logout(self):
        await self.disconnect_all_voice_clients()
        return await super().logout()

    async def on_error(self, event, *args, **kwargs):
        ex_type, ex, stack = sys.exc_info()

        if ex_type == exceptions.HelpfulError:
            log.error("Exception in {}:\n{}".format(event, ex.message))

            await asyncio.sleep(2)  # don't ask
            await self.logout()

        elif issubclass(ex_type, exceptions.Signal):
            self.exit_signal = ex_type
            await self.logout()

        else:
            log.error("Exception in {}".format(event), exc_info=True)

    async def on_resumed(self):
        log.info("\nReconnected to discord.\n")

    async def on_ready(self):
        dlogger = logging.getLogger('discord')
        for h in dlogger.handlers:
            if getattr(h, 'terminator', None) == '':
                dlogger.removeHandler(h)
                print()

        log.debug("Connection established, ready to go.")

        self.ws._keep_alive.name = 'Gateway Keepalive'

        if self.init_ok:
            log.debug("Received additional READY event, may have failed to resume")
            return

        await self._on_ready_sanity_checks()

        self.init_ok = True

        ################################

        log.info("Connected: {0}/{1}#{2}".format(
            self.user.id,
            self.user.name,
            self.user.discriminator
        ))

        owner = self._get_owner(voice=True) or self._get_owner()
        if owner and self.guilds:
            log.info("Owner:     {0}/{1}#{2}\n".format(
                owner.id,
                owner.name,
                owner.discriminator
            ))

            log.info('Guild List:')
            unavailable_servers = 0
            for s in self.guilds:
                ser = ('{} (unavailable)'.format(s.name) if s.unavailable else s.name)
                log.info(' - ' + ser)
                if self.config.leavenonowners:
                    if s.unavailable:
                        unavailable_servers += 1
                    else:
                        check = s.get_member(owner.id)
                        if check == None:
                            await s.leave()
                            log.info('Left {} due to bot owner not found'.format(s.name))
            if unavailable_servers != 0:
                log.info('Not proceeding with checks in {} servers due to unavailability'.format(str(unavailable_servers))) 

        elif self.guilds:
            log.warning("Owner could not be found on any guild (id: %s)\n" % self.config.owner_id)

            log.info('Guild List:')
            for s in self.guilds:
                ser = ('{} (unavailable)'.format(s.name) if s.unavailable else s.name)
                log.info(' - ' + ser)

        else:
            log.warning("Owner unknown, bot is not on any guilds.")
            if self.user.bot:
                log.warning(
                    "To make the bot join a guild, paste this link in your browser. \n"
                    "Note: You should be logged into your main account and have \n"
                    "manage server permissions on the guild you want the bot to join.\n"
                    "  " + await self.generate_invite_link()
                )

        print(flush=True)

        if self.config.bound_channels:
            chlist = set(self.get_channel(i) for i in self.config.bound_channels if i)
            chlist.discard(None)

            invalids = set()
            invalids.update(c for c in chlist if isinstance(c, discord.VoiceChannel))

            chlist.difference_update(invalids)
            self.config.bound_channels.difference_update(invalids)

            if chlist:
                log.info("Bound to text channels:")
                [log.info(' - {}/{}'.format(ch.guild.name.strip(), ch.name.strip())) for ch in chlist if ch]
            else:
                print("Not bound to any text channels")

            if invalids and self.config.debug_mode:
                print(flush=True)
                log.info("Not binding to voice channels:")
                [log.info(' - {}/{}'.format(ch.guild.name.strip(), ch.name.strip())) for ch in invalids if ch]

            print(flush=True)

        else:
            log.info("Not bound to any text channels")

        if self.config.autojoin_channels:
            chlist = set(self.get_channel(i) for i in self.config.autojoin_channels if i)
            chlist.discard(None)

            invalids = set()
            invalids.update(c for c in chlist if isinstance(c, discord.TextChannel))

            chlist.difference_update(invalids)
            self.config.autojoin_channels.difference_update(invalids)

            if chlist:
                log.info("Autojoining voice channels:")
                [log.info(' - {}/{}'.format(ch.guild.name.strip(), ch.name.strip())) for ch in chlist if ch]
            else:
                log.info("Not autojoining any voice channels")

            if invalids and self.config.debug_mode:
                print(flush=True)
                log.info("Cannot autojoin text channels:")
                [log.info(' - {}/{}'.format(ch.guild.name.strip(), ch.name.strip())) for ch in invalids if ch]

            self.autojoin_channels = chlist

        else:
            log.info("Not autojoining any voice channels")
            self.autojoin_channels = set()
        
        if self.config.show_config_at_start:
            print(flush=True)
            log.info("Options:")

            log.info("  Command prefix: " + self.config.command_prefix)
            log.info("  Default volume: {}%".format(int(self.config.default_volume * 100)))
            log.info("  Skip threshold: {} votes or {}%".format(
                self.config.skips_required, fixg(self.config.skip_ratio_required * 100)))
            log.info("  Now Playing @mentions: " + ['Disabled', 'Enabled'][self.config.now_playing_mentions])
            log.info("  Auto-Summon: " + ['Disabled', 'Enabled'][self.config.auto_summon])
            log.info("  Auto-Playlist: " + ['Disabled', 'Enabled'][self.config.auto_playlist] + " (order: " + ['sequential', 'random'][self.config.auto_playlist_random] + ")")
            log.info("  Auto-Pause: " + ['Disabled', 'Enabled'][self.config.auto_pause])
            log.info("  Delete Messages: " + ['Disabled', 'Enabled'][self.config.delete_messages])
            if self.config.delete_messages:
                log.info("    Delete Invoking: " + ['Disabled', 'Enabled'][self.config.delete_invoking])
            log.info("  Debug Mode: " + ['Disabled', 'Enabled'][self.config.debug_mode])
            log.info("  Downloaded songs will be " + ['deleted', 'saved'][self.config.save_videos])
            if self.config.status_message:
                log.info("  Status message: " + self.config.status_message)
            log.info("  Write current songs to file: " + ['Disabled', 'Enabled'][self.config.write_current_song])
            log.info("  Author insta-skip: " + ['Disabled', 'Enabled'][self.config.allow_author_skip])
            log.info("  Embeds: " + ['Disabled', 'Enabled'][self.config.embeds])
            log.info("  Spotify integration: " + ['Disabled', 'Enabled'][self.config._spotify])
            log.info("  Legacy skip: " + ['Disabled', 'Enabled'][self.config.legacy_skip])
<<<<<<< HEAD
            log.info("  Repeat: " + ['Disabled', 'Enabled'][self.config.repeat])
=======
            log.info("  Leave non owners: " + ['Disabled', 'Enabled'][self.config.leavenonowners])
>>>>>>> 3e8c9d9f

        print(flush=True)

        await self.update_now_playing_status()

        # maybe option to leave the ownerid blank and generate a random command for the owner to use
        # wait_for_message is pretty neato

        await self._join_startup_channels(self.autojoin_channels, autosummon=self.config.auto_summon)

        # we do this after the config stuff because it's a lot easier to notice here
        if self.config.missing_keys:
            log.warning('Your config file is missing some options. If you have recently updated, '
                        'check the example_options.ini file to see if there are new options available to you. '
                        'The options missing are: {0}'.format(self.config.missing_keys))
            print(flush=True)

        # t-t-th-th-that's all folks!

    def _gen_embed(self):
        """Provides a basic template for embeds"""
        e = discord.Embed()
        e.colour = 7506394
        e.set_footer(text='Just-Some-Bots/MusicBot ({})'.format(BOTVERSION), icon_url='https://i.imgur.com/gFHBoZA.png')
        e.set_author(name=self.user.name, url='https://github.com/Just-Some-Bots/MusicBot', icon_url=self.user.avatar_url)
        return e

    async def cmd_resetplaylist(self, player, channel):
        """
        Usage:
            {command_prefix}resetplaylist

        Resets all songs in the server's autoplaylist
        """
        player.autoplaylist = list(set(self.autoplaylist))
        return Response(self.str.get('cmd-resetplaylist-response', '\N{OK HAND SIGN}'), delete_after=15)

    async def cmd_help(self, message, channel, command=None):
        """
        Usage:
            {command_prefix}help [command]

        Prints a help message.
        If a command is specified, it prints a help message for that command.
        Otherwise, it lists the available commands.
        """
        self.commands = []
        self.is_all = False
        prefix = self.config.command_prefix

        if command:
            if command.lower() == 'all':
                self.is_all = True
                await self.gen_cmd_list(message, list_all_cmds=True)

            else:
                cmd = getattr(self, 'cmd_' + command, None)
                if cmd and not hasattr(cmd, 'dev_cmd'):
                    return Response(
                        "```\n{}```".format(
                            dedent(cmd.__doc__)
                        ).format(command_prefix=self.config.command_prefix),
                        delete_after=60
                    )
                else:
                    raise exceptions.CommandError(self.str.get('cmd-help-invalid', "No such command"), expire_in=10)

        elif message.author.id == self.config.owner_id:
            await self.gen_cmd_list(message, list_all_cmds=True)

        else:
            await self.gen_cmd_list(message)

        desc = '```\n' + ', '.join(self.commands) + '\n```\n' + self.str.get(
            'cmd-help-response', 'For information about a particular command, run `{}help [command]`\n'
                                 'For further help, see https://just-some-bots.github.io/MusicBot/').format(prefix)
        if not self.is_all:
            desc += self.str.get('cmd-help-all', '\nOnly showing commands you can use, for a list of all commands, run `{}help all`').format(prefix)

        return Response(desc, reply=True, delete_after=60)

    async def cmd_blacklist(self, message, user_mentions, option, something):
        """
        Usage:
            {command_prefix}blacklist [ + | - | add | remove ] @UserName [@UserName2 ...]

        Add or remove users to the blacklist.
        Blacklisted users are forbidden from using bot commands.
        """

        if not user_mentions:
            raise exceptions.CommandError("No users listed.", expire_in=20)

        if option not in ['+', '-', 'add', 'remove']:
            raise exceptions.CommandError(
                self.str.get('cmd-blacklist-invalid', 'Invalid option "{0}" specified, use +, -, add, or remove').format(option), expire_in=20
            )

        for user in user_mentions.copy():
            if user.id == self.config.owner_id:
                print("[Commands:Blacklist] The owner cannot be blacklisted.")
                user_mentions.remove(user)

        old_len = len(self.blacklist)

        if option in ['+', 'add']:
            self.blacklist.update(user.id for user in user_mentions)

            write_file(self.config.blacklist_file, self.blacklist)

            return Response(
                self.str.get('cmd-blacklist-added', '{0} users have been added to the blacklist').format(len(self.blacklist) - old_len),
                reply=True, delete_after=10
            )

        else:
            if self.blacklist.isdisjoint(user.id for user in user_mentions):
                return Response(self.str.get('cmd-blacklist-none', 'None of those users are in the blacklist.'), reply=True, delete_after=10)

            else:
                self.blacklist.difference_update(user.id for user in user_mentions)
                write_file(self.config.blacklist_file, self.blacklist)

                return Response(
                    self.str.get('cmd-blacklist-removed', '{0} users have been removed from the blacklist').format(old_len - len(self.blacklist)),
                    reply=True, delete_after=10
                )

    async def cmd_id(self, author, user_mentions):
        """
        Usage:
            {command_prefix}id [@user]

        Tells the user their id or the id of another user.
        """
        if not user_mentions:
            return Response(self.str.get('cmd-id-self', 'Your ID is `{0}`').format(author.id), reply=True, delete_after=35)
        else:
            usr = user_mentions[0]
            return Response(self.str.get('cmd-id-other', '**{0}**s ID is `{1}`').format(usr.name, usr.id), reply=True, delete_after=35)

    async def cmd_save(self, player, url=None):
        """
        Usage:
            {command_prefix}save [url]

        Saves the specified song or current song if not specified to the autoplaylist.
        """
        if url or (player.current_entry and not isinstance(player.current_entry, StreamPlaylistEntry)):
            if not url:
                url = player.current_entry.url

            if url not in self.autoplaylist:
                self.autoplaylist.append(url)
                write_file(self.config.auto_playlist_file, self.autoplaylist)
                log.debug("Appended {} to autoplaylist".format(url))
                return Response(self.str.get('cmd-save-success', 'Added <{0}> to the autoplaylist.').format(url))
            else:
                raise exceptions.CommandError(self.str.get('cmd-save-exists', 'This song is already in the autoplaylist.'))
        else:
            raise exceptions.CommandError(self.str.get('cmd-save-invalid', 'There is no valid song playing.'))

    @owner_only
    async def cmd_joinserver(self, message, server_link=None):
        """
        Usage:
            {command_prefix}joinserver invite_link

        Asks the bot to join a server.  Note: Bot accounts cannot use invite links.
        """

        url = await self.generate_invite_link()
        return Response(
            self.str.get('cmd-joinserver-response', "Click here to add me to a server: \n{}").format(url),
            reply=True, delete_after=30
        )

    async def cmd_karaoke(self, player, channel, author):
        """
        Usage:
            {command_prefix}karaoke

        Activates karaoke mode. During karaoke mode, only groups with the BypassKaraokeMode
        permission in the config file can queue music.
        """
        player.karaoke_mode = not player.karaoke_mode
        return Response("\N{OK HAND SIGN} Karaoke mode is now " + ['disabled', 'enabled'][player.karaoke_mode], delete_after=15)

    async def _do_playlist_checks(self, permissions, player, author, testobj):
        num_songs = sum(1 for _ in testobj)

        # I have to do exe extra checks anyways because you can request an arbitrary number of search results
        if not permissions.allow_playlists and num_songs > 1:
            raise exceptions.PermissionsError(self.str.get('playlists-noperms', "You are not allowed to request playlists"), expire_in=30)

        if permissions.max_playlist_length and num_songs > permissions.max_playlist_length:
            raise exceptions.PermissionsError(
                self.str.get('playlists-big', "Playlist has too many entries ({0} > {1})").format(num_songs, permissions.max_playlist_length),
                expire_in=30
            )

        # This is a little bit weird when it says (x + 0 > y), I might add the other check back in
        if permissions.max_songs and player.playlist.count_for_user(author) + num_songs > permissions.max_songs:
            raise exceptions.PermissionsError(
                self.str.get('playlists-limit', "Playlist entries + your already queued songs reached limit ({0} + {1} > {2})").format(
                    num_songs, player.playlist.count_for_user(author), permissions.max_songs),
                expire_in=30
            )
        return True

    async def cmd_play(self, message, player, channel, author, permissions, leftover_args, song_url):
        """
        Usage:
            {command_prefix}play song_link
            {command_prefix}play text to search for
            {command_prefix}play spotify_uri

        Adds the song to the playlist.  If a link is not provided, the first
        result from a youtube search is added to the queue.

        If enabled in the config, the bot will also support Spotify URIs, however
        it will use the metadata (e.g song name and artist) to find a YouTube
        equivalent of the song. Streaming from Spotify is not possible.
        """

        song_url = song_url.strip('<>')

        await self.send_typing(channel)

        if leftover_args:
            song_url = ' '.join([song_url, *leftover_args])
        leftover_args = None  # prevent some crazy shit happening down the line

        # Make sure forward slashes work properly in search queries
        linksRegex = '((http(s)*:[/][/]|www.)([a-z]|[A-Z]|[0-9]|[/.]|[~])*)'
        pattern = re.compile(linksRegex)
        matchUrl = pattern.match(song_url)
        song_url = song_url.replace('/', '%2F') if matchUrl is None else song_url

        # Rewrite YouTube playlist URLs if the wrong URL type is given
        playlistRegex = r'watch\?v=.+&(list=[^&]+)'
        matches = re.search(playlistRegex, song_url)
        groups = matches.groups() if matches is not None else []
        song_url = "https://www.youtube.com/playlist?" + groups[0] if len(groups) > 0 else song_url

        if self.config._spotify:
            if 'open.spotify.com' in song_url:
                song_url = 'spotify:' + re.sub('(http[s]?:\/\/)?(open.spotify.com)\/', '', song_url).replace('/', ':')
            if song_url.startswith('spotify:'):
                parts = song_url.split(":")
                try:
                    if 'track' in parts:
                        res = await self.spotify.get_track(parts[-1])
                        song_url = res['artists'][0]['name'] + ' ' + res['name'] 

                    elif 'album' in parts:
                        res = await self.spotify.get_album(parts[-1])
                        await self._do_playlist_checks(permissions, player, author, res['tracks']['items'])
                        procmesg = await self.safe_send_message(channel, self.str.get('cmd-play-spotify-album-process', 'Processing album `{0}` (`{1}`)').format(res['name'], song_url))
                        for i in res['tracks']['items']:
                            song_url = i['name'] + ' ' + i['artists'][0]['name']
                            log.debug('Processing {0}'.format(song_url))
                            await self.cmd_play(message, player, channel, author, permissions, leftover_args, song_url)
                        await self.safe_delete_message(procmesg)
                        return Response(self.str.get('cmd-play-spotify-album-queued', "Enqueued `{0}` with **{1}** songs.").format(res['name'], len(res['tracks']['items'])))
                    
                    elif 'playlist' in parts:
                        res = []
                        r = await self.spotify.get_playlist_tracks(parts[-1])
                        while True:
                            res.extend(r['items'])
                            if r['next'] is not None:
                                r = await self.spotify.make_spotify_req(r['next'])
                                continue
                            else:
                                break
                        await self._do_playlist_checks(permissions, player, author, res)
                        procmesg = await self.safe_send_message(channel, self.str.get('cmd-play-spotify-playlist-process', 'Processing playlist `{0}` (`{1}`)').format(parts[-1], song_url))
                        for i in res:
                            song_url = i['track']['name'] + ' ' + i['track']['artists'][0]['name']
                            log.debug('Processing {0}'.format(song_url))
                            await self.cmd_play(message, player, channel, author, permissions, leftover_args, song_url)
                        await self.safe_delete_message(procmesg)
                        return Response(self.str.get('cmd-play-spotify-playlist-queued', "Enqueued `{0}` with **{1}** songs.").format(parts[-1], len(res)))
                    
                    else:
                        raise exceptions.CommandError(self.str.get('cmd-play-spotify-unsupported', 'That is not a supported Spotify URI.'), expire_in=30)
                except exceptions.SpotifyError:
                    raise exceptions.CommandError(self.str.get('cmd-play-spotify-invalid', 'You either provided an invalid URI, or there was a problem.'))

        async with self.aiolocks[_func_() + ':' + str(author.id)]:
            if permissions.max_songs and player.playlist.count_for_user(author) >= permissions.max_songs:
                raise exceptions.PermissionsError(
                    self.str.get('cmd-play-limit', "You have reached your enqueued song limit ({0})").format(permissions.max_songs), expire_in=30
                )

            if player.karaoke_mode and not permissions.bypass_karaoke_mode:
                raise exceptions.PermissionsError(
                    self.str.get('karaoke-enabled', "Karaoke mode is enabled, please try again when its disabled!"), expire_in=30
                )

            try:
                info = await self.downloader.extract_info(player.playlist.loop, song_url, download=False, process=False)
            except Exception as e:
                if 'unknown url type' in str(e):
                    song_url = song_url.replace(':', '')  # it's probably not actually an extractor
                    info = await self.downloader.extract_info(player.playlist.loop, song_url, download=False, process=False)
                else:
                    raise exceptions.CommandError(e, expire_in=30)

            if not info:
                raise exceptions.CommandError(
                    self.str.get('cmd-play-noinfo', "That video cannot be played. Try using the {0}stream command.").format(self.config.command_prefix),
                    expire_in=30
                )

            log.debug(info)

            if info.get('extractor', '') not in permissions.extractors and permissions.extractors:
                raise exceptions.PermissionsError(
                    self.str.get('cmd-play-badextractor', "You do not have permission to play media from this service."), expire_in=30
                )

            # abstract the search handling away from the user
            # our ytdl options allow us to use search strings as input urls
            if info.get('url', '').startswith('ytsearch'):
                # print("[Command:play] Searching for \"%s\"" % song_url)
                info = await self.downloader.extract_info(
                    player.playlist.loop,
                    song_url,
                    download=False,
                    process=True,    # ASYNC LAMBDAS WHEN
                    on_error=lambda e: asyncio.ensure_future(
                        self.safe_send_message(channel, "```\n%s\n```" % e, expire_in=120), loop=self.loop),
                    retry_on_error=True
                )

                if not info:
                    raise exceptions.CommandError(
                        self.str.get('cmd-play-nodata', "Error extracting info from search string, youtubedl returned no data. "
                                                        "You may need to restart the bot if this continues to happen."), expire_in=30
                    )

                if not all(info.get('entries', [])):
                    # empty list, no data
                    log.debug("Got empty list, no data")
                    return

                # TODO: handle 'webpage_url' being 'ytsearch:...' or extractor type
                song_url = info['entries'][0]['webpage_url']
                info = await self.downloader.extract_info(player.playlist.loop, song_url, download=False, process=False)
                # Now I could just do: return await self.cmd_play(player, channel, author, song_url)
                # But this is probably fine

            # TODO: Possibly add another check here to see about things like the bandcamp issue
            # TODO: Where ytdl gets the generic extractor version with no processing, but finds two different urls

            if 'entries' in info:
                await self._do_playlist_checks(permissions, player, author, info['entries'])

                num_songs = sum(1 for _ in info['entries'])

                if info['extractor'].lower() in ['youtube:playlist', 'soundcloud:set', 'bandcamp:album']:
                    try:
                        return await self._cmd_play_playlist_async(player, channel, author, permissions, song_url, info['extractor'])
                    except exceptions.CommandError:
                        raise
                    except Exception as e:
                        log.error("Error queuing playlist", exc_info=True)
                        raise exceptions.CommandError(self.str.get('cmd-play-playlist-error', "Error queuing playlist:\n`{0}`").format(e), expire_in=30)

                t0 = time.time()

                # My test was 1.2 seconds per song, but we maybe should fudge it a bit, unless we can
                # monitor it and edit the message with the estimated time, but that's some ADVANCED SHIT
                # I don't think we can hook into it anyways, so this will have to do.
                # It would probably be a thread to check a few playlists and get the speed from that
                # Different playlists might download at different speeds though
                wait_per_song = 1.2

                procmesg = await self.safe_send_message(
                    channel,
                    self.str.get('cmd-play-playlist-gathering-1', 'Gathering playlist information for {0} songs{1}').format(
                        num_songs,
                        self.str.get('cmd-play-playlist-gathering-2', ', ETA: {0} seconds').format(fixg(
                            num_songs * wait_per_song)) if num_songs >= 10 else '.'))

                # We don't have a pretty way of doing this yet.  We need either a loop
                # that sends these every 10 seconds or a nice context manager.
                await self.send_typing(channel)

                # TODO: I can create an event emitter object instead, add event functions, and every play list might be asyncified
                #       Also have a "verify_entry" hook with the entry as an arg and returns the entry if its ok

                entry_list, position = await player.playlist.import_from(song_url, channel=channel, author=author)

                tnow = time.time()
                ttime = tnow - t0
                listlen = len(entry_list)
                drop_count = 0

                if permissions.max_song_length:
                    for e in entry_list.copy():
                        if e.duration > permissions.max_song_length:
                            player.playlist.entries.remove(e)
                            entry_list.remove(e)
                            drop_count += 1
                            # Im pretty sure there's no situation where this would ever break
                            # Unless the first entry starts being played, which would make this a race condition
                    if drop_count:
                        print("Dropped %s songs" % drop_count)

                log.info("Processed {} songs in {} seconds at {:.2f}s/song, {:+.2g}/song from expected ({}s)".format(
                    listlen,
                    fixg(ttime),
                    ttime / listlen if listlen else 0,
                    ttime / listlen - wait_per_song if listlen - wait_per_song else 0,
                    fixg(wait_per_song * num_songs))
                )

                await self.safe_delete_message(procmesg)

                if not listlen - drop_count:
                    raise exceptions.CommandError(
                        self.str.get('cmd-play-playlist-maxduration', "No songs were added, all songs were over max duration (%ss)") % permissions.max_song_length,
                        expire_in=30
                    )

                reply_text = self.str.get('cmd-play-playlist-reply', "Enqueued **%s** songs to be played. Position in queue: %s")
                btext = str(listlen - drop_count)

            else:
                if info.get('extractor', '').startswith('youtube:playlist'):
                    try:
                        info = await self.downloader.extract_info(player.playlist.loop, 'https://www.youtube.com/watch?v=%s' % info.get('url', ''), download=False, process=False)
                    except Exception as e:
                        raise exceptions.CommandError(e, expire_in=30)

                if permissions.max_song_length and info.get('duration', 0) > permissions.max_song_length:
                    raise exceptions.PermissionsError(
                        self.str.get('cmd-play-song-limit', "Song duration exceeds limit ({0} > {1})").format(info['duration'], permissions.max_song_length),
                        expire_in=30
                    )

                try:
                    entry, position = await player.playlist.add_entry(song_url, channel=channel, author=author)

                except exceptions.WrongEntryTypeError as e:
                    if e.use_url == song_url:
                        log.warning("Determined incorrect entry type, but suggested url is the same.  Help.")

                    log.debug("Assumed url \"%s\" was a single entry, was actually a playlist" % song_url)
                    log.debug("Using \"%s\" instead" % e.use_url)

                    return await self.cmd_play(player, channel, author, permissions, leftover_args, e.use_url)

                reply_text = self.str.get('cmd-play-song-reply', "Enqueued `%s` to be played. Position in queue: %s")
                btext = entry.title


            if position == 1 and player.is_stopped:
                position = self.str.get('cmd-play-next', 'Up next!')
                reply_text %= (btext, position)

            else:
                try:
                    time_until = await player.playlist.estimate_time_until(position, player)
                    reply_text += self.str.get('cmd-play-eta', ' - estimated time until playing: %s')
                except:
                    traceback.print_exc()
                    time_until = ''

                reply_text %= (btext, position, ftimedelta(time_until))

        return Response(reply_text, delete_after=30)

    async def _cmd_play_playlist_async(self, player, channel, author, permissions, playlist_url, extractor_type):
        """
        Secret handler to use the async wizardry to make playlist queuing non-"blocking"
        """

        await self.send_typing(channel)
        info = await self.downloader.extract_info(player.playlist.loop, playlist_url, download=False, process=False)

        if not info:
            raise exceptions.CommandError(self.str.get('cmd-play-playlist-invalid', "That playlist cannot be played."))

        num_songs = sum(1 for _ in info['entries'])
        t0 = time.time()

        busymsg = await self.safe_send_message(
            channel, self.str.get('cmd-play-playlist-process', "Processing {0} songs...").format(num_songs))  # TODO: From playlist_title
        await self.send_typing(channel)

        entries_added = 0
        if extractor_type == 'youtube:playlist':
            try:
                entries_added = await player.playlist.async_process_youtube_playlist(
                    playlist_url, channel=channel, author=author)
                # TODO: Add hook to be called after each song
                # TODO: Add permissions

            except Exception:
                log.error("Error processing playlist", exc_info=True)
                raise exceptions.CommandError(self.str.get('cmd-play-playlist-queueerror', 'Error handling playlist {0} queuing.').format(playlist_url), expire_in=30)

        elif extractor_type.lower() in ['soundcloud:set', 'bandcamp:album']:
            try:
                entries_added = await player.playlist.async_process_sc_bc_playlist(
                    playlist_url, channel=channel, author=author)
                # TODO: Add hook to be called after each song
                # TODO: Add permissions

            except Exception:
                log.error("Error processing playlist", exc_info=True)
                raise exceptions.CommandError(self.str.get('cmd-play-playlist-queueerror', 'Error handling playlist {0} queuing.').format(playlist_url), expire_in=30)


        songs_processed = len(entries_added)
        drop_count = 0
        skipped = False

        if permissions.max_song_length:
            for e in entries_added.copy():
                if e.duration > permissions.max_song_length:
                    try:
                        player.playlist.entries.remove(e)
                        entries_added.remove(e)
                        drop_count += 1
                    except:
                        pass

            if drop_count:
                log.debug("Dropped %s songs" % drop_count)

            if player.current_entry and player.current_entry.duration > permissions.max_song_length:
                await self.safe_delete_message(self.server_specific_data[channel.guild]['last_np_msg'])
                self.server_specific_data[channel.guild]['last_np_msg'] = None
                skipped = True
                player.skip()
                entries_added.pop()

        await self.safe_delete_message(busymsg)

        songs_added = len(entries_added)
        tnow = time.time()
        ttime = tnow - t0
        wait_per_song = 1.2
        # TODO: actually calculate wait per song in the process function and return that too

        # This is technically inaccurate since bad songs are ignored but still take up time
        log.info("Processed {}/{} songs in {} seconds at {:.2f}s/song, {:+.2g}/song from expected ({}s)".format(
            songs_processed,
            num_songs,
            fixg(ttime),
            ttime / num_songs if num_songs else 0,
            ttime / num_songs - wait_per_song if num_songs - wait_per_song else 0,
            fixg(wait_per_song * num_songs))
        )

        if not songs_added:
            basetext = self.str.get('cmd-play-playlist-maxduration', "No songs were added, all songs were over max duration (%ss)") % permissions.max_song_length
            if skipped:
                basetext += self.str.get('cmd-play-playlist-skipped', "\nAdditionally, the current song was skipped for being too long.")

            raise exceptions.CommandError(basetext, expire_in=30)

        return Response(self.str.get('cmd-play-playlist-reply-secs', "Enqueued {0} songs to be played in {1} seconds").format(
            songs_added, fixg(ttime, 1)), delete_after=30)

    async def cmd_stream(self, player, channel, author, permissions, song_url):
        """
        Usage:
            {command_prefix}stream song_link

        Enqueue a media stream.
        This could mean an actual stream like Twitch or shoutcast, or simply streaming
        media without predownloading it.  Note: FFmpeg is notoriously bad at handling
        streams, especially on poor connections.  You have been warned.
        """

        song_url = song_url.strip('<>')

        if permissions.max_songs and player.playlist.count_for_user(author) >= permissions.max_songs:
            raise exceptions.PermissionsError(
                self.str.get('cmd-stream-limit', "You have reached your enqueued song limit ({0})").format(permissions.max_songs), expire_in=30
            )

        if player.karaoke_mode and not permissions.bypass_karaoke_mode:
            raise exceptions.PermissionsError(
                self.str.get('karaoke-enabled', "Karaoke mode is enabled, please try again when its disabled!"), expire_in=30
            )

        await self.send_typing(channel)
        await player.playlist.add_stream_entry(song_url, channel=channel, author=author)

        return Response(self.str.get('cmd-stream-success', "Streaming."), delete_after=6)

    async def cmd_search(self, message, player, channel, author, permissions, leftover_args):
        """
        Usage:
            {command_prefix}search [service] [number] query

        Searches a service for a video and adds it to the queue.
        - service: any one of the following services:
            - youtube (yt) (default if unspecified)
            - soundcloud (sc)
            - yahoo (yh)
        - number: return a number of video results and waits for user to choose one
          - defaults to 3 if unspecified
          - note: If your search query starts with a number,
                  you must put your query in quotes
            - ex: {command_prefix}search 2 "I ran seagulls"
        The command issuer can use reactions to indicate their response to each result.
        """

        if permissions.max_songs and player.playlist.count_for_user(author) > permissions.max_songs:
            raise exceptions.PermissionsError(
                self.str.get('cmd-search-limit', "You have reached your playlist item limit ({0})").format(permissions.max_songs),
                expire_in=30
            )

        if player.karaoke_mode and not permissions.bypass_karaoke_mode:
            raise exceptions.PermissionsError(
                self.str.get('karaoke-enabled', "Karaoke mode is enabled, please try again when its disabled!"), expire_in=30
            )

        def argcheck():
            if not leftover_args:
                # noinspection PyUnresolvedReferences
                raise exceptions.CommandError(
                    self.str.get('cmd-search-noquery', "Please specify a search query.\n%s") % dedent(
                        self.cmd_search.__doc__.format(command_prefix=self.config.command_prefix)),
                    expire_in=60
                )

        argcheck()

        try:
            leftover_args = shlex.split(' '.join(leftover_args))
        except ValueError:
            raise exceptions.CommandError(self.str.get('cmd-search-noquote', "Please quote your search query properly."), expire_in=30)

        service = 'youtube'
        items_requested = 3
        max_items = permissions.max_search_items
        services = {
            'youtube': 'ytsearch',
            'soundcloud': 'scsearch',
            'yahoo': 'yvsearch',
            'yt': 'ytsearch',
            'sc': 'scsearch',
            'yh': 'yvsearch'
        }

        if leftover_args[0] in services:
            service = leftover_args.pop(0)
            argcheck()

        if leftover_args[0].isdigit():
            items_requested = int(leftover_args.pop(0))
            argcheck()

            if items_requested > max_items:
                raise exceptions.CommandError(self.str.get('cmd-search-searchlimit', "You cannot search for more than %s videos") % max_items)

        # Look jake, if you see this and go "what the fuck are you doing"
        # and have a better idea on how to do this, i'd be delighted to know.
        # I don't want to just do ' '.join(leftover_args).strip("\"'")
        # Because that eats both quotes if they're there
        # where I only want to eat the outermost ones
        if leftover_args[0][0] in '\'"':
            lchar = leftover_args[0][0]
            leftover_args[0] = leftover_args[0].lstrip(lchar)
            leftover_args[-1] = leftover_args[-1].rstrip(lchar)

        search_query = '%s%s:%s' % (services[service], items_requested, ' '.join(leftover_args))

        search_msg = await self.safe_send_message(channel, self.str.get('cmd-search-searching', "Searching for videos..."))
        await self.send_typing(channel)

        try:
            info = await self.downloader.extract_info(player.playlist.loop, search_query, download=False, process=True)

        except Exception as e:
            await self.safe_edit_message(search_msg, str(e), send_if_fail=True)
            return
        else:
            await self.safe_delete_message(search_msg)

        if not info:
            return Response(self.str.get('cmd-search-none', "No videos found."), delete_after=30)

        for e in info['entries']:
            result_message = await self.safe_send_message(channel, self.str.get('cmd-search-result', "Result {0}/{1}: {2}").format(
                info['entries'].index(e) + 1, len(info['entries']), e['webpage_url']))

            def check(reaction, user):
                return user == message.author and reaction.message.id == result_message.id  # why can't these objs be compared directly?

            reactions = ['\u2705', '\U0001F6AB', '\U0001F3C1']
            for r in reactions:
                await result_message.add_reaction(r)

            try:
                reaction, user = await self.wait_for('reaction_add', timeout=30.0, check=check)
            except asyncio.TimeoutError:
                await self.safe_delete_message(result_message)
                return

            if str(reaction.emoji) == '\u2705':  # check
                await self.safe_delete_message(result_message)
                await self.cmd_play(message, player, channel, author, permissions, [], e['webpage_url'])
                return Response(self.str.get('cmd-search-accept', "Alright, coming right up!"), delete_after=30)
            elif str(reaction.emoji) == '\U0001F6AB':  # cross
                await self.safe_delete_message(result_message)
                continue
            else:
                await self.safe_delete_message(result_message)
                break

        return Response(self.str.get('cmd-search-decline', "Oh well :("), delete_after=30)

    async def cmd_np(self, player, channel, guild, message):
        """
        Usage:
            {command_prefix}np

        Displays the current song in chat.
        """

        if player.current_entry:
            if self.server_specific_data[guild]['last_np_msg']:
                await self.safe_delete_message(self.server_specific_data[guild]['last_np_msg'])
                self.server_specific_data[guild]['last_np_msg'] = None

            # TODO: Fix timedelta garbage with util function
            song_progress = ftimedelta(timedelta(seconds=player.progress))
            song_total = ftimedelta(timedelta(seconds=player.current_entry.duration))

            streaming = isinstance(player.current_entry, StreamPlaylistEntry)
            prog_str = ('`[{progress}]`' if streaming else '`[{progress}/{total}]`').format(
                progress=song_progress, total=song_total
            )
            prog_bar_str = ''

            # percentage shows how much of the current song has already been played
            percentage = 0.0
            if player.current_entry.duration > 0:
                percentage = player.progress / player.current_entry.duration

            # create the actual bar
            progress_bar_length = 30
            for i in range(progress_bar_length):
                if (percentage < 1 / progress_bar_length * i):
                    prog_bar_str += '□'
                else:
                    prog_bar_str += '■'

            action_text = self.str.get('cmd-np-action-streaming', 'Streaming') if streaming else self.str.get('cmd-np-action-playing', 'Playing')

            if player.current_entry.meta.get('channel', False) and player.current_entry.meta.get('author', False):
                np_text = self.str.get('cmd-np-reply-author', "Now {action}: **{title}** added by **{author}**\nProgress: {progress_bar} {progress}\n\N{WHITE RIGHT POINTING BACKHAND INDEX} <{url}>").format(
                    action=action_text,
                    title=player.current_entry.title,
                    author=player.current_entry.meta['author'].name,
                    progress_bar=prog_bar_str,
                    progress=prog_str,
                    url=player.current_entry.url
                )
            else:

                np_text = self.str.get('cmd-np-reply-noauthor', "Now {action}: **{title}**\nProgress: {progress_bar} {progress}\n\N{WHITE RIGHT POINTING BACKHAND INDEX} <{url}>").format(

                    action=action_text,
                    title=player.current_entry.title,
                    progress_bar=prog_bar_str,
                    progress=prog_str,
                    url=player.current_entry.url
                )

            self.server_specific_data[guild]['last_np_msg'] = await self.safe_send_message(channel, np_text)
            await self._manual_delete_check(message)
        else:
            return Response(
                self.str.get('cmd-np-none', 'There are no songs queued! Queue something with {0}play.') .format(self.config.command_prefix),
                delete_after=30
            )

    async def cmd_summon(self, channel, guild, author, voice_channel):
        """
        Usage:
            {command_prefix}summon

        Call the bot to the summoner's voice channel.
        """

        if not author.voice:
            raise exceptions.CommandError(self.str.get('cmd-summon-novc', 'You are not connected to voice. Try joining a voice channel!'))

        voice_client = self.voice_client_in(guild)
        if voice_client and guild == author.voice.channel.guild:
            await voice_client.move_to(author.voice.channel)
        else:
            # move to _verify_vc_perms?
            chperms = author.voice.channel.permissions_for(guild.me)

            if not chperms.connect:
                log.warning("Cannot join channel '{0}', no permission.".format(author.voice.channel.name))
                raise exceptions.CommandError(
                    self.str.get('cmd-summon-noperms-connect', "Cannot join channel `{0}`, no permission to connect.").format(author.voice.channel.name),
                    expire_in=25
                )

            elif not chperms.speak:
                log.warning("Cannot join channel '{0}', no permission to speak.".format(author.voice.channel.name))
                raise exceptions.CommandError(
                    self.str.get('cmd-summon-noperms-speak', "Cannot join channel `{0}`, no permission to speak.").format(author.voice.channel.name),
                    expire_in=25
                )

            player = await self.get_player(author.voice.channel, create=True, deserialize=self.config.persistent_queue)

            if player.is_stopped:
                player.play()

            if self.config.auto_playlist:
                await self.on_player_finished_playing(player)

        log.info("Joining {0.guild.name}/{0.name}".format(author.voice.channel))

        return Response(self.str.get('cmd-summon-reply', 'Connected to `{0.name}`').format(author.voice.channel))

    async def cmd_pause(self, player):
        """
        Usage:
            {command_prefix}pause

        Pauses playback of the current song.
        """

        if player.is_playing:
            player.pause()
            return Response(self.str.get('cmd-pause-reply', 'Paused music in `{0.name}`').format(player.voice_client.channel))

        else:
            raise exceptions.CommandError(self.str.get('cmd-pause-none', 'Player is not playing.'), expire_in=30)

    async def cmd_resume(self, player):
        """
        Usage:
            {command_prefix}resume

        Resumes playback of a paused song.
        """

        if player.is_paused:
            player.resume()
            return Response(self.str.get('cmd-resume-reply', 'Resumed music in `{0.name}`').format(player.voice_client.channel), delete_after=15)

        else:
            raise exceptions.CommandError(self.str.get('cmd-resume-none', 'Player is not paused.'), expire_in=30)

    async def cmd_shuffle(self, channel, player):
        """
        Usage:
            {command_prefix}shuffle

        Shuffles the server's queue.
        """

        player.playlist.shuffle()

        cards = ['\N{BLACK SPADE SUIT}', '\N{BLACK CLUB SUIT}', '\N{BLACK HEART SUIT}', '\N{BLACK DIAMOND SUIT}']
        random.shuffle(cards)

        hand = await self.safe_send_message(channel, ' '.join(cards))
        await asyncio.sleep(0.6)

        for x in range(4):
            random.shuffle(cards)
            await self.safe_edit_message(hand, ' '.join(cards))
            await asyncio.sleep(0.6)

        await self.safe_delete_message(hand, quiet=True)
        return Response(self.str.get('cmd-shuffle-reply', "Shuffled `{0}`'s queue.").format(player.voice_client.channel.guild), delete_after=15)

    async def cmd_repeat(self, player):
        """
        Usage:
            {command_prefix}repeat
            
        Toggles playlist repeat.
        """
        self.config.repeat = not self.config.repeat
        if self.config.repeat:
            return Response('Repeat enabled!', delete_after=10)
        else:
            return Response('Repeat disabled!', delete_after=10)

    async def cmd_clear(self, player, author):
        """
        Usage:
            {command_prefix}clear

        Clears the playlist.
        """

        player.playlist.clear()
        return Response(self.str.get('cmd-clear-reply', "Cleared `{0}`'s queue").format(player.voice_client.channel.guild), delete_after=20)

    async def cmd_remove(self, user_mentions, message, author, permissions, channel, player, index=None):
        """
        Usage:
            {command_prefix}remove [# in queue]

        Removes queued songs. If a number is specified, removes that song in the queue, otherwise removes the most recently queued song.
        """

        if not player.playlist.entries:
            raise exceptions.CommandError(self.str.get('cmd-remove-none', "There's nothing to remove!"), expire_in=20)

        if user_mentions:
            for user in user_mentions:
                if permissions.remove or author == user:
                    try:
                        entry_indexes = [e for e in player.playlist.entries if e.meta.get('author', None) == user]
                        for entry in entry_indexes:
                            player.playlist.entries.remove(entry)
                        entry_text = '%s ' % len(entry_indexes) + 'item'
                        if len(entry_indexes) > 1:
                            entry_text += 's'
                        return Response(self.str.get('cmd-remove-reply', "Removed `{0}` added by `{1}`").format(entry_text, user.name).strip())

                    except ValueError:
                        raise exceptions.CommandError(self.str.get('cmd-remove-missing', "Nothing found in the queue from user `%s`") % user.name, expire_in=20)

                raise exceptions.PermissionsError(
                    self.str.get('cmd-remove-noperms', "You do not have the valid permissions to remove that entry from the queue, make sure you're the one who queued it or have instant skip permissions"), expire_in=20)

        if not index:
            index = len(player.playlist.entries)

        try:
            index = int(index)
        except (TypeError, ValueError):
            raise exceptions.CommandError(self.str.get('cmd-remove-invalid', "Invalid number. Use {}queue to find queue positions.").format(self.config.command_prefix), expire_in=20)

        if index > len(player.playlist.entries):
            raise exceptions.CommandError(self.str.get('cmd-remove-invalid', "Invalid number. Use {}queue to find queue positions.").format(self.config.command_prefix), expire_in=20)

        if permissions.remove or author == player.playlist.get_entry_at_index(index - 1).meta.get('author', None):
            entry = player.playlist.delete_entry_at_index((index - 1))
            await self._manual_delete_check(message)
            if entry.meta.get('channel', False) and entry.meta.get('author', False):
                return Response(self.str.get('cmd-remove-reply-author', "Removed entry `{0}` added by `{1}`").format(entry.title, entry.meta['author'].name).strip())
            else:
                return Response(self.str.get('cmd-remove-reply-noauthor', "Removed entry `{0}`").format(entry.title).strip())
        else:
            raise exceptions.PermissionsError(
                self.str.get('cmd-remove-noperms', "You do not have the valid permissions to remove that entry from the queue, make sure you're the one who queued it or have instant skip permissions"), expire_in=20
            )

    async def cmd_skip(self, player, channel, author, message, permissions, voice_channel, param=''):
        """
        Usage:
            {command_prefix}skip [force/f]

        Skips the current song when enough votes are cast.
        Owners and those with the instaskip permission can add 'force' or 'f' after the command to force skip.
        """

        if player.is_stopped:
            raise exceptions.CommandError(self.str.get('cmd-skip-none', "Can't skip! The player is not playing!"), expire_in=20)

        if not player.current_entry:
            if player.playlist.peek():
                if player.playlist.peek()._is_downloading:
                    return Response(self.str.get('cmd-skip-dl', "The next song (`%s`) is downloading, please wait.") % player.playlist.peek().title)

                elif player.playlist.peek().is_downloaded:
                    print("The next song will be played shortly.  Please wait.")
                else:
                    print("Something odd is happening.  "
                          "You might want to restart the bot if it doesn't start working.")
            else:
                print("Something strange is happening.  "
                      "You might want to restart the bot if it doesn't start working.")
        
        current_entry = player.current_entry

        if (param.lower() in ['force', 'f']) or self.config.legacy_skip:
            if permissions.instaskip \
                or (self.config.allow_author_skip and author == player.current_entry.meta.get('author', None)):

                player.skip()  # TODO: check autopause stuff here
                await self._manual_delete_check(message)
                return Response(self.str.get('cmd-skip-force', 'Force skipped `{}`.').format(current_entry.title), reply=True, delete_after=30)
            else:
                raise exceptions.PermissionsError(self.str.get('cmd-skip-force-noperms', 'You do not have permission to force skip.'), expire_in=30)

        # TODO: ignore person if they're deaf or take them out of the list or something?
        # Currently is recounted if they vote, deafen, then vote

        num_voice = sum(1 for m in voice_channel.members if not (
            m.voice.deaf or m.voice.self_deaf or m == self.user))
        if num_voice == 0: num_voice = 1 # incase all users are deafened, to avoid divison by zero

        num_skips = player.skip_state.add_skipper(author.id, message)

        skips_remaining = min(
            self.config.skips_required,
            math.ceil(self.config.skip_ratio_required / (1 / num_voice))  # Number of skips from config ratio
        ) - num_skips

        if skips_remaining <= 0:
            player.skip()  # check autopause stuff here
            # @TheerapakG: Check for pausing state in the player.py make more sense
            return Response(
                self.str.get('cmd-skip-reply-skipped-1', 'Your skip for `{0}` was acknowledged.\nThe vote to skip has been passed.{1}').format(
                    current_entry.title,
                    self.str.get('cmd-skip-reply-skipped-2', ' Next song coming up!') if player.playlist.peek() else ''
                ),
                reply=True,
                delete_after=20
            )

        else:
            # TODO: When a song gets skipped, delete the old x needed to skip messages
            return Response(
                self.str.get('cmd-skip-reply-voted-1', 'Your skip for `{0}` was acknowledged.\n**{1}** more {2} required to vote to skip this song.').format(
                    current_entry.title,
                    skips_remaining,
                    self.str.get('cmd-skip-reply-voted-2', 'person is') if skips_remaining == 1 else self.str.get('cmd-skip-reply-voted-3', 'people are')
                ),
                reply=True,
                delete_after=20
            )

    async def cmd_volume(self, message, player, new_volume=None):
        """
        Usage:
            {command_prefix}volume (+/-)[volume]

        Sets the playback volume. Accepted values are from 1 to 100.
        Putting + or - before the volume will make the volume change relative to the current volume.
        """

        if not new_volume:
            return Response(self.str.get('cmd-volume-current', 'Current volume: `%s%%`') % int(player.volume * 100), reply=True, delete_after=20)

        relative = False
        if new_volume[0] in '+-':
            relative = True

        try:
            new_volume = int(new_volume)

        except ValueError:
            raise exceptions.CommandError(self.str.get('cmd-volume-invalid', '`{0}` is not a valid number').format(new_volume), expire_in=20)

        vol_change = None
        if relative:
            vol_change = new_volume
            new_volume += (player.volume * 100)

        old_volume = int(player.volume * 100)

        if 0 < new_volume <= 100:
            player.volume = new_volume / 100.0

            return Response(self.str.get('cmd-volume-reply', 'Updated volume from **%d** to **%d**') % (old_volume, new_volume), reply=True, delete_after=20)

        else:
            if relative:
                raise exceptions.CommandError(
                    self.str.get('cmd-volume-unreasonable-relative', 'Unreasonable volume change provided: {}{:+} -> {}%.  Provide a change between {} and {:+}.').format(
                        old_volume, vol_change, old_volume + vol_change, 1 - old_volume, 100 - old_volume), expire_in=20)
            else:
                raise exceptions.CommandError(
                    self.str.get('cmd-volume-unreasonable-absolute', 'Unreasonable volume provided: {}%. Provide a value between 1 and 100.').format(new_volume), expire_in=20)

    @owner_only
    async def cmd_option(self, player, option, value):
        """
        Usage:
            {command_prefix}option [option] [on/y/enabled/off/n/disabled]

        Changes a config option without restarting the bot. Changes aren't permanent and
        only last until the bot is restarted. To make permanent changes, edit the
        config file.

        Valid options:
            autoplaylist, save_videos, now_playing_mentions, auto_playlist_random, auto_pause,
            delete_messages, delete_invoking, write_current_song

        For information about these options, see the option's comment in the config file.
        """

        option = option.lower()
        value = value.lower()
        bool_y = ['on', 'y', 'enabled']
        bool_n = ['off', 'n', 'disabled']
        generic = ['save_videos', 'now_playing_mentions', 'auto_playlist_random',
                   'auto_pause', 'delete_messages', 'delete_invoking',
                   'write_current_song']  # these need to match attribute names in the Config class
        if option in ['autoplaylist', 'auto_playlist']:
            if value in bool_y:
                if self.config.auto_playlist:
                    raise exceptions.CommandError(self.str.get('cmd-option-autoplaylist-enabled', 'The autoplaylist is already enabled!'))
                else:
                    if not self.autoplaylist:
                        raise exceptions.CommandError(self.str.get('cmd-option-autoplaylist-none', 'There are no entries in the autoplaylist file.'))
                    self.config.auto_playlist = True
                    await self.on_player_finished_playing(player)
            elif value in bool_n:
                if not self.config.auto_playlist:
                    raise exceptions.CommandError(self.str.get('cmd-option-autoplaylist-disabled', 'The autoplaylist is already disabled!'))
                else:
                    self.config.auto_playlist = False
            else:
                raise exceptions.CommandError(self.str.get('cmd-option-invalid-value', 'The value provided was not valid.'))
            return Response("The autoplaylist is now " + ['disabled', 'enabled'][self.config.auto_playlist] + '.')
        else:
            is_generic = [o for o in generic if o == option]  # check if it is a generic bool option
            if is_generic and (value in bool_y or value in bool_n):
                name = is_generic[0]
                log.debug('Setting attribute {0}'.format(name))
                setattr(self.config, name, True if value in bool_y else False)  # this is scary but should work
                attr = getattr(self.config, name)
                res = "The option {0} is now ".format(option) + ['disabled', 'enabled'][attr] + '.'
                log.warning('Option overriden for this session: {0}'.format(res))
                return Response(res)
            else:
                raise exceptions.CommandError(self.str.get('cmd-option-invalid-param' ,'The parameters provided were invalid.'))

    async def cmd_queue(self, channel, player):
        """
        Usage:
            {command_prefix}queue

        Prints the current song queue.
        """

        lines = []
        unlisted = 0
        andmoretext = '* ... and %s more*' % ('x' * len(player.playlist.entries))

        if player.is_playing:
            # TODO: Fix timedelta garbage with util function
            song_progress = ftimedelta(timedelta(seconds=player.progress))
            song_total = ftimedelta(timedelta(seconds=player.current_entry.duration))
            prog_str = '`[%s/%s]`' % (song_progress, song_total)

            if player.current_entry.meta.get('channel', False) and player.current_entry.meta.get('author', False):
                lines.append(self.str.get('cmd-queue-playing-author', "Currently playing: `{0}` added by `{1}` {2}\n").format(
                    player.current_entry.title, player.current_entry.meta['author'].name, prog_str))
            else:
                lines.append(self.str.get('cmd-queue-playing-noauthor', "Currently playing: `{0}` {1}\n").format(player.current_entry.title, prog_str))


        for i, item in enumerate(player.playlist, 1):
            if item.meta.get('channel', False) and item.meta.get('author', False):
                nextline = self.str.get('cmd-queue-entry-author', '{0} -- `{1}` by `{2}`').format(i, item.title, item.meta['author'].name).strip()
            else:
                nextline = self.str.get('cmd-queue-entry-noauthor', '{0} -- `{1}`').format(i, item.title).strip()

            currentlinesum = sum(len(x) + 1 for x in lines)  # +1 is for newline char

            if (currentlinesum + len(nextline) + len(andmoretext) > DISCORD_MSG_CHAR_LIMIT) or (i > self.config.queue_length):
                if currentlinesum + len(andmoretext):
                    unlisted += 1
                    continue

            lines.append(nextline)

        if unlisted:
            lines.append(self.str.get('cmd-queue-more', '\n... and %s more') % unlisted)

        if not lines:
            lines.append(
                self.str.get('cmd-queue-none', 'There are no songs queued! Queue something with {}play.').format(self.config.command_prefix))

        if self.config.repeat:
            lines.append("Repeat mode is **on**")
        else:
            lines.append("Repeat mode is **off**")

        message = '\n'.join(lines)
        return Response(message, delete_after=30)

    async def cmd_clean(self, message, channel, guild, author, search_range=50):
        """
        Usage:
            {command_prefix}clean [range]

        Removes up to [range] messages the bot has posted in chat. Default: 50, Max: 1000
        """

        try:
            float(search_range)  # lazy check
            search_range = min(int(search_range), 1000)
        except:
            return Response(self.str.get('cmd-clean-invalid', "Invalid parameter. Please provide a number of messages to search."), reply=True, delete_after=8)

        await self.safe_delete_message(message, quiet=True)

        def is_possible_command_invoke(entry):
            valid_call = any(
                entry.content.startswith(prefix) for prefix in [self.config.command_prefix])  # can be expanded
            return valid_call and not entry.content[1:2].isspace()

        delete_invokes = True
        delete_all = channel.permissions_for(author).manage_messages or self.config.owner_id == author.id

        def check(message):
            if is_possible_command_invoke(message) and delete_invokes:
                return delete_all or message.author == author
            return message.author == self.user

        if self.user.bot:
            if channel.permissions_for(guild.me).manage_messages:
                deleted = await channel.purge(check=check, limit=search_range, before=message)
                return Response(self.str.get('cmd-clean-reply', 'Cleaned up {0} message{1}.').format(len(deleted), 's' * bool(deleted)), delete_after=15)

    async def cmd_pldump(self, channel, author, song_url):
        """
        Usage:
            {command_prefix}pldump url

        Dumps the individual urls of a playlist
        """

        try:
            info = await self.downloader.extract_info(self.loop, song_url.strip('<>'), download=False, process=False)
        except Exception as e:
            raise exceptions.CommandError("Could not extract info from input url\n%s\n" % e, expire_in=25)

        if not info:
            raise exceptions.CommandError("Could not extract info from input url, no data.", expire_in=25)

        if not info.get('entries', None):
            # TODO: Retarded playlist checking
            # set(url, webpageurl).difference(set(url))

            if info.get('url', None) != info.get('webpage_url', info.get('url', None)):
                raise exceptions.CommandError("This does not seem to be a playlist.", expire_in=25)
            else:
                return await self.cmd_pldump(channel, info.get(''))

        linegens = defaultdict(lambda: None, **{
            "youtube":    lambda d: 'https://www.youtube.com/watch?v=%s' % d['id'],
            "soundcloud": lambda d: d['url'],
            "bandcamp":   lambda d: d['url']
        })

        exfunc = linegens[info['extractor'].split(':')[0]]

        if not exfunc:
            raise exceptions.CommandError("Could not extract info from input url, unsupported playlist type.", expire_in=25)

        with BytesIO() as fcontent:
            for item in info['entries']:
                fcontent.write(exfunc(item).encode('utf8') + b'\n')

            fcontent.seek(0)
            await author.send("Here's the playlist dump for <%s>" % song_url, file=discord.File(fcontent, filename='playlist.txt'))

        return Response("Sent a message with a playlist file.", delete_after=20)

    async def cmd_listids(self, guild, author, leftover_args, cat='all'):
        """
        Usage:
            {command_prefix}listids [categories]

        Lists the ids for various things.  Categories are:
           all, users, roles, channels
        """

        cats = ['channels', 'roles', 'users']

        if cat not in cats and cat != 'all':
            return Response(
                "Valid categories: " + ' '.join(['`%s`' % c for c in cats]),
                reply=True,
                delete_after=25
            )

        if cat == 'all':
            requested_cats = cats
        else:
            requested_cats = [cat] + [c.strip(',') for c in leftover_args]

        data = ['Your ID: %s' % author.id]

        for cur_cat in requested_cats:
            rawudata = None

            if cur_cat == 'users':
                data.append("\nUser IDs:")
                rawudata = ['%s #%s: %s' % (m.name, m.discriminator, m.id) for m in guild.members]

            elif cur_cat == 'roles':
                data.append("\nRole IDs:")
                rawudata = ['%s: %s' % (r.name, r.id) for r in guild.roles]

            elif cur_cat == 'channels':
                data.append("\nText Channel IDs:")
                tchans = [c for c in guild.channels if isinstance(c, discord.TextChannel)]
                rawudata = ['%s: %s' % (c.name, c.id) for c in tchans]

                rawudata.append("\nVoice Channel IDs:")
                vchans = [c for c in guild.channels if isinstance(c, discord.VoiceChannel)]
                rawudata.extend('%s: %s' % (c.name, c.id) for c in vchans)

            if rawudata:
                data.extend(rawudata)

        with BytesIO() as sdata:
            sdata.writelines(d.encode('utf8') + b'\n' for d in data)
            sdata.seek(0)

            # TODO: Fix naming (Discord20API-ids.txt)
            await author.send(file=discord.File(sdata, filename='%s-ids-%s.txt' % (guild.name.replace(' ', '_'), cat)))

        return Response("Sent a message with a list of IDs.", delete_after=20)


    async def cmd_perms(self, author, user_mentions, channel, guild, permissions):
        """
        Usage:
            {command_prefix}perms [@user]

        Sends the user a list of their permissions, or the permissions of the user specified.
        """

        lines = ['Command permissions in %s\n' % guild.name, '```', '```']

        if user_mentions:
            user = user_mentions[0]
            permissions = self.permissions.for_user(user)

        for perm in permissions.__dict__:
            if perm in ['user_list'] or permissions.__dict__[perm] == set():
                continue

            lines.insert(len(lines) - 1, "%s: %s" % (perm, permissions.__dict__[perm]))

        await self.safe_send_message(author, '\n'.join(lines))
        return Response("\N{OPEN MAILBOX WITH RAISED FLAG}", delete_after=20)


    @owner_only
    async def cmd_setname(self, leftover_args, name):
        """
        Usage:
            {command_prefix}setname name

        Changes the bot's username.
        Note: This operation is limited by discord to twice per hour.
        """

        name = ' '.join([name, *leftover_args])

        try:
            await self.user.edit(username=name)

        except discord.HTTPException:
            raise exceptions.CommandError(
                "Failed to change name. Did you change names too many times?  "
                "Remember name changes are limited to twice per hour.")

        except Exception as e:
            raise exceptions.CommandError(e, expire_in=20)

        return Response("Set the bot's username to **{0}**".format(name), delete_after=20)

    async def cmd_setnick(self, guild, channel, leftover_args, nick):
        """
        Usage:
            {command_prefix}setnick nick

        Changes the bot's nickname.
        """

        if not channel.permissions_for(guild.me).change_nickname:
            raise exceptions.CommandError("Unable to change nickname: no permission.")

        nick = ' '.join([nick, *leftover_args])

        try:
            await guild.me.edit(nick=nick)
        except Exception as e:
            raise exceptions.CommandError(e, expire_in=20)

        return Response("Set the bot's nickname to `{0}`".format(nick), delete_after=20)

    @owner_only
    async def cmd_setavatar(self, message, url=None):
        """
        Usage:
            {command_prefix}setavatar [url]

        Changes the bot's avatar.
        Attaching a file and leaving the url parameter blank also works.
        """

        if message.attachments:
            thing = message.attachments[0].url
        elif url:
            thing = url.strip('<>')
        else:
            raise exceptions.CommandError("You must provide a URL or attach a file.", expire_in=20)

        try:
            timeout = aiohttp.ClientTimeout(total=10)
            async with self.aiosession.get(thing, timeout=timeout) as res:
                await self.user.edit(avatar=await res.read())

        except Exception as e:
            raise exceptions.CommandError("Unable to change avatar: {}".format(e), expire_in=20)

        return Response("Changed the bot's avatar.", delete_after=20)


    async def cmd_disconnect(self, guild):
        """
        Usage:
            {command_prefix}disconnect
        
        Forces the bot leave the current voice channel.
        """
        await self.disconnect_voice_client(guild)
        return Response("Disconnected from `{0.name}`".format(guild), delete_after=20)

    async def cmd_restart(self, channel):
        """
        Usage:
            {command_prefix}restart
        
        Restarts the bot.
        Will not properly load new dependencies or file updates unless fully shutdown
        and restarted.
        """
        await self.safe_send_message(channel, "\N{WAVING HAND SIGN} Restarting. If you have updated your bot "
            "or its dependencies, you need to restart the bot properly, rather than using this command.")

        player = self.get_player_in(channel.guild)
        if player and player.is_paused:
            player.resume()

        await self.disconnect_all_voice_clients()
        raise exceptions.RestartSignal()

    async def cmd_shutdown(self, channel):
        """
        Usage:
            {command_prefix}shutdown
        
        Disconnects from voice channels and closes the bot process.
        """
        await self.safe_send_message(channel, "\N{WAVING HAND SIGN}")
        
        player = self.get_player_in(channel.guild)
        if player and player.is_paused:
            player.resume()
        
        await self.disconnect_all_voice_clients()
        raise exceptions.TerminateSignal()

    async def cmd_leaveserver(self, val, leftover_args):
        """
        Usage:
            {command_prefix}leaveserver <name/ID>

        Forces the bot to leave a server.
        When providing names, names are case-sensitive.
        """
        if leftover_args:
            val = ' '.join([val, *leftover_args])

        t = self.get_guild(val)
        if t is None:
            t = discord.utils.get(self.guilds, name=val)
            if t is None:
                raise exceptions.CommandError('No guild was found with the ID or name as `{0}`'.format(val))
        await t.leave()
        return Response('Left the guild: `{0.name}` (Owner: `{0.owner.name}`, ID: `{0.id}`)'.format(t))

    @dev_only
    async def cmd_breakpoint(self, message):
        log.critical("Activating debug breakpoint")
        return

    @dev_only
    async def cmd_objgraph(self, channel, func='most_common_types()'):
        import objgraph

        await self.send_typing(channel)

        if func == 'growth':
            f = StringIO()
            objgraph.show_growth(limit=10, file=f)
            f.seek(0)
            data = f.read()
            f.close()

        elif func == 'leaks':
            f = StringIO()
            objgraph.show_most_common_types(objects=objgraph.get_leaking_objects(), file=f)
            f.seek(0)
            data = f.read()
            f.close()

        elif func == 'leakstats':
            data = objgraph.typestats(objects=objgraph.get_leaking_objects())

        else:
            data = eval('objgraph.' + func)

        return Response(data, codeblock='py')

    @dev_only
    async def cmd_debug(self, message, _player, *, data):
        codeblock = "```py\n{}\n```"
        result = None

        if data.startswith('```') and data.endswith('```'):
            data = '\n'.join(data.rstrip('`\n').split('\n')[1:])

        code = data.strip('` \n')

        try:
            result = eval(code)
        except:
            try:
                exec(code)
            except Exception as e:
                traceback.print_exc(chain=False)
                return Response("{}: {}".format(type(e).__name__, e))

        if asyncio.iscoroutine(result):
            result = await result

        return Response(codeblock.format(result))

    async def on_message(self, message):
        await self.wait_until_ready()

        message_content = message.content.strip()
        if not message_content.startswith(self.config.command_prefix):
            return

        if message.author == self.user:
            log.warning("Ignoring command from myself ({})".format(message.content))
            return

        if self.config.bound_channels and message.channel.id not in self.config.bound_channels:
            if self.config.unbound_servers:
                for channel in message.guild.channels:
                    if channel.id in self.config.bound_channels:
                        return
            else:
                return  # if I want to log this I just move it under the prefix check

        if (not isinstance(message.channel, discord.abc.GuildChannel)) and (not isinstance(message.channel, discord.abc.PrivateChannel)):
            return

        command, *args = message_content.split(' ')  # Uh, doesn't this break prefixes with spaces in them (it doesn't, config parser already breaks them)
        command = command[len(self.config.command_prefix):].lower().strip()

        args = ' '.join(args).lstrip(' ').split(' ')

        handler = getattr(self, 'cmd_' + command, None)
        if not handler:
            return

        if isinstance(message.channel, discord.abc.PrivateChannel):
            if not (message.author.id == self.config.owner_id and command == 'joinserver'):
                await self.safe_send_message(message.channel, 'You cannot use this bot in private messages.')
                return

        if message.author.id in self.blacklist and message.author.id != self.config.owner_id:
            log.warning("User blacklisted: {0.id}/{0!s} ({1})".format(message.author, command))
            return

        else:
            log.info("{0.id}/{0!s}: {1}".format(message.author, message_content.replace('\n', '\n... ')))

        user_permissions = self.permissions.for_user(message.author)

        argspec = inspect.signature(handler)
        params = argspec.parameters.copy()

        sentmsg = response = None

        # noinspection PyBroadException
        try:
            if user_permissions.ignore_non_voice and command in user_permissions.ignore_non_voice:
                await self._check_ignore_non_voice(message)

            handler_kwargs = {}
            if params.pop('message', None):
                handler_kwargs['message'] = message

            if params.pop('channel', None):
                handler_kwargs['channel'] = message.channel

            if params.pop('author', None):
                handler_kwargs['author'] = message.author

            if params.pop('guild', None):
                handler_kwargs['guild'] = message.guild

            if params.pop('player', None):
                handler_kwargs['player'] = await self.get_player(message.channel)

            if params.pop('_player', None):
                handler_kwargs['_player'] = self.get_player_in(message.guild)

            if params.pop('permissions', None):
                handler_kwargs['permissions'] = user_permissions

            if params.pop('user_mentions', None):
                handler_kwargs['user_mentions'] = list(map(message.guild.get_member, message.raw_mentions))

            if params.pop('channel_mentions', None):
                handler_kwargs['channel_mentions'] = list(map(message.guild.get_channel, message.raw_channel_mentions))

            if params.pop('voice_channel', None):
                handler_kwargs['voice_channel'] = message.guild.me.voice.channel if message.guild.me.voice else None

            if params.pop('leftover_args', None):
                handler_kwargs['leftover_args'] = args

            args_expected = []
            for key, param in list(params.items()):

                # parse (*args) as a list of args
                if param.kind == param.VAR_POSITIONAL:
                    handler_kwargs[key] = args
                    params.pop(key)
                    continue

                # parse (*, args) as args rejoined as a string
                # multiple of these arguments will have the same value
                if param.kind == param.KEYWORD_ONLY and param.default == param.empty:
                    handler_kwargs[key] = ' '.join(args)
                    params.pop(key)
                    continue

                doc_key = '[{}={}]'.format(key, param.default) if param.default is not param.empty else key
                args_expected.append(doc_key)

                # Ignore keyword args with default values when the command had no arguments
                if not args and param.default is not param.empty:
                    params.pop(key)
                    continue

                # Assign given values to positional arguments
                if args:
                    arg_value = args.pop(0)
                    handler_kwargs[key] = arg_value
                    params.pop(key)

            if message.author.id != self.config.owner_id:
                if user_permissions.command_whitelist and command not in user_permissions.command_whitelist:
                    raise exceptions.PermissionsError(
                        "This command is not enabled for your group ({}).".format(user_permissions.name),
                        expire_in=20)

                elif user_permissions.command_blacklist and command in user_permissions.command_blacklist:
                    raise exceptions.PermissionsError(
                        "This command is disabled for your group ({}).".format(user_permissions.name),
                        expire_in=20)

            # Invalid usage, return docstring
            if params:
                docs = getattr(handler, '__doc__', None)
                if not docs:
                    docs = 'Usage: {}{} {}'.format(
                        self.config.command_prefix,
                        command,
                        ' '.join(args_expected)
                    )

                docs = dedent(docs)
                await self.safe_send_message(
                    message.channel,
                    '```\n{}\n```'.format(docs.format(command_prefix=self.config.command_prefix)),
                    expire_in=60
                )
                return

            response = await handler(**handler_kwargs)
            if response and isinstance(response, Response):
                if not isinstance(response.content, discord.Embed) and self.config.embeds:
                    content = self._gen_embed()
                    content.title = command
                    content.description = response.content
                else:
                    content = response.content

                if response.reply:
                    if isinstance(content, discord.Embed):
                        content.description = '{} {}'.format(message.author.mention, content.description if content.description is not discord.Embed.Empty else '')
                    else:
                        content = '{}: {}'.format(message.author.mention, content)

                sentmsg = await self.safe_send_message(
                    message.channel, content,
                    expire_in=response.delete_after if self.config.delete_messages else 0,
                    also_delete=message if self.config.delete_invoking else None
                )

        except (exceptions.CommandError, exceptions.HelpfulError, exceptions.ExtractionError) as e:
            log.error("Error in {0}: {1.__class__.__name__}: {1.message}".format(command, e), exc_info=True)

            expirein = e.expire_in if self.config.delete_messages else None
            alsodelete = message if self.config.delete_invoking else None

            if self.config.embeds:
                content = self._gen_embed()
                content.add_field(name='Error', value=e.message, inline=False)
                content.colour = 13369344
            else:
                content = '```\n{}\n```'.format(e.message)

            await self.safe_send_message(
                message.channel,
                content,
                expire_in=expirein,
                also_delete=alsodelete
            )

        except exceptions.Signal:
            raise

        except Exception:
            log.error("Exception in on_message", exc_info=True)
            if self.config.debug_mode:
                await self.safe_send_message(message.channel, '```\n{}\n```'.format(traceback.format_exc()))

        finally:
            if not sentmsg and not response and self.config.delete_invoking:
                await asyncio.sleep(5)
                await self.safe_delete_message(message, quiet=True)

    async def gen_cmd_list(self, message, list_all_cmds=False):
        for att in dir(self):
            # This will always return at least cmd_help, since they needed perms to run this command
            if att.startswith('cmd_') and not hasattr(getattr(self, att), 'dev_cmd'):
                user_permissions = self.permissions.for_user(message.author)
                command_name = att.replace('cmd_', '').lower()
                whitelist = user_permissions.command_whitelist
                blacklist = user_permissions.command_blacklist
                if list_all_cmds:
                    self.commands.append('{}{}'.format(self.config.command_prefix, command_name))

                elif blacklist and command_name in blacklist:
                    pass

                elif whitelist and command_name not in whitelist:
                    pass

                else:
                    self.commands.append("{}{}".format(self.config.command_prefix, command_name))

    async def on_voice_state_update(self, member, before, after):
        if not self.init_ok:
            return  # Ignore stuff before ready

        if before.channel:
            channel = before.channel
        elif after.channel:
            channel = after.channel
        else:
            return

        if not self.config.auto_pause:
            return

        autopause_msg = "{state} in {channel.guild.name}/{channel.name} {reason}"

        auto_paused = self.server_specific_data[channel.guild]['auto_paused']
        player = await self.get_player(channel)

        if not player:
            return

        if not member == self.user:  # if the user is not the bot
            if player.voice_client.channel != before.channel and player.voice_client.channel == after.channel:  # if the person joined
                if auto_paused and player.is_paused:
                    log.info(autopause_msg.format(
                        state = "Unpausing",
                        channel = player.voice_client.channel,
                        reason = ""
                    ).strip())

                    self.server_specific_data[player.voice_client.guild]['auto_paused'] = False
                    player.resume()
            elif player.voice_client.channel == before.channel and player.voice_client.channel != after.channel:
                if len(player.voice_client.channel.members) == 0:
                    if not auto_paused and player.is_playing:
                        log.info(autopause_msg.format(
                            state = "Pausing",
                            channel = player.voice_client.channel,
                            reason = "(empty channel)"
                        ).strip())

                        self.server_specific_data[player.voice_client.guild]['auto_paused'] = True
                        player.pause()
        else:
            if len(player.voice_client.channel.members) > 0:  # channel is not empty
                if auto_paused and player.is_paused:
                    log.info(autopause_msg.format(
                        state = "Unpausing",
                        channel = player.voice_client.channel,
                        reason = ""
                    ).strip())
 
                    self.server_specific_data[player.voice_client.guild]['auto_paused'] = False
                    player.resume()

    async def on_guild_update(self, before:discord.Guild, after:discord.Guild):
        if before.region != after.region:
            log.warning("Guild \"%s\" changed regions: %s -> %s" % (after.name, before.region, after.region))

    async def on_guild_join(self, guild:discord.Guild):
        log.info("Bot has been added to guild: {}".format(guild.name))
        owner = self._get_owner(voice=True) or self._get_owner()
        if self.config.leavenonowners:
            check = guild.get_member(owner.id)
            if check == None:
                await guild.leave()
                log.info('Left {} due to bot owner not found.'.format(guild.name))
                await owner.send(self.str.get('left-no-owner-guilds', 'Left `{}` due to bot owner not being found in it.'.format(guild.name)))

        log.debug("Creating data folder for guild %s", guild.id)
        pathlib.Path('data/%s/' % guild.id).mkdir(exist_ok=True)

    async def on_guild_remove(self, guild:discord.Guild):
        log.info("Bot has been removed from guild: {}".format(guild.name))
        log.debug('Updated guild list:')
        [log.debug(' - ' + s.name) for s in self.guilds]

        if guild.id in self.players:
            self.players.pop(guild.id).kill()


    async def on_guild_available(self, guild:discord.Guild):
        if not self.init_ok:
            return # Ignore pre-ready events

        log.debug("Guild \"{}\" has become available.".format(guild.name))

        player = self.get_player_in(guild)

        if player and player.is_paused:
            av_paused = self.server_specific_data[guild]['availability_paused']

            if av_paused:
                log.debug("Resuming player in \"{}\" due to availability.".format(guild.name))
                self.server_specific_data[guild]['availability_paused'] = False
                player.resume()


    async def on_guild_unavailable(self, guild:discord.Guild):
        log.debug("Guild \"{}\" has become unavailable.".format(guild.name))

        player = self.get_player_in(guild)

        if player and player.is_playing:
            log.debug("Pausing player in \"{}\" due to unavailability.".format(guild.name))
            self.server_specific_data[guild]['availability_paused'] = True
            player.pause()

    def voice_client_in(self, guild):
        for vc in self.voice_clients:
            if vc.guild == guild:
                return vc
        return None<|MERGE_RESOLUTION|>--- conflicted
+++ resolved
@@ -1053,12 +1053,8 @@
             log.info("  Embeds: " + ['Disabled', 'Enabled'][self.config.embeds])
             log.info("  Spotify integration: " + ['Disabled', 'Enabled'][self.config._spotify])
             log.info("  Legacy skip: " + ['Disabled', 'Enabled'][self.config.legacy_skip])
-<<<<<<< HEAD
             log.info("  Repeat: " + ['Disabled', 'Enabled'][self.config.repeat])
-=======
             log.info("  Leave non owners: " + ['Disabled', 'Enabled'][self.config.leavenonowners])
->>>>>>> 3e8c9d9f
-
         print(flush=True)
 
         await self.update_now_playing_status()
