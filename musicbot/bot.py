import os
import sys
import time
import shlex
import shutil
import random
import inspect
import logging
import asyncio
import pathlib
import traceback

import aiohttp
import discord
import colorlog

from io import BytesIO, StringIO
from functools import wraps
from textwrap import dedent
from datetime import timedelta
from collections import defaultdict

from discord.enums import ChannelType
from discord.ext.commands.bot import _get_variable
from discord.http import _func_

from . import exceptions
from . import downloader

from .playlist import Playlist
from .player import MusicPlayer
from .entry import StreamPlaylistEntry
from .opus_loader import load_opus_lib
from .config import Config, ConfigDefaults
from .permissions import Permissions, PermissionsDefaults
from .constructs import SkipState, Response, VoiceStateUpdate
from .utils import load_file, write_file, sane_round_int, fixg, ftimedelta

from .constants import VERSION as BOTVERSION
from .constants import DISCORD_MSG_CHAR_LIMIT, AUDIO_CACHE_PATH

load_opus_lib()

log = logging.getLogger(__name__)


class MusicBot(discord.Client):
<<<<<<< HEAD
    def __init__(self, config_file=ConfigDefaults.options_file, perms_file=PermissionsDefaults.perms_file):
        self.players = {}
        self.the_voice_clients = {}
        self.locks = defaultdict(asyncio.Lock)
        self.voice_client_connect_lock = asyncio.Lock()
        self.voice_client_move_lock = asyncio.Lock()
=======
    def __init__(self, config_file=None, perms_file=None):
        if config_file is None:
            config_file = ConfigDefaults.options_file

        if perms_file is None:
            perms_file = PermissionsDefaults.perms_file

        self.players = {}
        self.exit_signal = None
        self.init_ok = False
        self.cached_app_info = None
        self.last_status = None
>>>>>>> cb0ab9c0

        self.config = Config(config_file)
        self.permissions = Permissions(perms_file, grant_all=[self.config.owner_id])

        self.blacklist = set(load_file(self.config.blacklist_file))
        self.autoplaylist = load_file(self.config.auto_playlist_file)

        self.aiolocks = defaultdict(asyncio.Lock)
        self.downloader = downloader.Downloader(download_folder='audio_cache')

<<<<<<< HEAD
        self.exit_signal = None
        self.init_ok = False
        self.cached_client_id = None
=======
        self._setup_logging()
>>>>>>> cb0ab9c0

        if not self.autoplaylist:
            log.warning("Autoplaylist is empty, disabling.")
            self.config.auto_playlist = False
        else:
            log.info("Loaded autoplaylist with {} entries".format(len(self.autoplaylist)))

<<<<<<< HEAD
=======
        if self.blacklist:
            log.debug("Loaded blacklist with {} entries".format(len(self.blacklist)))

>>>>>>> cb0ab9c0
        # TODO: Do these properly
        ssd_defaults = {
            'last_np_msg': None,
            'auto_paused': False,
            'availability_paused': False
        }
        self.server_specific_data = defaultdict(ssd_defaults.copy)

        super().__init__()
        self.aiosession = aiohttp.ClientSession(loop=self.loop)
        self.http.user_agent += ' MusicBot/%s' % BOTVERSION

    def __del__(self):
        # These functions return futures but it doesn't matter
        try:    self.http.session.close()
        except: pass

        try:    self.aiosession.close()
        except: pass

        super().__init__()
        self.aiosession = aiohttp.ClientSession(loop=self.loop)
        self.http.user_agent += ' MusicBot/%s' % BOTVERSION

    # TODO: Add some sort of `denied` argument for a message to send when someone else tries to use it
    def owner_only(func):
        @wraps(func)
        async def wrapper(self, *args, **kwargs):
            # Only allow the owner to use these commands
            orig_msg = _get_variable('message')

            if not orig_msg or orig_msg.author.id == self.config.owner_id:
                # noinspection PyCallingNonCallable
                return await func(self, *args, **kwargs)
            else:
                raise exceptions.PermissionsError("only the owner can use this command", expire_in=30)

        return wrapper

    def dev_only(func):
        @wraps(func)
        async def wrapper(self, *args, **kwargs):
            orig_msg = _get_variable('message')

            if orig_msg.author.id in self.config.dev_ids:
                # noinspection PyCallingNonCallable
                return await func(self, *args, **kwargs)
            else:
                raise exceptions.PermissionsError("only dev users can use this command", expire_in=30)

        wrapper.dev_cmd = True
        return wrapper

    def ensure_appinfo(func):
        @wraps(func)
        async def wrapper(self, *args, **kwargs):
            await self._cache_app_info()
            # noinspection PyCallingNonCallable
            return await func(self, *args, **kwargs)

        return wrapper

    def _get_owner(self, *, server=None, voice=False):
            return discord.utils.find(
                lambda m: m.id == self.config.owner_id and (m.voice_channel if voice else True),
                server.members if server else self.get_all_members()
            )

    def _delete_old_audiocache(self, path=AUDIO_CACHE_PATH):
        try:
            shutil.rmtree(path)
            return True
        except:
            try:
                os.rename(path, path + '__')
            except:
                return False
            try:
                shutil.rmtree(path)
            except:
                os.rename(path + '__', path)
                return False

        return True

    def _setup_logging(self):
        if len(logging.getLogger(__package__).handlers) > 1:
            log.debug("Skipping logger setup, already set up")
            return

        shandler = logging.StreamHandler(stream=sys.stdout)
        shandler.setFormatter(colorlog.LevelFormatter(
            fmt = {
                'DEBUG': '{log_color}[{levelname}:{module}] {message}',
                'INFO': '{log_color}{message}',
                'WARNING': '{log_color}{levelname}: {message}',
                'ERROR': '{log_color}[{levelname}:{module}] {message}',
                'CRITICAL': '{log_color}[{levelname}:{module}] {message}',

                'EVERYTHING': '{log_color}[{levelname}:{module}] {message}',
                'NOISY': '{log_color}[{levelname}:{module}] {message}',
                'VOICEDEBUG': '{log_color}[{levelname}:{module}][{relativeCreated:.9f}] {message}',
                'FFMPEG': '{log_color}[{levelname}:{module}][{relativeCreated:.9f}] {message}'
            },
            log_colors = {
                'DEBUG':    'cyan',
                'INFO':     'white',
                'WARNING':  'yellow',
                'ERROR':    'red',
                'CRITICAL': 'bold_red',

                'EVERYTHING': 'white',
                'NOISY':      'white',
                'FFMPEG':     'bold_purple',
                'VOICEDEBUG': 'purple',
        },
            style = '{',
            datefmt = ''
        ))
        shandler.setLevel(self.config.debug_level)
        logging.getLogger(__package__).addHandler(shandler)

        log.debug("Set logging level to {}".format(self.config.debug_level_str))

        if self.config.debug_mode:
            dlogger = logging.getLogger('discord')
            dlogger.setLevel(logging.DEBUG)
            dhandler = logging.FileHandler(filename='logs/discord.log', encoding='utf-8', mode='w')
            dhandler.setFormatter(logging.Formatter('{asctime}:{levelname}:{name}: {message}', style='{'))
            dlogger.addHandler(dhandler)

    @staticmethod
    def _check_if_empty(vchannel: discord.Channel, *, excluding_me=True, excluding_deaf=False):
        def check(member):
            if excluding_me and member == vchannel.server.me:
                return False

            if excluding_deaf and any([member.deaf, member.self_deaf]):
                return False

            return True

        return not sum(1 for m in vchannel.voice_members if check(m))


    async def _join_startup_channels(self, channels, *, autosummon=True):
        joined_servers = set()
        channel_map = {c.server: c for c in channels}

        def _autopause(player):
            if self._check_if_empty(player.voice_client.channel):
                log.info("Initial autopause in empty channel")

                player.pause()
                self.server_specific_data[player.voice_client.channel.server]['auto_paused'] = True

        for server in self.servers:
            if server.unavailable or server in channel_map:
                continue

            if server.me.voice_channel:
                log.info("Found resumable voice channel {0.server.name}/{0.name}".format(server.me.voice_channel))
                channel_map[server] = server.me.voice_channel

            if autosummon:
                owner = self._get_owner(server=server, voice=True)
                if owner:
                    log.info("Found owner in \"{}\"".format(owner.voice_channel.name))
                    channel_map[server] = owner.voice_channel

        for server, channel in channel_map.items():
            if server in joined_servers:
                log.info("Already joined a channel in \"{}\", skipping".format(server.name))
                continue

            if channel and channel.type == discord.ChannelType.voice:
                log.info("Attempting to join {0.server.name}/{0.name}".format(channel))

                chperms = channel.permissions_for(server.me)

                if not chperms.connect:
                    log.info("Cannot join channel \"{}\", no permission.".format(channel.name))
                    continue

                elif not chperms.speak:
                    log.info("Will not join channel \"{}\", no permission to speak.".format(channel.name))
                    continue

                try:
                    player = await self.get_player(channel, create=True, deserialize=self.config.persistent_queue)
                    joined_servers.add(server)

                    log.info("Joined {0.server.name}/{0.name}".format(channel))

                    if player.is_stopped:
                        player.play()

                    if self.config.auto_playlist and not player.playlist.entries:
                        await self.on_player_finished_playing(player)
                        if self.config.auto_pause:
                            player.once('play', lambda player, **_: _autopause(player))

                except Exception:
                    log.debug("Error joining {0.server.name}/{0.name}".format(channel), exc_info=True)
                    log.error("Failed to join {0.server.name}/{0.name}".format(channel))

            elif channel:
                log.warning("Not joining {0.server.name}/{0.name}, that's a text channel.".format(channel))

            else:
                log.warning("Invalid channel thing: {}".format(channel))

    async def _wait_delete_msg(self, message, after):
        await asyncio.sleep(after)
        await self.safe_delete_message(message, quiet=True)

    # TODO: Check to see if I can just move this to on_message after the response check
    async def _manual_delete_check(self, message, *, quiet=False):
        if self.config.delete_invoking:
            await self.safe_delete_message(message, quiet=quiet)

    async def _check_ignore_non_voice(self, msg):
        vc = msg.server.me.voice_channel

        # If we've connected to a voice chat and we're in the same voice channel
        if not vc or vc == msg.author.voice_channel:
            return True
        else:
            raise exceptions.PermissionsError(
                "you cannot use this command when not in the voice channel (%s)" % vc.name, expire_in=30)

<<<<<<< HEAD
    async def generate_invite_link(self, *, permissions=None, server=None):
        if not self.cached_client_id:
            appinfo = await self.application_info()
            self.cached_client_id = appinfo.id

        return discord.utils.oauth_url(self.cached_client_id, permissions=permissions, server=server)

    async def get_voice_client(self, channel):
        if isinstance(channel, Object):
=======
    async def _cache_app_info(self, *, update=False):
        if not self.cached_app_info and not update and self.user.bot:
            log.debug("Caching app info")
            self.cached_app_info = await self.application_info()

        return self.cached_app_info


    async def remove_from_autoplaylist(self, song_url:str, *, ex:Exception=None, delete_from_ap=False):
        if song_url not in self.autoplaylist:
            log.debug("URL \"{}\" not in autoplaylist, ignoring".format(song_url))
            return

        async with self.aiolocks[_func_()]:
            self.autoplaylist.remove(song_url)
            log.info("Removing unplayable song from autoplaylist: %s" % song_url)

            with open(self.config.auto_playlist_removed_file, 'a', encoding='utf8') as f:
                f.write(
                    '# Entry removed {ctime}\n'
                    '# Reason: {ex}\n'
                    '{url}\n\n{sep}\n\n'.format(
                        ctime=time.ctime(),
                        ex=str(ex).replace('\n', '\n#' + ' ' * 10), # 10 spaces to line up with # Reason:
                        url=song_url,
                        sep='#' * 32
                ))

            if delete_from_ap:
                log.info("Updating autoplaylist")
                write_file(self.config.auto_playlist_file, self.autoplaylist)

    @ensure_appinfo
    async def generate_invite_link(self, *, permissions=discord.Permissions(70380544), server=None):
        return discord.utils.oauth_url(self.cached_app_info.id, permissions=permissions, server=server)


    async def join_voice_channel(self, channel):
        if isinstance(channel, discord.Object):
            channel = self.get_channel(channel.id)

        if getattr(channel, 'type', ChannelType.text) != ChannelType.voice:
            raise discord.InvalidArgument('Channel passed must be a voice channel')

        server = channel.server

        if self.is_voice_connected(server):
            raise discord.ClientException('Already connected to a voice channel in this server')

        def session_id_found(data):
            user_id = data.get('user_id')
            guild_id = data.get('guild_id')
            return user_id == self.user.id and guild_id == server.id

        log.voicedebug("(%s) creating futures", _func_())
        # register the futures for waiting
        session_id_future = self.ws.wait_for('VOICE_STATE_UPDATE', session_id_found)
        voice_data_future = self.ws.wait_for('VOICE_SERVER_UPDATE', lambda d: d.get('guild_id') == server.id)

        # "join" the voice channel
        log.voicedebug("(%s) setting voice state", _func_())
        await self.ws.voice_state(server.id, channel.id)

        log.voicedebug("(%s) waiting for session id", _func_())
        session_id_data = await asyncio.wait_for(session_id_future, timeout=15, loop=self.loop)

        # sometimes it gets stuck on this step.  Jake said to wait indefinitely.  To hell with that.
        log.voicedebug("(%s) waiting for voice data", _func_())
        data = await asyncio.wait_for(voice_data_future, timeout=15, loop=self.loop)

        kwargs = {
            'user': self.user,
            'channel': channel,
            'data': data,
            'loop': self.loop,
            'session_id': session_id_data.get('session_id'),
            'main_ws': self.ws
        }

        voice = discord.VoiceClient(**kwargs)
        try:
            log.voicedebug("(%s) connecting...", _func_())
            with aiohttp.Timeout(15):
                await voice.connect()

        except asyncio.TimeoutError as e:
            log.voicedebug("(%s) connection failed, disconnecting", _func_())
            try:
                await voice.disconnect()
            except:
                pass
            raise e

        log.voicedebug("(%s) connection successful", _func_())

        self.connection._add_voice_client(server.id, voice)
        return voice


    async def get_voice_client(self, channel: discord.Channel):
        if isinstance(channel, discord.Object):
>>>>>>> cb0ab9c0
            channel = self.get_channel(channel.id)

        if getattr(channel, 'type', ChannelType.text) != ChannelType.voice:
            raise AttributeError('Channel passed must be a voice channel')

<<<<<<< HEAD
        with await self.voice_client_connect_lock:
            server = channel.server
            if server.id in self.the_voice_clients:
                return self.the_voice_clients[server.id]

            s_id = self.ws.wait_for('VOICE_STATE_UPDATE', lambda d: d.get('user_id') == self.user.id)
            _voice_data = self.ws.wait_for('VOICE_SERVER_UPDATE', lambda d: True)

            await self.ws.voice_state(server.id, channel.id)

            s_id_data = await asyncio.wait_for(s_id, timeout=10, loop=self.loop)
            voice_data = await asyncio.wait_for(_voice_data, timeout=10, loop=self.loop)
            session_id = s_id_data.get('session_id')

            kwargs = {
                'user': self.user,
                'channel': channel,
                'data': voice_data,
                'loop': self.loop,
                'session_id': session_id,
                'main_ws': self.ws
                }
            voice_client = VoiceClient(**kwargs)
            self.the_voice_clients[server.id] = voice_client

            retries = 3
            for x in range(retries):
=======
        async with self.aiolocks[_func_() + ':' + channel.server.id]:
            if self.is_voice_connected(channel.server):
                return self.voice_client_in(channel.server)

            vc = None
            t0 = t1 = 0
            tries = 5

            for attempt in range(1, tries+1):
                log.debug("Connection attempt {} to {}".format(attempt, channel.name))
                t0 = time.time()

>>>>>>> cb0ab9c0
                try:
                    vc = await self.join_voice_channel(channel)
                    t1 = time.time()
                    break

                except asyncio.TimeoutError:
                    log.warning("Failed to connect, retrying ({}/{})".format(attempt, tries))

                    # TODO: figure out if I need this or not
                    # try:
                    #     await self.ws.voice_state(channel.server.id, None)
                    # except:
                    #     pass

                except:
<<<<<<< HEAD
                    traceback.print_exc()
                    print("Failed to connect, retrying (%s/%s)..." % (x + 1, retries))
                    await asyncio.sleep(1)
                    await self.ws.voice_state(server.id, None, self_mute=True)
                    await asyncio.sleep(1)

                    if x == retries - 1:
                        raise exceptions.HelpfulError(
                            "Cannot establish connection to voice chat.  "
                            "Something may be blocking outgoing UDP connections.",

                            "This may be an issue with a firewall blocking UDP.  "
                            "Figure out what is blocking UDP and disable it.  "
                            "It's most likely a system firewall or overbearing anti-virus firewall.  "
                            )
=======
                    log.exception("Unknown error attempting to connect to voice")

                await asyncio.sleep(0.5)

            if not vc:
                log.critical("Voice client is unable to connect, restarting...")
                await self.restart()
>>>>>>> cb0ab9c0

            log.debug("Connected in {:0.1f}s".format(t1-t0))
            log.info("Connected to {}/{}".format(channel.server, channel))

            vc.ws._keep_alive.name = 'VoiceClient Keepalive'

            return vc

    async def reconnect_voice_client(self, server, *, sleep=0.1, channel=None):
        log.debug("Reconnecting voice client on \"{}\"{}".format(
            server, ' to "{}"'.format(channel.name) if channel else ''))

        async with self.aiolocks[_func_() + ':' + server.id]:
            vc = self.voice_client_in(server)

            if not (vc or channel):
                return

            _paused = False
            player = self.get_player_in(server)

            if player and player.is_playing:
                log.voicedebug("(%s) Pausing", _func_())

                player.pause()
                _paused = True

            log.voicedebug("(%s) Disconnecting", _func_())

            try:
                await vc.disconnect()
            except:
                pass

            if sleep:
                log.voicedebug("(%s) Sleeping for %s", _func_(), sleep)
                await asyncio.sleep(sleep)

            if player:
                log.voicedebug("(%s) Getting voice client", _func_())

                if not channel:
                    new_vc = await self.get_voice_client(vc.channel)
                else:
                    new_vc = await self.get_voice_client(channel)

                log.voicedebug("(%s) Swapping voice client", _func_())
                await player.reload_voice(new_vc)

                if player.is_paused and _paused:
                    log.voicedebug("Resuming")
                    player.resume()

        log.debug("Reconnected voice client on \"{}\"{}".format(
            server, ' to "{}"'.format(channel.name) if channel else ''))

    async def disconnect_voice_client(self, server):
        vc = self.voice_client_in(server)
        if not vc:
            return

        if server.id in self.players:
            self.players.pop(server.id).kill()

        await vc.disconnect()

    async def disconnect_all_voice_clients(self):
        for vc in list(self.voice_clients).copy():
            await self.disconnect_voice_client(vc.channel.server)

    async def set_voice_state(self, vchannel, *, mute=False, deaf=False):
        if isinstance(vchannel, discord.Object):
            vchannel = self.get_channel(vchannel.id)

        if getattr(vchannel, 'type', ChannelType.text) != ChannelType.voice:
            raise AttributeError('Channel passed must be a voice channel')

        await self.ws.voice_state(vchannel.server.id, vchannel.id, mute, deaf)
        # I hope I don't have to set the channel here
        # instead of waiting for the event to update it

<<<<<<< HEAD
            payload = {
                'op': 4,
                'd': {
                    'guild_id': server.id,
                    'channel_id': channel.id,
                    'self_mute': mute,
                    'self_deaf': deaf
                    }
                }
=======
    def get_player_in(self, server: discord.Server) -> MusicPlayer:
        return self.players.get(server.id)
>>>>>>> cb0ab9c0

    async def get_player(self, channel, create=False, *, deserialize=False) -> MusicPlayer:
        server = channel.server

        async with self.aiolocks[_func_() + ':' + server.id]:
            if deserialize:
                voice_client = await self.get_voice_client(channel)
                player = await self.deserialize_queue(server, voice_client)

                if player:
                    log.debug("Created player via deserialization for server %s with %s entries", server.id, len(player.playlist))
                    # Since deserializing only happens when the bot starts, I should never need to reconnect
                    return self._init_player(player, server=server)

            if server.id not in self.players:
                if not create:
                    raise exceptions.CommandError(
                        'The bot is not in a voice channel.  '
                        'Use %ssummon to summon it to your voice channel.' % self.config.command_prefix)

                voice_client = await self.get_voice_client(channel)

                playlist = Playlist(self)
                player = MusicPlayer(self, voice_client, playlist)
                self._init_player(player, server=server)

            async with self.aiolocks[self.reconnect_voice_client.__name__ + ':' + server.id]:
                if self.players[server.id].voice_client not in self.voice_clients:
                    log.debug("Reconnect required for voice client in {}".format(server.name))
                    await self.reconnect_voice_client(server, channel=channel)

        return self.players[server.id]

    def _init_player(self, player, *, server=None):
        player = player.on('play', self.on_player_play) \
                       .on('resume', self.on_player_resume) \
                       .on('pause', self.on_player_pause) \
                       .on('stop', self.on_player_stop) \
                       .on('finished-playing', self.on_player_finished_playing) \
                       .on('entry-added', self.on_player_entry_added) \
                       .on('error', self.on_player_error)

        player.skip_state = SkipState()

        if server:
            self.players[server.id] = player

        return player

    async def on_player_play(self, player, entry):
        await self.update_now_playing_status(entry)
        player.skip_state.reset()

        # This is the one event where its ok to serialize autoplaylist entries
        await self.serialize_queue(player.voice_client.channel.server)

        channel = entry.meta.get('channel', None)
        author = entry.meta.get('author', None)

        if channel and author:
            last_np_msg = self.server_specific_data[channel.server]['last_np_msg']
            if last_np_msg and last_np_msg.channel == channel:

                async for lmsg in self.logs_from(channel, limit=1):
                    if lmsg != last_np_msg and last_np_msg:
                        await self.safe_delete_message(last_np_msg)
                        self.server_specific_data[channel.server]['last_np_msg'] = None
                    break  # This is probably redundant

            if self.config.now_playing_mentions:
                newmsg = '%s - your song **%s** is now playing in %s!' % (
                    entry.meta['author'].mention, entry.title, player.voice_client.channel.name)
            else:
                newmsg = 'Now playing in %s: **%s**' % (
                    player.voice_client.channel.name, entry.title)

            if self.server_specific_data[channel.server]['last_np_msg']:
                self.server_specific_data[channel.server]['last_np_msg'] = await self.safe_edit_message(last_np_msg, newmsg, send_if_fail=True)
            else:
                self.server_specific_data[channel.server]['last_np_msg'] = await self.safe_send_message(channel, newmsg)

        # TODO: Check channel voice state?

    async def on_player_resume(self, player, entry, **_):
        await self.update_now_playing_status(entry)

    async def on_player_pause(self, player, entry, **_):
        await self.update_now_playing_status(entry, True)
        # await self.serialize_queue(player.voice_client.channel.server)

    async def on_player_stop(self, player, **_):
        await self.update_now_playing_status()

    async def on_player_finished_playing(self, player, **_):
        if not player.playlist.entries and not player.current_entry and self.config.auto_playlist:
            while self.autoplaylist:
                random.shuffle(self.autoplaylist)
                song_url = random.choice(self.autoplaylist)

                info = {}

                try:
                    info = await self.downloader.extract_info(player.playlist.loop, song_url, download=False, process=False)
                except downloader.youtube_dl.utils.DownloadError as e:
                    if 'YouTube said:' in e.args[0]:
                        # url is bork, remove from list and put in removed list
                        log.error("Error processing youtube url:\n{}".format(e.args[0]))

                    else:
                        # Probably an error from a different extractor, but I've only seen youtube's
                        log.error("Error processing \"{url}\": {ex}".format(url=song_url, ex=e))

                    await self.remove_from_autoplaylist(song_url, ex=e, delete_from_ap=True)
                    continue

                except Exception as e:
                    log.error("Error processing \"{url}\": {ex}".format(url=song_url, ex=e))
                    log.exception()

                    self.autoplaylist.remove(song_url)
                    continue

                if info.get('entries', None):  # or .get('_type', '') == 'playlist'
                    log.debug("Playlist found but is unsupported at this time, skipping.")
                    # TODO: Playlist expansion

                # Do I check the initial conditions again?
                # not (not player.playlist.entries and not player.current_entry and self.config.auto_playlist)

                try:
                    await player.playlist.add_entry(song_url, channel=None, author=None)
                except exceptions.ExtractionError as e:
                    log.error("Error adding song from autoplaylist: {}".format(e))
                    log.debug('', exc_info=True)
                    continue

                break

            if not self.autoplaylist:
                # TODO: When I add playlist expansion, make sure that's not happening during this check
                log.warning("No playable songs in the autoplaylist, disabling.")
                self.config.auto_playlist = False

        else: # Don't serialize for autoplaylist events
            await self.serialize_queue(player.voice_client.channel.server)

    async def on_player_entry_added(self, player, playlist, entry, **_):
        if entry.meta.get('author') and entry.meta.get('channel'):
            await self.serialize_queue(player.voice_client.channel.server)

    async def on_player_error(self, player, entry, ex, **_):
        if 'channel' in entry.meta:
            await self.safe_send_message(
                entry.meta['channel'],
                "```\nError from FFmpeg:\n{}\n```".format(ex)
            )
        else:
            log.exception("Player error", exc_info=ex)

    async def update_now_playing_status(self, entry=None, is_paused=False):
        game = None

        if self.user.bot:
            activeplayers = sum(1 for p in self.players.values() if p.is_playing)
            if activeplayers > 1:
                game = discord.Game(name="music on %s servers" % activeplayers)
                entry = None

            elif activeplayers == 1:
                player = discord.utils.get(self.players.values(), is_playing=True)
                entry = player.current_entry

        if entry:
            prefix = u'\u275A\u275A ' if is_paused else ''

            name = u'{}{}'.format(prefix, entry.title)[:128]
            game = discord.Game(name=name)

        async with self.aiolocks[_func_()]:
            if game != self.last_status:
                await self.change_presence(game=game)
                self.last_status = game

    async def update_now_playing_message(self, server, message, *, channel=None):
        lnp = self.server_specific_data[server]['last_np_msg']
        m = None

        if message is None and lnp:
            await self.safe_delete_message(lnp, quiet=True)

        elif lnp: # If there was a previous lp message
            oldchannel = lnp.channel

            if lnp.channel == oldchannel: # If we have a channel to update it in
                async for lmsg in self.logs_from(channel, limit=1):
                    if lmsg != lnp and lnp: # If we need to resend it
                        await self.safe_delete_message(lnp, quiet=True)
                        m = await self.safe_send_message(channel, message, quiet=True)
                    else:
                        m = await self.safe_edit_message(lnp, message, send_if_fail=True, quiet=False)

            elif channel: # If we have a new channel to send it to
                await self.safe_delete_message(lnp, quiet=True)
                m = await self.safe_send_message(channel, message, quiet=True)

            else: # we just resend it in the old channel
                await self.safe_delete_message(lnp, quiet=True)
                m = await self.safe_send_message(oldchannel, message, quiet=True)

        elif channel: # No previous message
            m = await self.safe_send_message(channel, message, quiet=True)

        self.server_specific_data[server]['last_np_msg'] = m


    async def serialize_queue(self, server, *, dir=None):
        """
        Serialize the current queue for a server's player to json.
        """

        player = self.get_player_in(server)
        if not player:
            return

        if dir is None:
            dir = 'data/%s/queue.json' % server.id

        async with self.aiolocks['queue_serialization'+':'+server.id]:
            log.debug("Serializing queue for %s", server.id)

            with open(dir, 'w', encoding='utf8') as f:
                f.write(player.serialize(sort_keys=True))

    async def serialize_all_queues(self, *, dir=None):
        coros = [self.serialize_queue(s, dir=dir) for s in self.servers]
        await asyncio.gather(*coros, return_exceptions=True)

    async def deserialize_queue(self, server, voice_client, playlist=None, *, dir=None) -> MusicPlayer:
        """
        Deserialize a saved queue for a server into a MusicPlayer.  If no queue is saved, returns None.
        """

        if playlist is None:
            playlist = Playlist(self)

        if dir is None:
            dir = 'data/%s/queue.json' % server.id

        async with self.aiolocks['queue_serialization' + ':' + server.id]:
            if not os.path.isfile(dir):
                return None

<<<<<<< HEAD
    async def safe_send_message(self, dest, content, *, tts=False, expire_in=0, also_delete=None, quiet=False):
=======
            log.debug("Deserializing queue for %s", server.id)

            with open(dir, 'r', encoding='utf8') as f:
                data = f.read()

        return MusicPlayer.from_json(data, self, voice_client, playlist)

    @ensure_appinfo
    async def _on_ready_sanity_checks(self):
        # Ensure folders exist
        await self._scheck_ensure_env()

        # Server permissions check
        await self._scheck_server_permissions()

        # playlists in autoplaylist
        await self._scheck_autoplaylist()

        # config/permissions async validate?
        await self._scheck_configs()


    async def _scheck_ensure_env(self):
        log.debug("Ensuring data folders exist")
        for server in self.servers:
            pathlib.Path('data/%s/' % server.id).mkdir(exist_ok=True)

        with open('data/server_names.txt', 'w', encoding='utf8') as f:
            for server in sorted(self.servers, key=lambda s:int(s.id)):
                f.write('{:<22} {}\n'.format(server.id, server.name))

        if not self.config.save_videos and os.path.isdir(AUDIO_CACHE_PATH):
            if self._delete_old_audiocache():
                log.debug("Deleted old audio cache")
            else:
                log.debug("Could not delete old audio cache, moving on.")


    async def _scheck_server_permissions(self):
        log.debug("Checking server permissions")
        pass # TODO

    async def _scheck_autoplaylist(self):
        log.debug("Auditing autoplaylist")
        pass # TODO

    async def _scheck_configs(self):
        log.debug("Validating config")
        await self.config.async_validate(self)

        log.debug("Validating permissions config")
        await self.permissions.async_validate(self)



#######################################################################################################################


    async def safe_send_message(self, dest, content, **kwargs):
        tts = kwargs.pop('tts', False)
        quiet = kwargs.pop('quiet', False)
        expire_in = kwargs.pop('expire_in', 0)
        allow_none = kwargs.pop('allow_none', True)
        also_delete = kwargs.pop('also_delete', None)

>>>>>>> cb0ab9c0
        msg = None
        lfunc = log.debug if quiet else log.warning

        try:
            if content is not None or allow_none:
                msg = await self.send_message(dest, content, tts=tts)

        except discord.Forbidden:
            lfunc("Cannot send message to \"%s\", no permission", dest.name)

        except discord.NotFound:
            lfunc("Cannot send message to \"%s\", invalid channel?", dest.name)

        except discord.HTTPException:
            if len(content) > DISCORD_MSG_CHAR_LIMIT:
                lfunc("Message is over the message size limit (%s)", DISCORD_MSG_CHAR_LIMIT)
            else:
                lfunc("Failed to send message")
                log.noise("Got HTTPException trying to send message to %s: %s", dest, content)

        finally:
            if msg and expire_in:
                asyncio.ensure_future(self._wait_delete_msg(msg, expire_in))

            if also_delete and isinstance(also_delete, discord.Message):
                asyncio.ensure_future(self._wait_delete_msg(also_delete, expire_in))

        return msg

    async def safe_delete_message(self, message, *, quiet=False):
        lfunc = log.debug if quiet else log.warning

        try:
            return await self.delete_message(message)

        except discord.Forbidden:
            lfunc("Cannot delete message \"{}\", no permission".format(message.clean_content))

        except discord.NotFound:
            lfunc("Cannot delete message \"{}\", message not found".format(message.clean_content))

    async def safe_edit_message(self, message, new, *, send_if_fail=False, quiet=False):
        lfunc = log.debug if quiet else log.warning

        try:
            return await self.edit_message(message, new)

        except discord.NotFound:
            lfunc("Cannot edit message \"{}\", message not found".format(message.clean_content))
            if send_if_fail:
                lfunc("Sending message instead")
                return await self.safe_send_message(message.channel, new)

    async def send_typing(self, destination):
        try:
            return await super().send_typing(destination)
        except discord.Forbidden:
            log.warning("Could not send typing to {}, no permission".format(destination))

    async def edit_profile(self, **fields):
        if self.user.bot:
            return await super().edit_profile(**fields)
        else:
            return await super().edit_profile(self.config._password, **fields)


    async def restart(self):
        self.exit_signal = exceptions.RestartSignal()
        await self.logout()

    def restart_threadsafe(self):
        asyncio.run_coroutine_threadsafe(self.restart(), self.loop)

    def _cleanup(self):
        try:
            self.loop.run_until_complete(self.logout())
<<<<<<< HEAD
        except:  # Can be ignored
            pass
=======
        except: pass
>>>>>>> cb0ab9c0

        pending = asyncio.Task.all_tasks()
        gathered = asyncio.gather(*pending)

        try:
            gathered.cancel()
            self.loop.run_until_complete(gathered)
            gathered.exception()
<<<<<<< HEAD
        except:  # Can be ignored
            pass
=======
        except: pass
>>>>>>> cb0ab9c0

    # noinspection PyMethodOverriding
    def run(self):
        try:
            self.loop.run_until_complete(self.start(*self.config.auth))

        except discord.errors.LoginFailure:
            # Add if token, else
            raise exceptions.HelpfulError(
                "Bot cannot login, bad credentials.",
                "Fix your %s in the options file.  "
                "Remember that each field should be on their own line."
                % ['shit', 'Token', 'Email/Password', 'Credentials'][len(self.config.auth)]
            ) #     ^^^^ In theory self.config.auth should never have no items

        finally:
            try:
                self._cleanup()
            except Exception:
                log.error("Error in cleanup", exc_info=True)

            self.loop.close()
            if self.exit_signal:
                raise self.exit_signal

    async def logout(self):
        await self.disconnect_all_voice_clients()
        return await super().logout()

    async def on_error(self, event, *args, **kwargs):
        ex_type, ex, stack = sys.exc_info()

        if ex_type == exceptions.HelpfulError:
            log.error("Exception in {}:\n{}".format(event, ex.message))

            await asyncio.sleep(2)  # don't ask
            await self.logout()

        elif issubclass(ex_type, exceptions.Signal):
            self.exit_signal = ex_type
            await self.logout()

        else:
            log.error("Exception in {}".format(event), exc_info=True)

    async def on_resumed(self):
        log.info("\nReconnected to discord.\n")

    async def on_ready(self):
        dlogger = logging.getLogger('discord')
        for h in dlogger.handlers:
            if getattr(h, 'terminator', None) == '':
                dlogger.removeHandler(h)
                print()

        log.debug("Connection established, ready to go.")

        self.ws._keep_alive.name = 'Gateway Keepalive'

        if self.init_ok:
            log.debug("Received additional READY event, may have failed to resume")
            return

        await self._on_ready_sanity_checks()
        print()

        log.info('Connected!  Musicbot v{}\n'.format(BOTVERSION))

        self.init_ok = True

<<<<<<< HEAD
        self.safe_print("Bot:   %s/%s#%s" % (self.user.id, self.user.name, self.user.discriminator))
=======
        ################################

        log.info("Bot:   {0}/{1}#{2}{3}".format(
            self.user.id,
            self.user.name,
            self.user.discriminator,
            ' [BOT]' if self.user.bot else ' [Userbot]'
        ))
>>>>>>> cb0ab9c0

        owner = self._get_owner(voice=True) or self._get_owner()
        if owner and self.servers:
            log.info("Owner: {0}/{1}#{2}\n".format(
                owner.id,
                owner.name,
                owner.discriminator
            ))

            log.info('Server List:')
            [log.info(' - ' + s.name) for s in self.servers]

        elif self.servers:
            log.warning("Owner could not be found on any server (id: %s)\n" % self.config.owner_id)

            log.info('Server List:')
            [log.info(' - ' + s.name) for s in self.servers]

        else:
<<<<<<< HEAD
            print("Owner unknown, bot is not on any servers.")
            if self.user.bot:
                print("\nTo make the bot join a server, paste this link in your browser.")
                print("Note: You should be logged into your main account and have \n"
                      "manage server permissions on the server you want the bot to join.\n")
                print("    " + await self.generate_invite_link())
=======
            log.warning("Owner unknown, bot is not on any servers.")
            if self.user.bot:
                log.warning(
                    "To make the bot join a server, paste this link in your browser. \n"
                    "Note: You should be logged into your main account and have \n"
                    "manage server permissions on the server you want the bot to join.\n"
                    "  " + await self.generate_invite_link()
                )
>>>>>>> cb0ab9c0

        print(flush=True)

        if self.config.bound_channels:
            chlist = set(self.get_channel(i) for i in self.config.bound_channels if i)
            chlist.discard(None)

            invalids = set()
            invalids.update(c for c in chlist if c.type == discord.ChannelType.voice)

            chlist.difference_update(invalids)
            self.config.bound_channels.difference_update(invalids)

            if chlist:
                log.info("Bound to text channels:")
                [log.info(' - {}/{}'.format(ch.server.name.strip(), ch.name.strip())) for ch in chlist if ch]
            else:
                print("Not bound to any text channels")

            if invalids and self.config.debug_mode:
                print(flush=True)
                log.info("Not binding to voice channels:")
                [log.info(' - {}/{}'.format(ch.server.name.strip(), ch.name.strip())) for ch in invalids if ch]

            print(flush=True)

        else:
            log.info("Not bound to any text channels")

        if self.config.autojoin_channels:
            chlist = set(self.get_channel(i) for i in self.config.autojoin_channels if i)
            chlist.discard(None)

            invalids = set()
            invalids.update(c for c in chlist if c.type == discord.ChannelType.text)

            chlist.difference_update(invalids)
            self.config.autojoin_channels.difference_update(invalids)

            if chlist:
                log.info("Autojoining voice chanels:")
                [log.info(' - {}/{}'.format(ch.server.name.strip(), ch.name.strip())) for ch in chlist if ch]
            else:
                log.info("Not autojoining any voice channels")

            if invalids and self.config.debug_mode:
                print(flush=True)
                log.info("Cannot autojoin text channels:")
                [log.info(' - {}/{}'.format(ch.server.name.strip(), ch.name.strip())) for ch in invalids if ch]

            autojoin_channels = chlist

        else:
            log.info("Not autojoining any voice channels")
            autojoin_channels = set()

        print(flush=True)
        log.info("Options:")

        log.info("  Command prefix: " + self.config.command_prefix)
        log.info("  Default volume: {}%".format(int(self.config.default_volume * 100)))
        log.info("  Skip threshold: {} votes or {}%".format(
            self.config.skips_required, fixg(self.config.skip_ratio_required * 100)))
        log.info("  Now Playing @mentions: " + ['Disabled', 'Enabled'][self.config.now_playing_mentions])
        log.info("  Auto-Summon: " + ['Disabled', 'Enabled'][self.config.auto_summon])
        log.info("  Auto-Playlist: " + ['Disabled', 'Enabled'][self.config.auto_playlist])
        log.info("  Auto-Pause: " + ['Disabled', 'Enabled'][self.config.auto_pause])
        log.info("  Delete Messages: " + ['Disabled', 'Enabled'][self.config.delete_messages])
        if self.config.delete_messages:
            log.info("    Delete Invoking: " + ['Disabled', 'Enabled'][self.config.delete_invoking])
        log.info("  Debug Mode: " + ['Disabled', 'Enabled'][self.config.debug_mode])
        log.info("  Downloaded songs will be " + ['deleted', 'saved'][self.config.save_videos])
        print(flush=True)

        # maybe option to leave the ownerid blank and generate a random command for the owner to use
        # wait_for_message is pretty neato

        await self._join_startup_channels(autojoin_channels, autosummon=self.config.auto_summon)

<<<<<<< HEAD
        elif self.config.auto_summon:
            print("Attempting to autosummon...", flush=True)

            # waitfor + get value
            owner_vc = await self._auto_summon()

            if owner_vc:
                print("Done!", flush=True)  # TODO: Change this to "Joined server/channel"
                if self.config.auto_playlist:
                    print("Starting auto-playlist")
                    await self.on_player_finished_playing(await self.get_player(owner_vc))
            else:
                print("Owner not found in a voice channel, could not autosummon.")

        print()

=======
>>>>>>> cb0ab9c0
        # t-t-th-th-that's all folks!

    async def cmd_help(self, command=None):
        """
        Usage:
            {command_prefix}help [command]

        Prints a help message.
        If a command is specified, it prints a help message for that command.
        Otherwise, it lists the available commands.
        """

        if command:
            cmd = getattr(self, 'cmd_' + command, None)
            if cmd and not hasattr(cmd, 'dev_cmd'):
                return Response(
                    "```\n{}```".format(
<<<<<<< HEAD
                        dedent(cmd.__doc__),
                        command_prefix=self.config.command_prefix
                        ),
=======
                        dedent(cmd.__doc__)
                    ).format(command_prefix=self.config.command_prefix),
>>>>>>> cb0ab9c0
                    delete_after=60
                    )
            else:
                return Response("No such command", delete_after=10)

        else:
            helpmsg = "**Available commands**\n```"
            commands = []

            for att in dir(self):
                if att.startswith('cmd_') and att != 'cmd_help' and not hasattr(getattr(self, att), 'dev_cmd'):
                    command_name = att.replace('cmd_', '').lower()
                    commands.append("{}{}".format(self.config.command_prefix, command_name))

            helpmsg += ", ".join(commands)
            helpmsg += "```\n<https://github.com/SexualRhinoceros/MusicBot/wiki/Commands-list>"
            helpmsg += "You can also use `{}help x` for more info about each command.".format(self.config.command_prefix)

            return Response(helpmsg, reply=True, delete_after=60)

    async def cmd_blacklist(self, message, user_mentions, option, something):
        """
        Usage:
            {command_prefix}blacklist [ + | - | add | remove ] @UserName [@UserName2 ...]

        Add or remove users to the blacklist.
        Blacklisted users are forbidden from using bot commands.
        """

        if not user_mentions:
            raise exceptions.CommandError("No users listed.", expire_in=20)

        if option not in ['+', '-', 'add', 'remove']:
            raise exceptions.CommandError(
                'Invalid option "%s" specified, use +, -, add, or remove' % option, expire_in=20
                )

        for user in user_mentions.copy():
            if user.id == self.config.owner_id:
                print("[Commands:Blacklist] The owner cannot be blacklisted.")
                user_mentions.remove(user)

        old_len = len(self.blacklist)

        if option in ['+', 'add']:
            self.blacklist.update(user.id for user in user_mentions)

            write_file(self.config.blacklist_file, self.blacklist)

            return Response(
                '%s users have been added to the blacklist' % (len(self.blacklist) - old_len),
                reply=True, delete_after=10
                )

        else:
            if self.blacklist.isdisjoint(user.id for user in user_mentions):
                return Response('none of those users are in the blacklist.', reply=True, delete_after=10)

            else:
                self.blacklist.difference_update(user.id for user in user_mentions)
                write_file(self.config.blacklist_file, self.blacklist)

                return Response(
                    '%s users have been removed from the blacklist' % (old_len - len(self.blacklist)),
                    reply=True, delete_after=10
                    )

    async def cmd_id(self, author, user_mentions):
        """
        Usage:
            {command_prefix}id [@user]

        Tells the user their id or the id of another user.
        """
        if not user_mentions:
            return Response('your id is `%s`' % author.id, reply=True, delete_after=35)
        else:
            usr = user_mentions[0]
            return Response("%s's id is `%s`" % (usr.name, usr.id), reply=True, delete_after=35)

    @owner_only
    async def cmd_joinserver(self, message, server_link=None):
        """
        Usage:
            {command_prefix}joinserver invite_link

        Asks the bot to join a server.  Note: Bot accounts cannot use invite links.
        """

        if self.user.bot:
            url = await self.generate_invite_link()
            return Response(
<<<<<<< HEAD
                "Bot accounts can't use invite links!  Click here to invite me: \n{}".format(url),
=======
                "Bot accounts can't use invite links!  Click here to add me to a server: \n{}".format(url),
>>>>>>> cb0ab9c0
                reply=True, delete_after=30
                )

        try:
            if server_link:
                await self.accept_invite(server_link)
                return Response("\N{THUMBS UP SIGN}")

        except:
            raise exceptions.CommandError('Invalid URL provided:\n{}\n'.format(server_link), expire_in=30)

    async def cmd_play(self, player, channel, author, permissions, leftover_args, song_url):
        """
        Usage:
            {command_prefix}play song_link
            {command_prefix}play text to search for

        Adds the song to the playlist.  If a link is not provided, the first
        result from a youtube search is added to the queue.
        """

        song_url = song_url.strip('<>')

        if permissions.max_songs and player.playlist.count_for_user(author) >= permissions.max_songs:
            raise exceptions.PermissionsError(
                "You have reached your enqueued song limit (%s)" % permissions.max_songs, expire_in=30
<<<<<<< HEAD
                )
=======
            )
>>>>>>> cb0ab9c0

        await self.send_typing(channel)

        if leftover_args:
            song_url = ' '.join([song_url, *leftover_args])

        try:
            info = await self.downloader.extract_info(player.playlist.loop, song_url, download=False, process=False)
        except Exception as e:
            raise exceptions.CommandError(e, expire_in=30)

        if not info:
            raise exceptions.CommandError(
                "That video cannot be played.  Try using the {}stream command.".format(self.config.command_prefix),
                expire_in=30
            )

        # abstract the search handling away from the user
        # our ytdl options allow us to use search strings as input urls
        if info.get('url', '').startswith('ytsearch'):
            # print("[Command:play] Searching for \"%s\"" % song_url)
            info = await self.downloader.extract_info(
                player.playlist.loop,
                song_url,
                download=False,
                process=True,    # ASYNC LAMBDAS WHEN
                on_error=lambda e: asyncio.ensure_future(
                    self.safe_send_message(channel, "```\n%s\n```" % e, expire_in=120), loop=self.loop),
                retry_on_error=True
                )

            if not info:
                raise exceptions.CommandError(
                    "Error extracting info from search string, youtubedl returned no data.  "
                    "You may need to restart the bot if this continues to happen.", expire_in=30
                    )

            if not all(info.get('entries', [])):
                # empty list, no data
                log.debug("Got empty list, no data")
                return

            # TODO: handle 'webpage_url' being 'ytsearch:...' or extractor type
            song_url = info['entries'][0]['webpage_url']
            info = await self.downloader.extract_info(player.playlist.loop, song_url, download=False, process=False)
            # Now I could just do: return await self.cmd_play(player, channel, author, song_url)
            # But this is probably fine

        # TODO: Possibly add another check here to see about things like the bandcamp issue
        # TODO: Where ytdl gets the generic extractor version with no processing, but finds two different urls

        if 'entries' in info:
            # I have to do exe extra checks anyways because you can request an arbitrary number of search results
            if not permissions.allow_playlists and ':search' in info['extractor'] and len(info['entries']) > 1:
                raise exceptions.PermissionsError("You are not allowed to request playlists", expire_in=30)

            # The only reason we would use this over `len(info['entries'])` is if we add `if _` to this one
            num_songs = sum(1 for _ in info['entries'])

            if permissions.max_playlist_length and num_songs > permissions.max_playlist_length:
                raise exceptions.PermissionsError(
                    "Playlist has too many entries (%s > %s)" % (num_songs, permissions.max_playlist_length),
                    expire_in=30
                    )

            # This is a little bit weird when it says (x + 0 > y), I might add the other check back in
            if permissions.max_songs and player.playlist.count_for_user(author) + num_songs > permissions.max_songs:
                raise exceptions.PermissionsError(
                    "Playlist entries + your already queued songs reached limit (%s + %s > %s)" % (
                        num_songs, player.playlist.count_for_user(author), permissions.max_songs),
                    expire_in=30
                    )

            if info['extractor'].lower() in ['youtube:playlist', 'soundcloud:set', 'bandcamp:album']:
                try:
                    return await self._cmd_play_playlist_async(player, channel, author, permissions, song_url, info['extractor'])
                except exceptions.CommandError:
                    raise
                except Exception as e:
                    log.error("Error queuing playlist", exc_info=True)
                    raise exceptions.CommandError("Error queuing playlist:\n%s" % e, expire_in=30)

            t0 = time.time()

            # My test was 1.2 seconds per song, but we maybe should fudge it a bit, unless we can
            # monitor it and edit the message with the estimated time, but that's some ADVANCED SHIT
            # I don't think we can hook into it anyways, so this will have to do.
            # It would probably be a thread to check a few playlists and get the speed from that
            # Different playlists might download at different speeds though
            wait_per_song = 1.2

            procmesg = await self.safe_send_message(
                channel,
                'Gathering playlist information for {} songs{}'.format(
                    num_songs,
                    ', ETA: {} seconds'.format(fixg(
                        num_songs * wait_per_song)) if num_songs >= 10 else '.'))

            # We don't have a pretty way of doing this yet.  We need either a loop
            # that sends these every 10 seconds or a nice context manager.
            await self.send_typing(channel)

            # TODO: I can create an event emitter object instead, add event functions, and every play list might be asyncified
            #       Also have a "verify_entry" hook with the entry as an arg and returns the entry if its ok

            entry_list, position = await player.playlist.import_from(song_url, channel=channel, author=author)

            tnow = time.time()
            ttime = tnow - t0
            listlen = len(entry_list)
            drop_count = 0

            if permissions.max_song_length:
                for e in entry_list.copy():
                    if e.duration > permissions.max_song_length:
                        player.playlist.entries.remove(e)
                        entry_list.remove(e)
                        drop_count += 1
                        # Im pretty sure there's no situation where this would ever break
                        # Unless the first entry starts being played, which would make this a race condition
                if drop_count:
                    print("Dropped %s songs" % drop_count)

            log.info("Processed {} songs in {} seconds at {:.2f}s/song, {:+.2g}/song from expected ({}s)".format(
                listlen,
<<<<<<< HEAD
                self._fixg(ttime),
                ttime / listlen,
                ttime / listlen - wait_per_song,
                self._fixg(wait_per_song * num_songs))
                )
=======
                fixg(ttime),
                ttime / listlen if listlen else 0,
                ttime / listlen - wait_per_song if listlen - wait_per_song else 0,
                fixg(wait_per_song * num_songs))
            )
>>>>>>> cb0ab9c0

            await self.safe_delete_message(procmesg)

            if not listlen - drop_count:
                raise exceptions.CommandError(
                    "No songs were added, all songs were over max duration (%ss)" % permissions.max_song_length,
                    expire_in=30
                    )

            reply_text = "Enqueued **%s** songs to be played. Position in queue: %s"
            btext = str(listlen - drop_count)

        else:
            if permissions.max_song_length and info.get('duration', 0) > permissions.max_song_length:
                raise exceptions.PermissionsError(
                    "Song duration exceeds limit (%s > %s)" % (info['duration'], permissions.max_song_length),
                    expire_in=30
                    )

            try:
                entry, position = await player.playlist.add_entry(song_url, channel=channel, author=author)

            except exceptions.WrongEntryTypeError as e:
                if e.use_url == song_url:
                    log.warning("Determined incorrect entry type, but suggested url is the same.  Help.")

                log.debug("Assumed url \"%s\" was a single entry, was actually a playlist" % song_url)
                log.debug("Using \"%s\" instead" % e.use_url)

                return await self.cmd_play(player, channel, author, permissions, leftover_args, e.use_url)

            reply_text = "Enqueued **%s** to be played. Position in queue: %s"
            btext = entry.title

        if position == 1 and player.is_stopped:
            position = 'Up next!'
            reply_text %= (btext, position)

        else:
            try:
                time_until = await player.playlist.estimate_time_until(position, player)
                reply_text += ' - estimated time until playing: %s'
            except:
                traceback.print_exc()
                time_until = ''

            reply_text %= (btext, position, ftimedelta(time_until))

        return Response(reply_text, delete_after=30)

    async def _cmd_play_playlist_async(self, player, channel, author, permissions, playlist_url, extractor_type):
        """
        Secret handler to use the async wizardry to make playlist queuing non-"blocking"
        """

        await self.send_typing(channel)
        info = await self.downloader.extract_info(player.playlist.loop, playlist_url, download=False, process=False)

        if not info:
            raise exceptions.CommandError("That playlist cannot be played.")

        num_songs = sum(1 for _ in info['entries'])
        t0 = time.time()

        busymsg = await self.safe_send_message(
            channel, "Processing %s songs..." % num_songs)  # TODO: From playlist_title
        await self.send_typing(channel)

        entries_added = 0
        if extractor_type == 'youtube:playlist':
            try:
                entries_added = await player.playlist.async_process_youtube_playlist(
                    playlist_url, channel=channel, author=author)
                # TODO: Add hook to be called after each song
                # TODO: Add permissions

            except Exception:
                log.error("Error processing playlist", exc_info=True)
                raise exceptions.CommandError('Error handling playlist %s queuing.' % playlist_url, expire_in=30)

        elif extractor_type.lower() in ['soundcloud:set', 'bandcamp:album']:
            try:
                entries_added = await player.playlist.async_process_sc_bc_playlist(
                    playlist_url, channel=channel, author=author)
                # TODO: Add hook to be called after each song
                # TODO: Add permissions

            except Exception:
                log.error("Error processing playlist", exc_info=True)
                raise exceptions.CommandError('Error handling playlist %s queuing.' % playlist_url, expire_in=30)

        songs_processed = len(entries_added)
        drop_count = 0
        skipped = False

        if permissions.max_song_length:
            for e in entries_added.copy():
                if e.duration > permissions.max_song_length:
                    try:
                        player.playlist.entries.remove(e)
                        entries_added.remove(e)
                        drop_count += 1
                    except:
                        pass

            if drop_count:
                log.debug("Dropped %s songs" % drop_count)

            if player.current_entry and player.current_entry.duration > permissions.max_song_length:
                await self.safe_delete_message(self.server_specific_data[channel.server]['last_np_msg'])
                self.server_specific_data[channel.server]['last_np_msg'] = None
                skipped = True
                player.skip()
                entries_added.pop()

        await self.safe_delete_message(busymsg)

        songs_added = len(entries_added)
        tnow = time.time()
        ttime = tnow - t0
        wait_per_song = 1.2
        # TODO: actually calculate wait per song in the process function and return that too

        # This is technically inaccurate since bad songs are ignored but still take up time
        log.info("Processed {}/{} songs in {} seconds at {:.2f}s/song, {:+.2g}/song from expected ({}s)".format(
            songs_processed,
            num_songs,
<<<<<<< HEAD
            self._fixg(ttime),
            ttime / num_songs,
            ttime / num_songs - wait_per_song,
            self._fixg(wait_per_song * num_songs))
            )
=======
            fixg(ttime),
            ttime / num_songs if num_songs else 0,
            ttime / num_songs - wait_per_song if num_songs - wait_per_song else 0,
            fixg(wait_per_song * num_songs))
        )
>>>>>>> cb0ab9c0

        if not songs_added:
            basetext = "No songs were added, all songs were over max duration (%ss)" % permissions.max_song_length
            if skipped:
                basetext += "\nAdditionally, the current song was skipped for being too long."

            raise exceptions.CommandError(basetext, expire_in=30)

        return Response("Enqueued {} songs to be played in {} seconds".format(
            songs_added, fixg(ttime, 1)), delete_after=30)

    async def cmd_stream(self, player, channel, author, permissions, song_url):
        """
        Usage:
            {command_prefix}stream song_link

        Enqueue a media stream.
        This could mean an actual stream like Twitch or shoutcast, or simply streaming
        media without predownloading it.  Note: FFmpeg is notoriously bad at handling
        streams, especially on poor connections.  You have been warned.
        """

        song_url = song_url.strip('<>')

        if permissions.max_songs and player.playlist.count_for_user(author) >= permissions.max_songs:
            raise exceptions.PermissionsError(
                "You have reached your enqueued song limit (%s)" % permissions.max_songs, expire_in=30
            )

        await self.send_typing(channel)
        await player.playlist.add_stream_entry(song_url, channel=channel, author=author)

        return Response(":+1:", delete_after=6)

    async def cmd_search(self, player, channel, author, permissions, leftover_args):
        """
        Usage:
            {command_prefix}search [service] [number] query

        Searches a service for a video and adds it to the queue.
        - service: any one of the following services:
            - youtube (yt) (default if unspecified)
            - soundcloud (sc)
            - yahoo (yh)
        - number: return a number of video results and waits for user to choose one
          - defaults to 1 if unspecified
          - note: If your search query starts with a number,
                  you must put your query in quotes
            - ex: {command_prefix}search 2 "I ran seagulls"
        """

        if permissions.max_songs and player.playlist.count_for_user(author) > permissions.max_songs:
            raise exceptions.PermissionsError(
                "You have reached your playlist item limit (%s)" % permissions.max_songs,
                expire_in=30
                )

        def argcheck():
            if not leftover_args:
                # noinspection PyUnresolvedReferences
                raise exceptions.CommandError(
                    "Please specify a search query.\n%s" % dedent(
                        self.cmd_search.__doc__.format(command_prefix=self.config.command_prefix)),
                    expire_in=60
                    )

        argcheck()

        try:
            leftover_args = shlex.split(' '.join(leftover_args))
        except ValueError:
            raise exceptions.CommandError("Please quote your search query properly.", expire_in=30)

        service = 'youtube'
        items_requested = 3
        max_items = 10  # this can be whatever, but since ytdl uses about 1000, a small number might be better
        services = {
            'youtube': 'ytsearch',
            'soundcloud': 'scsearch',
            'yahoo': 'yvsearch',
            'yt': 'ytsearch',
            'sc': 'scsearch',
            'yh': 'yvsearch'
            }

        if leftover_args[0] in services:
            service = leftover_args.pop(0)
            argcheck()

        if leftover_args[0].isdigit():
            items_requested = int(leftover_args.pop(0))
            argcheck()

            if items_requested > max_items:
                raise exceptions.CommandError("You cannot search for more than %s videos" % max_items)

        # Look jake, if you see this and go "what the fuck are you doing"
        # and have a better idea on how to do this, i'd be delighted to know.
        # I don't want to just do ' '.join(leftover_args).strip("\"'")
        # Because that eats both quotes if they're there
        # where I only want to eat the outermost ones
        if leftover_args[0][0] in '\'"':
            lchar = leftover_args[0][0]
            leftover_args[0] = leftover_args[0].lstrip(lchar)
            leftover_args[-1] = leftover_args[-1].rstrip(lchar)

        search_query = '%s%s:%s' % (services[service], items_requested, ' '.join(leftover_args))

        search_msg = await self.send_message(channel, "Searching for videos...")
        await self.send_typing(channel)

        try:
            info = await self.downloader.extract_info(player.playlist.loop, search_query, download=False, process=True)

        except Exception as e:
            await self.safe_edit_message(search_msg, str(e), send_if_fail=True)
            return
        else:
            await self.safe_delete_message(search_msg)

        if not info:
            return Response("No videos found.", delete_after=30)

        def check(m):
            return (
                m.content.lower()[0] in 'yn' or
                # hardcoded function name weeee
                m.content.lower().startswith('{}{}'.format(self.config.command_prefix, 'search')) or
                m.content.lower().startswith('exit'))

        for e in info['entries']:
            result_message = await self.safe_send_message(channel, "Result %s/%s: %s" % (
                info['entries'].index(e) + 1, len(info['entries']), e['webpage_url']))

            confirm_message = await self.safe_send_message(channel, "Is this ok? Type `y`, `n` or `exit`")
            response_message = await self.wait_for_message(30, author=author, channel=channel, check=check)

            if not response_message:
                await self.safe_delete_message(result_message)
                await self.safe_delete_message(confirm_message)
                return Response("Ok nevermind.", delete_after=30)

            # They started a new search query so lets clean up and bugger off
            elif response_message.content.startswith(self.config.command_prefix) or \
                    response_message.content.lower().startswith('exit'):

                await self.safe_delete_message(result_message)
                await self.safe_delete_message(confirm_message)
                return

            if response_message.content.lower().startswith('y'):
                await self.safe_delete_message(result_message)
                await self.safe_delete_message(confirm_message)
                await self.safe_delete_message(response_message)

                await self.cmd_play(player, channel, author, permissions, [], e['webpage_url'])

                return Response("Alright, coming right up!", delete_after=30)
            else:
                await self.safe_delete_message(result_message)
                await self.safe_delete_message(confirm_message)
                await self.safe_delete_message(response_message)

        return Response("Oh well \N{SLIGHTLY FROWNING FACE}", delete_after=30)

    async def cmd_np(self, player, channel, server, message):
        """
        Usage:
            {command_prefix}np

        Displays the current song in chat.
        """

        if player.current_entry:
            if self.server_specific_data[server]['last_np_msg']:
                await self.safe_delete_message(self.server_specific_data[server]['last_np_msg'])
                self.server_specific_data[server]['last_np_msg'] = None

            # TODO: Fix timedelta garbage with util function
            song_progress = ftimedelta(timedelta(seconds=player.progress))
            song_total = ftimedelta(timedelta(seconds=player.current_entry.duration))

            streaming = isinstance(player.current_entry, StreamPlaylistEntry)
            prog_str = ('`[{progress}]`' if streaming else '`[{progress}/{total}]`').format(
                progress=song_progress, total=song_total
            )
            action_text = 'Streaming' if streaming else 'Playing'

            if player.current_entry.meta.get('channel', False) and player.current_entry.meta.get('author', False):
                np_text = "Now {action}: **{title}** added by **{author}** {progress}\n\N{WHITE RIGHT POINTING BACKHAND INDEX} <{url}>".format(
                    action=action_text,
                    title=player.current_entry.title,
                    author=player.current_entry.meta['author'].name,
                    progress=prog_str,
                    url=player.current_entry.url
                )
            else:
                np_text = "Now {action}: **{title}** {progress}\n\N{WHITE RIGHT POINTING BACKHAND INDEX} <{url}>".format(
                    action=action_text,
                    title=player.current_entry.title,
                    progress=prog_str,
                    url=player.current_entry.url
                )

            self.server_specific_data[server]['last_np_msg'] = await self.safe_send_message(channel, np_text)
            await self._manual_delete_check(message)
        else:
            return Response(
                'There are no songs queued! Queue something with {}play.'.format(self.config.command_prefix),
                delete_after=30
                )

    async def cmd_summon(self, channel, server, author, voice_channel):
        """
        Usage:
            {command_prefix}summon

        Call the bot to the summoner's voice channel.
        """

        if not author.voice_channel:
            raise exceptions.CommandError('You are not in a voice channel!')

        voice_client = self.voice_client_in(server)
        if voice_client and server == author.voice_channel.server:
            await voice_client.move_to(author.voice_channel)
            return

        # move to _verify_vc_perms?
        chperms = author.voice_channel.permissions_for(server.me)

        if not chperms.connect:
            log.warning("Cannot join channel \"{}\", no permission.".format(author.voice_channel.name))
            return Response(
                "```Cannot join channel \"{}\", no permission.```".format(author.voice_channel.name),
                delete_after=25
                )

        elif not chperms.speak:
            log.warning("Will not join channel \"{}\", no permission to speak.".format(author.voice_channel.name))
            return Response(
                "```Will not join channel \"{}\", no permission to speak.```".format(author.voice_channel.name),
                delete_after=25
                )

        log.info("Joining {0.server.name}/{0.name}".format(author.voice_channel))

        player = await self.get_player(author.voice_channel, create=True, deserialize=self.config.persistent_queue)

        if player.is_stopped:
            player.play()

        if self.config.auto_playlist:
            await self.on_player_finished_playing(player)

    async def cmd_pause(self, player):
        """
        Usage:
            {command_prefix}pause

        Pauses playback of the current song.
        """

        if player.is_playing:
            player.pause()

        else:
            raise exceptions.CommandError('Player is not playing.', expire_in=30)

    async def cmd_resume(self, player):
        """
        Usage:
            {command_prefix}resume

        Resumes playback of a paused song.
        """

        if player.is_paused:
            player.resume()

        else:
            raise exceptions.CommandError('Player is not paused.', expire_in=30)

    async def cmd_shuffle(self, channel, player):
        """
        Usage:
            {command_prefix}shuffle

        Shuffles the playlist.
        """

        player.playlist.shuffle()

<<<<<<< HEAD
        cards = [':spades:', ':clubs:', ':hearts:', ':diamonds:']
=======
        cards = ['\N{BLACK SPADE SUIT}', '\N{BLACK CLUB SUIT}', '\N{BLACK HEART SUIT}', '\N{BLACK DIAMOND SUIT}']
        random.shuffle(cards)

>>>>>>> cb0ab9c0
        hand = await self.send_message(channel, ' '.join(cards))
        await asyncio.sleep(0.6)

        for x in range(4):
            random.shuffle(cards)
            await self.safe_edit_message(hand, ' '.join(cards))
            await asyncio.sleep(0.6)

        await self.safe_delete_message(hand, quiet=True)
        return Response("\N{OK HAND SIGN}", delete_after=15)

    async def cmd_clear(self, player, author):
        """
        Usage:
            {command_prefix}clear

        Clears the playlist.
        """

        player.playlist.clear()
        return Response('\N{PUT LITTER IN ITS PLACE SYMBOL}', delete_after=20)

    async def cmd_skip(self, player, channel, author, message, permissions, voice_channel):
        """
        Usage:
            {command_prefix}skip

        Skips the current song when enough votes are cast, or by the bot owner.
        """

        if player.is_stopped:
            raise exceptions.CommandError("Can't skip! The player is not playing!", expire_in=20)

        if not player.current_entry:
            if player.playlist.peek():
                if player.playlist.peek()._is_downloading:
<<<<<<< HEAD
                    # print(player.playlist.peek()._waiting_futures[0].__dict__)
=======
>>>>>>> cb0ab9c0
                    return Response("The next song (%s) is downloading, please wait." % player.playlist.peek().title)

                elif player.playlist.peek().is_downloaded:
                    print("The next song will be played shortly.  Please wait.")
                else:
                    print("Something odd is happening.  "
                          "You might want to restart the bot if it doesn't start working.")
            else:
                print("Something strange is happening.  "
                      "You might want to restart the bot if it doesn't start working.")

        if author.id == self.config.owner_id \
                or permissions.instaskip \
                or author == player.current_entry.meta.get('author', None):

            player.skip()  # check autopause stuff here
            await self._manual_delete_check(message)
            return

        # TODO: ignore person if they're deaf or take them out of the list or something?
        # Currently is recounted if they vote, deafen, then vote

        num_voice = sum(1 for m in voice_channel.voice_members if not (
            m.deaf or m.self_deaf or m.id in [self.config.owner_id, self.user.id]))

        num_skips = player.skip_state.add_skipper(author.id, message)

        skips_remaining = min(
            self.config.skips_required,
            sane_round_int(num_voice * self.config.skip_ratio_required)
        ) - num_skips

        if skips_remaining <= 0:
            player.skip()  # check autopause stuff here
            return Response(
                'your skip for **{}** was acknowledged.'
                '\nThe vote to skip has been passed.{}'.format(
                    player.current_entry.title,
                    ' Next song coming up!' if player.playlist.peek() else ''
                    ),
                reply=True,
                delete_after=20
                )

        else:
            # TODO: When a song gets skipped, delete the old x needed to skip messages
            return Response(
                'your skip for **{}** was acknowledged.'
                '\n**{}** more {} required to vote to skip this song.'.format(
                    player.current_entry.title,
                    skips_remaining,
                    'person is' if skips_remaining == 1 else 'people are'
                    ),
                reply=True,
                delete_after=20
                )

    async def cmd_volume(self, message, player, permissions, new_volume=None):
        """
        Usage:
            {command_prefix}setvolume (+/-)[volume]

        Sets the playback volume. Accepted values are from 1 to 100.
        Putting + or - before the volume will make the volume change relative to the current volume.
        """

        if not new_volume:
            return Response('Current volume: `%s%%`' % int(player.volume * 100), reply=True, delete_after=20)

        relative = False
        if new_volume[0] in '+-':
            relative = True

        try:
            new_volume = int(new_volume)

        except ValueError:
            raise exceptions.CommandError('{} is not a valid number'.format(new_volume), expire_in=20)

<<<<<<< HEAD
        if permissions.max_volume and new_volume > permissions.max_volume:
            raise exceptions.PermissionsError(
                "You are not able to set the volume above (%s)" % permissions.max_volume
                )

=======
        vol_change = None
>>>>>>> cb0ab9c0
        if relative:
            vol_change = new_volume
            new_volume += (player.volume * 100)

        old_volume = int(player.volume * 100)

        if 0 < new_volume <= 100:
            player.volume = new_volume / 100.0

            return Response('updated volume from %d to %d' % (old_volume, new_volume), reply=True, delete_after=20)

        else:
            if relative:
                raise exceptions.CommandError(
                    'Unreasonable volume change provided: {}{:+} -> {}%.  Provide a change between {} and {:+}.'.format(
                        old_volume, vol_change, old_volume + vol_change, 1 - old_volume, 100 - old_volume), expire_in=20)
            else:
                raise exceptions.CommandError(
                    'Unreasonable volume provided: {}%. Provide a value between 1 and 100.'.format(new_volume), expire_in=20)

    async def cmd_queue(self, channel, player):
        """
        Usage:
            {command_prefix}queue

        Prints the current song queue.
        """

        lines = []
        unlisted = 0
        andmoretext = '* ... and %s more*' % ('x' * len(player.playlist.entries))

        if player.current_entry:
            # TODO: Fix timedelta garbage with util function
            song_progress = ftimedelta(timedelta(seconds=player.progress))
            song_total = ftimedelta(timedelta(seconds=player.current_entry.duration))
            prog_str = '`[%s/%s]`' % (song_progress, song_total)

            if player.current_entry.meta.get('channel', False) and player.current_entry.meta.get('author', False):
                lines.append("Currently Playing: **%s** added by **%s** %s\n" % (
                    player.current_entry.title, player.current_entry.meta['author'].name, prog_str))
            else:
                lines.append("Now Playing: **%s** %s\n" % (player.current_entry.title, prog_str))

        for i, item in enumerate(player.playlist, 1):
            if item.meta.get('channel', False) and item.meta.get('author', False):
                nextline = '`{}.` **{}** added by **{}**'.format(i, item.title, item.meta['author'].name).strip()
            else:
                nextline = '`{}.` **{}**'.format(i, item.title).strip()

            currentlinesum = sum(len(x) + 1 for x in lines)  # +1 is for newline char

            if currentlinesum + len(nextline) + len(andmoretext) > DISCORD_MSG_CHAR_LIMIT:
                if currentlinesum + len(andmoretext):
                    unlisted += 1
                    continue

            lines.append(nextline)

        if unlisted:
            lines.append('\n*... and %s more*' % unlisted)

        if not lines:
            lines.append(
                'There are no songs queued! Queue something with {}play.'.format(self.config.command_prefix))

        message = '\n'.join(lines)
        return Response(message, delete_after=30)

    async def cmd_clean(self, message, channel, server, author, search_range=50):
        """
        Usage:
            {command_prefix}clean [range]

        Removes up to [range] messages the bot has posted in chat. Default: 50, Max: 1000
        """

        try:
            float(search_range)  # lazy check
            search_range = min(int(search_range), 1000)
        except:
            return Response("enter a number.  NUMBER.  That means digits.  `15`.  Etc.", reply=True, delete_after=8)

        await self.safe_delete_message(message, quiet=True)

        def is_possible_command_invoke(entry):
            valid_call = any(
                entry.content.startswith(prefix) for prefix in [self.config.command_prefix])  # can be expanded
            return valid_call and not entry.content[1:2].isspace()

        delete_invokes = True
        delete_all = channel.permissions_for(author).manage_messages or self.config.owner_id == author.id

        def check(message):
            if is_possible_command_invoke(message) and delete_invokes:
                return delete_all or message.author == author
            return message.author == self.user

        if self.user.bot:
            if channel.permissions_for(server.me).manage_messages:
                deleted = await self.purge_from(channel, check=check, limit=search_range, before=message)
                return Response('Cleaned up {} message{}.'.format(len(deleted), 's' * bool(deleted)), delete_after=15)

        deleted = 0
        async for entry in self.logs_from(channel, search_range, before=message):
            if entry == self.server_specific_data[channel.server]['last_np_msg']:
                continue

            if entry.author == self.user:
                await self.safe_delete_message(entry)
                deleted += 1
                await asyncio.sleep(0.21)

            if is_possible_command_invoke(entry) and delete_invokes:
                if delete_all or entry.author == author:
                    try:
                        await self.delete_message(entry)
                        await asyncio.sleep(0.21)
                        deleted += 1

                    except discord.Forbidden:
                        delete_invokes = False
                    except discord.HTTPException:
                        pass

        return Response('Cleaned up {} message{}.'.format(deleted, 's' * bool(deleted)), delete_after=6)

    async def cmd_pldump(self, channel, song_url):
        """
        Usage:
            {command_prefix}pldump url

        Dumps the individual urls of a playlist
        """

        try:
            info = await self.downloader.extract_info(self.loop, song_url.strip('<>'), download=False, process=False)
        except Exception as e:
            raise exceptions.CommandError("Could not extract info from input url\n%s\n" % e, expire_in=25)

        if not info:
            raise exceptions.CommandError("Could not extract info from input url, no data.", expire_in=25)

        if not info.get('entries', None):
            # TODO: Retarded playlist checking
            # set(url, webpageurl).difference(set(url))

            if info.get('url', None) != info.get('webpage_url', info.get('url', None)):
                raise exceptions.CommandError("This does not seem to be a playlist.", expire_in=25)
            else:
                return await self.cmd_pldump(channel, info.get(''))

        linegens = defaultdict(lambda: None, **{
            "youtube": lambda d: 'https://www.youtube.com/watch?v=%s' % d['id'],
            "soundcloud": lambda d: d['url'],
            "bandcamp": lambda d: d['url']
            })

        exfunc = linegens[info['extractor'].split(':')[0]]

        if not exfunc:
            raise exceptions.CommandError("Could not extract info from input url, unsupported playlist type.", expire_in=25)

        with BytesIO() as fcontent:
            for item in info['entries']:
                fcontent.write(exfunc(item).encode('utf8') + b'\n')

            fcontent.seek(0)
            await self.send_file(channel, fcontent, filename='playlist.txt', content="Here's the url dump for <%s>" % song_url)

        return Response("\N{OPEN MAILBOX WITH RAISED FLAG}", delete_after=20)

    async def cmd_listids(self, server, author, leftover_args, cat='all'):
        """
        Usage:
            {command_prefix}listids [categories]

        Lists the ids for various things.  Categories are:
           all, users, roles, channels
        """

        cats = ['channels', 'roles', 'users']

        if cat not in cats and cat != 'all':
            return Response(
                "Valid categories: " + ' '.join(['`%s`' % c for c in cats]),
                reply=True,
                delete_after=25
                )

        if cat == 'all':
            requested_cats = cats
        else:
            requested_cats = [cat] + [c.strip(',') for c in leftover_args]

        data = ['Your ID: %s' % author.id]

        for cur_cat in requested_cats:
            rawudata = None

            if cur_cat == 'users':
                data.append("\nUser IDs:")
                rawudata = ['%s #%s: %s' % (m.name, m.discriminator, m.id) for m in server.members]

            elif cur_cat == 'roles':
                data.append("\nRole IDs:")
                rawudata = ['%s: %s' % (r.name, r.id) for r in server.roles]

            elif cur_cat == 'channels':
                data.append("\nText Channel IDs:")
                tchans = [c for c in server.channels if c.type == discord.ChannelType.text]
                rawudata = ['%s: %s' % (c.name, c.id) for c in tchans]

                rawudata.append("\nVoice Channel IDs:")
                vchans = [c for c in server.channels if c.type == discord.ChannelType.voice]
                rawudata.extend('%s: %s' % (c.name, c.id) for c in vchans)

            if rawudata:
                data.extend(rawudata)

        with BytesIO() as sdata:
            sdata.writelines(d.encode('utf8') + b'\n' for d in data)
            sdata.seek(0)

            # TODO: Fix naming (Discord20API-ids.txt)
            await self.send_file(author, sdata, filename='%s-ids-%s.txt' % (server.name.replace(' ', '_'), cat))

        return Response("\N{OPEN MAILBOX WITH RAISED FLAG}", delete_after=20)

    async def cmd_perms(self, author, channel, server, permissions):
        """
        Usage:
            {command_prefix}perms

        Sends the user a list of their permissions.
        """

        lines = ['Command permissions in %s\n' % server.name, '```', '```']

        for perm in permissions.__dict__:
            if perm in ['user_list'] or permissions.__dict__[perm] == set():
                continue

            lines.insert(len(lines) - 1, "%s: %s" % (perm, permissions.__dict__[perm]))

        await self.send_message(author, '\n'.join(lines))
        return Response("\N{OPEN MAILBOX WITH RAISED FLAG}", delete_after=20)

    @owner_only
    async def cmd_setname(self, leftover_args, name):
        """
        Usage:
            {command_prefix}setname name

        Changes the bot's username.
        Note: This operation is limited by discord to twice per hour.
        """

        name = ' '.join([name, *leftover_args])

        try:
            await self.edit_profile(username=name)

        except discord.HTTPException:
            raise exceptions.CommandError(
                "Failed to change name.  Did you change names too many times?  "
                "Remember name changes are limited to twice per hour.")

        except Exception as e:
            raise exceptions.CommandError(e, expire_in=20)

        return Response("\N{OK HAND SIGN}", delete_after=20)

    async def cmd_setnick(self, server, channel, leftover_args, nick):
        """
        Usage:
            {command_prefix}setnick nick

        Changes the bot's nickname.
        """

        if not channel.permissions_for(server.me).change_nickname:
            raise exceptions.CommandError("Unable to change nickname: no permission.")

        nick = ' '.join([nick, *leftover_args])

        try:
            await self.change_nickname(server.me, nick)
        except Exception as e:
            raise exceptions.CommandError(e, expire_in=20)

        return Response("\N{OK HAND SIGN}", delete_after=20)

    @owner_only
    async def cmd_setavatar(self, message, url=None):
        """
        Usage:
            {command_prefix}setavatar [url]

        Changes the bot's avatar.
        Attaching a file and leaving the url parameter blank also works.
        """

        if message.attachments:
            thing = message.attachments[0]['url']
        else:
            thing = url.strip('<>')

        try:
            with aiohttp.Timeout(10):
                async with self.aiosession.get(thing) as res:
                    await self.edit_profile(avatar=await res.read())

        except Exception as e:
            raise exceptions.CommandError("Unable to change avatar: {}".format(e), expire_in=20)

        return Response("\N{OK HAND SIGN}", delete_after=20)

    async def cmd_disconnect(self, server):
        await self.disconnect_voice_client(server)
        return Response("\N{DASH SYMBOL}", delete_after=20)

    async def cmd_restart(self, channel):
        await self.safe_send_message(channel, "\N{WAVING HAND SIGN}")
        await self.disconnect_all_voice_clients()
        raise exceptions.RestartSignal()

    async def cmd_shutdown(self, channel):
        await self.safe_send_message(channel, "\N{WAVING HAND SIGN}")
        await self.disconnect_all_voice_clients()
        raise exceptions.TerminateSignal()

    @dev_only
    async def cmd_breakpoint(self, message):
        log.critical("Activating debug breakpoint")
        return

    @dev_only
    async def cmd_objgraph(self, channel, func='most_common_types()'):
        import objgraph

        await self.send_typing(channel)

        if func == 'growth':
            f = StringIO()
            objgraph.show_growth(limit=10, file=f)
            f.seek(0)
            data = f.read()
            f.close()

        elif func == 'leaks':
            f = StringIO()
            objgraph.show_most_common_types(objects=objgraph.get_leaking_objects(), file=f)
            f.seek(0)
            data = f.read()
            f.close()

        elif func == 'leakstats':
            data = objgraph.typestats(objects=objgraph.get_leaking_objects())

        else:
            data = eval('objgraph.' + func)

        return Response(data, codeblock='py')

    @dev_only
    async def cmd_debug(self, message, _player, *, data):
        player = _player
        codeblock = "```py\n{}\n```"
        result = None

        if data.startswith('```') and data.endswith('```'):
            data = '\n'.join(data.rstrip('`\n').split('\n')[1:])

        code = data.strip('` \n')

        try:
            result = eval(code)
        except:
            try:
                exec(code)
            except Exception as e:
                traceback.print_exc(chain=False)
                return Response("{}: {}".format(type(e).__name__, e))

        if asyncio.iscoroutine(result):
            result = await result

        return Response(codeblock.format(result))

    async def on_message(self, message):
        await self.wait_until_ready()

        message_content = message.content.strip()
        if not message_content.startswith(self.config.command_prefix):
            return

        if message.author == self.user:
            log.warning("Ignoring command from myself ({})".format(message.content))
            return

        if self.config.bound_channels and message.channel.id not in self.config.bound_channels and not message.channel.is_private:
            return  # if I want to log this I just move it under the prefix check

        command, *args = message_content.split(' ')  # Uh, doesn't this break prefixes with spaces in them (it doesn't, config parser already breaks them)
        command = command[len(self.config.command_prefix):].lower().strip()

        handler = getattr(self, 'cmd_' + command, None)
        if not handler:
            return

        if message.channel.is_private:
            if not (message.author.id == self.config.owner_id and command == 'joinserver'):
                await self.send_message(message.channel, 'You cannot use this bot in private messages.')
                return

        if message.author.id in self.blacklist and message.author.id != self.config.owner_id:
            log.warning("User blacklisted: {0.id}/{0!s} ({1})".format(message.author, command))
            return

        else:
            log.info("{0.id}/{0!s}: {1}".format(message.author, message_content.replace('\n', '\n... ')))

        user_permissions = self.permissions.for_user(message.author)

        argspec = inspect.signature(handler)
        params = argspec.parameters.copy()

        sentmsg = response = None

        # noinspection PyBroadException
        try:
            if user_permissions.ignore_non_voice and command in user_permissions.ignore_non_voice:
                await self._check_ignore_non_voice(message)

            handler_kwargs = {}
            if params.pop('message', None):
                handler_kwargs['message'] = message

            if params.pop('channel', None):
                handler_kwargs['channel'] = message.channel

            if params.pop('author', None):
                handler_kwargs['author'] = message.author

            if params.pop('server', None):
                handler_kwargs['server'] = message.server

            if params.pop('player', None):
                handler_kwargs['player'] = await self.get_player(message.channel)

            if params.pop('_player', None):
                handler_kwargs['_player'] = self.get_player_in(message.server)

            if params.pop('permissions', None):
                handler_kwargs['permissions'] = user_permissions

            if params.pop('user_mentions', None):
                handler_kwargs['user_mentions'] = list(map(message.server.get_member, message.raw_mentions))

            if params.pop('channel_mentions', None):
                handler_kwargs['channel_mentions'] = list(map(message.server.get_channel, message.raw_channel_mentions))

            if params.pop('voice_channel', None):
                handler_kwargs['voice_channel'] = message.server.me.voice_channel

            if params.pop('leftover_args', None):
                handler_kwargs['leftover_args'] = args

            args_expected = []
            for key, param in list(params.items()):

                # parse (*args) as a list of args
                if param.kind == param.VAR_POSITIONAL:
                    handler_kwargs[key] = args
                    params.pop(key)
                    continue

                # parse (*, args) as args rejoined as a string
                # multiple of these arguments will have the same value
                if param.kind == param.KEYWORD_ONLY and param.default == param.empty:
                    handler_kwargs[key] = ' '.join(args)
                    params.pop(key)
                    continue

                doc_key = '[{}={}]'.format(key, param.default) if param.default is not param.empty else key
                args_expected.append(doc_key)

                # Ignore keyword args with default values when the command had no arguments
                if not args and param.default is not param.empty:
                    params.pop(key)
                    continue

                # Assign given values to positional arguments
                if args:
                    arg_value = args.pop(0)
                    handler_kwargs[key] = arg_value
                    params.pop(key)

            if message.author.id != self.config.owner_id:
                if user_permissions.command_whitelist and command not in user_permissions.command_whitelist:
                    raise exceptions.PermissionsError(
                        "This command is not enabled for your group ({}).".format(user_permissions.name),
                        expire_in=20)

                elif user_permissions.command_blacklist and command in user_permissions.command_blacklist:
                    raise exceptions.PermissionsError(
                        "This command is disabled for your group ({}).".format(user_permissions.name),
                        expire_in=20)

            # Invalid usage, return docstring
            if params:
                docs = getattr(handler, '__doc__', None)
                if not docs:
                    docs = 'Usage: {}{} {}'.format(
                        self.config.command_prefix,
                        command,
                        ' '.join(args_expected)
                        )

                docs = dedent(docs)
                await self.safe_send_message(
                    message.channel,
                    '```\n{}\n```'.format(docs.format(command_prefix=self.config.command_prefix)),
                    expire_in=60
                    )
                return

            response = await handler(**handler_kwargs)
            if response and isinstance(response, Response):
                content = response.content
                if response.reply:
                    content = '{}, {}'.format(message.author.mention, content)

                sentmsg = await self.safe_send_message(
                    message.channel, content,
                    expire_in=response.delete_after if self.config.delete_messages else 0,
                    also_delete=message if self.config.delete_invoking else None
                    )

        except (exceptions.CommandError, exceptions.HelpfulError, exceptions.ExtractionError) as e:
            log.error("Error in {0}: {1.__class__.__name__}: {1.message}".format(command, e), exc_info=True)

            expirein = e.expire_in if self.config.delete_messages else None
            alsodelete = message if self.config.delete_invoking else None

            await self.safe_send_message(
                message.channel,
                '```\n{}\n```'.format(e.message),
                expire_in=expirein,
                also_delete=alsodelete
                )

        except exceptions.Signal:
            raise

        except Exception:
            log.error("Exception in on_message", exc_info=True)
            if self.config.debug_mode:
                await self.safe_send_message(message.channel, '```\n{}\n```'.format(traceback.format_exc()))

        finally:
            if not sentmsg and not response and self.config.delete_invoking:
                await asyncio.sleep(5)
                await self.safe_delete_message(message, quiet=True)


    async def on_voice_state_update(self, before, after):
        if not self.init_ok:
            return # Ignore stuff before ready

        state = VoiceStateUpdate(before, after)

        if state.broken:
            log.voicedebug("Broken voice state update")
            return

        if state.resuming:
            log.debug("Resumed voice connection to {0.server.name}/{0.name}".format(state.voice_channel))

        if not state.changes:
            log.voicedebug("Empty voice state update, likely a session id change")
            return # Session id change, pointless event

        ################################

        log.voicedebug("Voice state update for {mem.id}/{mem!s} on {ser.name}/{vch.name} -> {dif}".format(
            mem = state.member,
            ser = state.server,
            vch = state.voice_channel,
            dif = state.changes
        ))

        if not state.is_about_my_voice_channel:
            return # Irrelevant channel

        if state.joining or state.leaving:
            log.info("{0.id}/{0!s} has {1} {2}/{3}".format(
                state.member,
                'joined' if state.joining else 'left',
                state.server,
                state.my_voice_channel
            ))

        if not self.config.auto_pause:
            return

        autopause_msg = "{state} in {channel.server.name}/{channel.name} {reason}"

        auto_paused = self.server_specific_data[after.server]['auto_paused']
        player = await self.get_player(state.my_voice_channel)

        if state.joining and state.empty() and player.is_playing:
            log.info(autopause_msg.format(
                state = "Pausing",
                channel = state.my_voice_channel,
                reason = "(joining empty channel)"
            ).strip())

            self.server_specific_data[after.server]['auto_paused'] = True
            player.pause()
            return

        if not state.is_about_me:
            if not state.empty(old_channel=state.leaving):
                if auto_paused and player.is_paused:
                    log.info(autopause_msg.format(
                        state = "Unpausing",
                        channel = state.my_voice_channel,
                        reason = ""
                    ).strip())

                    self.server_specific_data[after.server]['auto_paused'] = False
                    player.resume()
            else:
                if not auto_paused and player.is_playing:
                    log.info(autopause_msg.format(
                        state = "Pausing",
                        channel = state.my_voice_channel,
                        reason = "(empty channel)"
                    ).strip())

                    self.server_specific_data[after.server]['auto_paused'] = True
                    player.pause()


    async def on_server_update(self, before: discord.Server, after: discord.Server):
        if before.region != after.region:
            log.warning("Server \"%s\" changed regions: %s -> %s" % (after.name, before.region, after.region))

            await self.reconnect_voice_client(after)

<<<<<<< HEAD
if __name__ == '__main__':
    bot = MusicBot()
    bot.run()
=======

    async def on_server_join(self, server:discord.Server):
        log.info("Bot has been joined server: {}".format(server.name))

        if not self.user.bot:
            alertmsg = "<@{uid}> Hi I'm a musicbot please mute me."

            if server.id == "81384788765712384" and not server.unavailable: # Discord API
                playground = server.get_channel("94831883505905664") or discord.utils.get(server.channels, name='playground') or server
                await self.safe_send_message(playground, alertmsg.format(uid="98295630480314368")) # fake abal

            elif server.id == "129489631539494912" and not server.unavailable: # Rhino Bot Help
                bot_testing = server.get_channel("134771894292316160") or discord.utils.get(server.channels, name='bot-testing') or server
                await self.safe_send_message(bot_testing, alertmsg.format(uid="98295630480314368")) # also fake abal

        log.debug("Creating data folder for server %s", server.id)
        pathlib.Path('data/%s/' % server.id).mkdir(exist_ok=True)

    async def on_server_remove(self, server: discord.Server):
        log.info("Bot has been removed from server: {}".format(server.name))
        log.debug('Updated server list:')
        [log.debug(' - ' + s.name) for s in self.servers]

        if server.id in self.players:
            self.players.pop(server.id).kill()


    async def on_server_available(self, server: discord.Server):
        if not self.init_ok:
            return # Ignore pre-ready events

        log.debug("Server \"{}\" has become available.".format(server.name))

        player = self.get_player_in(server)

        if player and player.is_paused:
            av_paused = self.server_specific_data[server]['availability_paused']

            if av_paused:
                log.debug("Resuming player in \"{}\" due to availability.".format(server.name))
                self.server_specific_data[server]['availability_paused'] = False
                player.resume()


    async def on_server_unavailable(self, server: discord.Server):
        log.debug("Server \"{}\" has become unavailable.".format(server.name))

        player = self.get_player_in(server)

        if player and player.is_playing:
            log.debug("Pausing player in \"{}\" due to unavailability.".format(server.name))
            self.server_specific_data[server]['availability_paused'] = True
            player.pause()
>>>>>>> cb0ab9c0
<|MERGE_RESOLUTION|>--- conflicted
+++ resolved
@@ -45,14 +45,6 @@
 
 
 class MusicBot(discord.Client):
-<<<<<<< HEAD
-    def __init__(self, config_file=ConfigDefaults.options_file, perms_file=PermissionsDefaults.perms_file):
-        self.players = {}
-        self.the_voice_clients = {}
-        self.locks = defaultdict(asyncio.Lock)
-        self.voice_client_connect_lock = asyncio.Lock()
-        self.voice_client_move_lock = asyncio.Lock()
-=======
     def __init__(self, config_file=None, perms_file=None):
         if config_file is None:
             config_file = ConfigDefaults.options_file
@@ -65,7 +57,6 @@
         self.init_ok = False
         self.cached_app_info = None
         self.last_status = None
->>>>>>> cb0ab9c0
 
         self.config = Config(config_file)
         self.permissions = Permissions(perms_file, grant_all=[self.config.owner_id])
@@ -76,13 +67,7 @@
         self.aiolocks = defaultdict(asyncio.Lock)
         self.downloader = downloader.Downloader(download_folder='audio_cache')
 
-<<<<<<< HEAD
-        self.exit_signal = None
-        self.init_ok = False
-        self.cached_client_id = None
-=======
         self._setup_logging()
->>>>>>> cb0ab9c0
 
         if not self.autoplaylist:
             log.warning("Autoplaylist is empty, disabling.")
@@ -90,12 +75,9 @@
         else:
             log.info("Loaded autoplaylist with {} entries".format(len(self.autoplaylist)))
 
-<<<<<<< HEAD
-=======
         if self.blacklist:
             log.debug("Loaded blacklist with {} entries".format(len(self.blacklist)))
 
->>>>>>> cb0ab9c0
         # TODO: Do these properly
         ssd_defaults = {
             'last_np_msg': None,
@@ -327,17 +309,6 @@
             raise exceptions.PermissionsError(
                 "you cannot use this command when not in the voice channel (%s)" % vc.name, expire_in=30)
 
-<<<<<<< HEAD
-    async def generate_invite_link(self, *, permissions=None, server=None):
-        if not self.cached_client_id:
-            appinfo = await self.application_info()
-            self.cached_client_id = appinfo.id
-
-        return discord.utils.oauth_url(self.cached_client_id, permissions=permissions, server=server)
-
-    async def get_voice_client(self, channel):
-        if isinstance(channel, Object):
-=======
     async def _cache_app_info(self, *, update=False):
         if not self.cached_app_info and not update and self.user.bot:
             log.debug("Caching app info")
@@ -439,41 +410,10 @@
 
     async def get_voice_client(self, channel: discord.Channel):
         if isinstance(channel, discord.Object):
->>>>>>> cb0ab9c0
             channel = self.get_channel(channel.id)
 
         if getattr(channel, 'type', ChannelType.text) != ChannelType.voice:
             raise AttributeError('Channel passed must be a voice channel')
-
-<<<<<<< HEAD
-        with await self.voice_client_connect_lock:
-            server = channel.server
-            if server.id in self.the_voice_clients:
-                return self.the_voice_clients[server.id]
-
-            s_id = self.ws.wait_for('VOICE_STATE_UPDATE', lambda d: d.get('user_id') == self.user.id)
-            _voice_data = self.ws.wait_for('VOICE_SERVER_UPDATE', lambda d: True)
-
-            await self.ws.voice_state(server.id, channel.id)
-
-            s_id_data = await asyncio.wait_for(s_id, timeout=10, loop=self.loop)
-            voice_data = await asyncio.wait_for(_voice_data, timeout=10, loop=self.loop)
-            session_id = s_id_data.get('session_id')
-
-            kwargs = {
-                'user': self.user,
-                'channel': channel,
-                'data': voice_data,
-                'loop': self.loop,
-                'session_id': session_id,
-                'main_ws': self.ws
-                }
-            voice_client = VoiceClient(**kwargs)
-            self.the_voice_clients[server.id] = voice_client
-
-            retries = 3
-            for x in range(retries):
-=======
         async with self.aiolocks[_func_() + ':' + channel.server.id]:
             if self.is_voice_connected(channel.server):
                 return self.voice_client_in(channel.server)
@@ -485,8 +425,6 @@
             for attempt in range(1, tries+1):
                 log.debug("Connection attempt {} to {}".format(attempt, channel.name))
                 t0 = time.time()
-
->>>>>>> cb0ab9c0
                 try:
                     vc = await self.join_voice_channel(channel)
                     t1 = time.time()
@@ -502,23 +440,6 @@
                     #     pass
 
                 except:
-<<<<<<< HEAD
-                    traceback.print_exc()
-                    print("Failed to connect, retrying (%s/%s)..." % (x + 1, retries))
-                    await asyncio.sleep(1)
-                    await self.ws.voice_state(server.id, None, self_mute=True)
-                    await asyncio.sleep(1)
-
-                    if x == retries - 1:
-                        raise exceptions.HelpfulError(
-                            "Cannot establish connection to voice chat.  "
-                            "Something may be blocking outgoing UDP connections.",
-
-                            "This may be an issue with a firewall blocking UDP.  "
-                            "Figure out what is blocking UDP and disable it.  "
-                            "It's most likely a system firewall or overbearing anti-virus firewall.  "
-                            )
-=======
                     log.exception("Unknown error attempting to connect to voice")
 
                 await asyncio.sleep(0.5)
@@ -526,7 +447,6 @@
             if not vc:
                 log.critical("Voice client is unable to connect, restarting...")
                 await self.restart()
->>>>>>> cb0ab9c0
 
             log.debug("Connected in {:0.1f}s".format(t1-t0))
             log.info("Connected to {}/{}".format(channel.server, channel))
@@ -608,20 +528,8 @@
         # I hope I don't have to set the channel here
         # instead of waiting for the event to update it
 
-<<<<<<< HEAD
-            payload = {
-                'op': 4,
-                'd': {
-                    'guild_id': server.id,
-                    'channel_id': channel.id,
-                    'self_mute': mute,
-                    'self_deaf': deaf
-                    }
-                }
-=======
     def get_player_in(self, server: discord.Server) -> MusicPlayer:
         return self.players.get(server.id)
->>>>>>> cb0ab9c0
 
     async def get_player(self, channel, create=False, *, deserialize=False) -> MusicPlayer:
         server = channel.server
@@ -874,9 +782,6 @@
             if not os.path.isfile(dir):
                 return None
 
-<<<<<<< HEAD
-    async def safe_send_message(self, dest, content, *, tts=False, expire_in=0, also_delete=None, quiet=False):
-=======
             log.debug("Deserializing queue for %s", server.id)
 
             with open(dir, 'r', encoding='utf8') as f:
@@ -942,7 +847,6 @@
         allow_none = kwargs.pop('allow_none', True)
         also_delete = kwargs.pop('also_delete', None)
 
->>>>>>> cb0ab9c0
         msg = None
         lfunc = log.debug if quiet else log.warning
 
@@ -1019,12 +923,7 @@
     def _cleanup(self):
         try:
             self.loop.run_until_complete(self.logout())
-<<<<<<< HEAD
-        except:  # Can be ignored
-            pass
-=======
         except: pass
->>>>>>> cb0ab9c0
 
         pending = asyncio.Task.all_tasks()
         gathered = asyncio.gather(*pending)
@@ -1033,12 +932,7 @@
             gathered.cancel()
             self.loop.run_until_complete(gathered)
             gathered.exception()
-<<<<<<< HEAD
-        except:  # Can be ignored
-            pass
-=======
         except: pass
->>>>>>> cb0ab9c0
 
     # noinspection PyMethodOverriding
     def run(self):
@@ -1109,9 +1003,6 @@
 
         self.init_ok = True
 
-<<<<<<< HEAD
-        self.safe_print("Bot:   %s/%s#%s" % (self.user.id, self.user.name, self.user.discriminator))
-=======
         ################################
 
         log.info("Bot:   {0}/{1}#{2}{3}".format(
@@ -1120,7 +1011,6 @@
             self.user.discriminator,
             ' [BOT]' if self.user.bot else ' [Userbot]'
         ))
->>>>>>> cb0ab9c0
 
         owner = self._get_owner(voice=True) or self._get_owner()
         if owner and self.servers:
@@ -1140,14 +1030,6 @@
             [log.info(' - ' + s.name) for s in self.servers]
 
         else:
-<<<<<<< HEAD
-            print("Owner unknown, bot is not on any servers.")
-            if self.user.bot:
-                print("\nTo make the bot join a server, paste this link in your browser.")
-                print("Note: You should be logged into your main account and have \n"
-                      "manage server permissions on the server you want the bot to join.\n")
-                print("    " + await self.generate_invite_link())
-=======
             log.warning("Owner unknown, bot is not on any servers.")
             if self.user.bot:
                 log.warning(
@@ -1156,7 +1038,6 @@
                     "manage server permissions on the server you want the bot to join.\n"
                     "  " + await self.generate_invite_link()
                 )
->>>>>>> cb0ab9c0
 
         print(flush=True)
 
@@ -1236,25 +1117,6 @@
 
         await self._join_startup_channels(autojoin_channels, autosummon=self.config.auto_summon)
 
-<<<<<<< HEAD
-        elif self.config.auto_summon:
-            print("Attempting to autosummon...", flush=True)
-
-            # waitfor + get value
-            owner_vc = await self._auto_summon()
-
-            if owner_vc:
-                print("Done!", flush=True)  # TODO: Change this to "Joined server/channel"
-                if self.config.auto_playlist:
-                    print("Starting auto-playlist")
-                    await self.on_player_finished_playing(await self.get_player(owner_vc))
-            else:
-                print("Owner not found in a voice channel, could not autosummon.")
-
-        print()
-
-=======
->>>>>>> cb0ab9c0
         # t-t-th-th-that's all folks!
 
     async def cmd_help(self, command=None):
@@ -1272,14 +1134,9 @@
             if cmd and not hasattr(cmd, 'dev_cmd'):
                 return Response(
                     "```\n{}```".format(
-<<<<<<< HEAD
-                        dedent(cmd.__doc__),
-                        command_prefix=self.config.command_prefix
-                        ),
-=======
                         dedent(cmd.__doc__)
                     ).format(command_prefix=self.config.command_prefix),
->>>>>>> cb0ab9c0
+
                     delete_after=60
                     )
             else:
@@ -1372,11 +1229,8 @@
         if self.user.bot:
             url = await self.generate_invite_link()
             return Response(
-<<<<<<< HEAD
-                "Bot accounts can't use invite links!  Click here to invite me: \n{}".format(url),
-=======
                 "Bot accounts can't use invite links!  Click here to add me to a server: \n{}".format(url),
->>>>>>> cb0ab9c0
+
                 reply=True, delete_after=30
                 )
 
@@ -1403,11 +1257,8 @@
         if permissions.max_songs and player.playlist.count_for_user(author) >= permissions.max_songs:
             raise exceptions.PermissionsError(
                 "You have reached your enqueued song limit (%s)" % permissions.max_songs, expire_in=30
-<<<<<<< HEAD
-                )
-=======
             )
->>>>>>> cb0ab9c0
+
 
         await self.send_typing(channel)
 
@@ -1533,19 +1384,12 @@
 
             log.info("Processed {} songs in {} seconds at {:.2f}s/song, {:+.2g}/song from expected ({}s)".format(
                 listlen,
-<<<<<<< HEAD
-                self._fixg(ttime),
-                ttime / listlen,
-                ttime / listlen - wait_per_song,
-                self._fixg(wait_per_song * num_songs))
-                )
-=======
                 fixg(ttime),
                 ttime / listlen if listlen else 0,
                 ttime / listlen - wait_per_song if listlen - wait_per_song else 0,
                 fixg(wait_per_song * num_songs))
             )
->>>>>>> cb0ab9c0
+
 
             await self.safe_delete_message(procmesg)
 
@@ -1673,19 +1517,12 @@
         log.info("Processed {}/{} songs in {} seconds at {:.2f}s/song, {:+.2g}/song from expected ({}s)".format(
             songs_processed,
             num_songs,
-<<<<<<< HEAD
-            self._fixg(ttime),
-            ttime / num_songs,
-            ttime / num_songs - wait_per_song,
-            self._fixg(wait_per_song * num_songs))
-            )
-=======
             fixg(ttime),
             ttime / num_songs if num_songs else 0,
             ttime / num_songs - wait_per_song if num_songs - wait_per_song else 0,
             fixg(wait_per_song * num_songs))
         )
->>>>>>> cb0ab9c0
+
 
         if not songs_added:
             basetext = "No songs were added, all songs were over max duration (%ss)" % permissions.max_song_length
@@ -1979,13 +1816,9 @@
 
         player.playlist.shuffle()
 
-<<<<<<< HEAD
-        cards = [':spades:', ':clubs:', ':hearts:', ':diamonds:']
-=======
         cards = ['\N{BLACK SPADE SUIT}', '\N{BLACK CLUB SUIT}', '\N{BLACK HEART SUIT}', '\N{BLACK DIAMOND SUIT}']
         random.shuffle(cards)
 
->>>>>>> cb0ab9c0
         hand = await self.send_message(channel, ' '.join(cards))
         await asyncio.sleep(0.6)
 
@@ -2022,10 +1855,6 @@
         if not player.current_entry:
             if player.playlist.peek():
                 if player.playlist.peek()._is_downloading:
-<<<<<<< HEAD
-                    # print(player.playlist.peek()._waiting_futures[0].__dict__)
-=======
->>>>>>> cb0ab9c0
                     return Response("The next song (%s) is downloading, please wait." % player.playlist.peek().title)
 
                 elif player.playlist.peek().is_downloaded:
@@ -2105,15 +1934,11 @@
         except ValueError:
             raise exceptions.CommandError('{} is not a valid number'.format(new_volume), expire_in=20)
 
-<<<<<<< HEAD
         if permissions.max_volume and new_volume > permissions.max_volume:
             raise exceptions.PermissionsError(
                 "You are not able to set the volume above (%s)" % permissions.max_volume
                 )
-
-=======
         vol_change = None
->>>>>>> cb0ab9c0
         if relative:
             vol_change = new_volume
             new_volume += (player.volume * 100)
@@ -2766,11 +2591,6 @@
 
             await self.reconnect_voice_client(after)
 
-<<<<<<< HEAD
-if __name__ == '__main__':
-    bot = MusicBot()
-    bot.run()
-=======
 
     async def on_server_join(self, server:discord.Server):
         log.info("Bot has been joined server: {}".format(server.name))
@@ -2823,5 +2643,4 @@
         if player and player.is_playing:
             log.debug("Pausing player in \"{}\" due to unavailability.".format(server.name))
             self.server_specific_data[server]['availability_paused'] = True
-            player.pause()
->>>>>>> cb0ab9c0
+            player.pause()