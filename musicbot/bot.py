"""
MusicBot: The original Discord music bot written for Python 3.5+, using the discord.py library.
ModuBot: A modular discord bot with dependency management
~~~~~~~~~~~~~~~~~~~~~~~~~~~~~~~~~~~~~~~~~~~~~~~~~~~~~~~~~~~~~~~~~~~~~~~~~~~~~~~
The MIT License (MIT)

Copyright (c) 2019 TheerapakG
Copyright (c) 2019 Just-Some-Bots (https://github.com/Just-Some-Bots)

Permission is hereby granted, free of charge, to any person obtaining a
copy of this software and associated documentation files (the "Software"),
to deal in the Software without restriction, including without limitation
the rights to use, copy, modify, merge, publish, distribute, sublicense,
and/or sell copies of the Software, and to permit persons to whom the
Software is furnished to do so, subject to the following conditions:

The above copyright notice and this permission notice shall be included in
all copies or substantial portions of the Software.

THE SOFTWARE IS PROVIDED "AS IS", WITHOUT WARRANTY OF ANY KIND, EXPRESS
OR IMPLIED, INCLUDING BUT NOT LIMITED TO THE WARRANTIES OF MERCHANTABILITY,
FITNESS FOR A PARTICULAR PURPOSE AND NONINFRINGEMENT. IN NO EVENT SHALL THE
AUTHORS OR COPYRIGHT HOLDERS BE LIABLE FOR ANY CLAIM, DAMAGES OR OTHER
LIABILITY, WHETHER IN AN ACTION OF CONTRACT, TORT OR OTHERWISE, ARISING
FROM, OUT OF OR IN CONNECTION WITH THE SOFTWARE OR THE USE OR OTHER
DEALINGS IN THE SOFTWARE.
"""

import asyncio
import aiohttp
import logging
import shutil
import pkgutil
import sys
import threading
import traceback
import time
import os
import pathlib
from collections import defaultdict, deque, namedtuple
from contextlib import suppress
from functools import partial, wraps
from importlib import import_module, reload
from inspect import iscoroutinefunction, isfunction
from platform import system

import colorlog
from discord.ext.commands import Bot
import discord
from websockets import ConnectionClosed

<<<<<<< HEAD
=======
from . import config
from .opus_loader import load_opus_lib
>>>>>>> aa3016a9
from .crossmodule import CrossModule
from .rich_guild import guilds, register_bot, prunenoowner, get_guild, get_guild_list
from .playback import PlayerState
from .ytdldownloader import YtdlDownloader
from .utils import isiterable, load_file, write_file, fixg
from .constants import VERSION as BOTVERSION
from .constants import AUDIO_CACHE_PATH

from .config import Config, ConfigDefaults
from .permissions import Permissions, PermissionsDefaults
from .alias import Alias, AliasDefaults
from .json import Json
from .spotify import Spotify
from . import exceptions

MODUBOT_MAJOR = '0'
MODUBOT_MINOR = '1'
MODUBOT_REVISION = '3'
MODUBOT_VERSIONTYPE = 'a'
MODUBOT_SUBVERSION = '3'
MODUBOT_VERSION = '{}.{}.{}-{}{}'.format(MODUBOT_MAJOR, MODUBOT_MINOR, MODUBOT_REVISION, MODUBOT_VERSIONTYPE, MODUBOT_SUBVERSION)
MODUBOT_STR = 'ModuBot {}'.format(MODUBOT_VERSION)

load_opus_lib()

class ModuBot(Bot):

    ModuleTuple = namedtuple('ModuleTuple', ['name', 'module'])

    def __init__(self, *args, logname = "MusicBot", loghandlerlist = [], **kwargs):
        self._aiolocks = defaultdict(asyncio.Lock)
        self.bot_version = (MODUBOT_MAJOR, MODUBOT_MINOR, MODUBOT_REVISION, MODUBOT_VERSIONTYPE, MODUBOT_SUBVERSION)
        self.bot_str = MODUBOT_STR
        try:
            sys.stdout.write("\x1b]2;MusicBot {}\x07".format(BOTVERSION))
        except:
            pass

        print()

        config_file = ConfigDefaults.options_file

        perms_file = PermissionsDefaults.perms_file

        self.thread = None
        self.crossmodule = CrossModule()
        self.log = logging.getLogger(logname)
        for handler in loghandlerlist:
            self.log.addHandler(handler)

        self.config = Config(config_file)
        self.alias = Alias(self, AliasDefaults.alias_file)
        self.downloader = YtdlDownloader(self, 'audio_cache')

        self.log.setLevel(self.config.debug_level)

        self.permissions = Permissions(perms_file, grant_all=[self.config.owner_id])
        self.str = Json(self.config.i18n_file)

        self.blacklist = set(load_file(self.config.blacklist_file))

        self.log.info('Starting MusicBot {}'.format(BOTVERSION))

        if self.blacklist:
            self.log.debug("Loaded blacklist with {} entries".format(len(self.blacklist)))

        # TODO: Do these properly
        ssd_defaults = {
            'last_np_msg': None,
            'auto_paused': False,
            'availability_paused': False
        }
        # guild are of type RichGuild
        self.server_specific_data = defaultdict(ssd_defaults.copy)

        super().__init__(command_prefix = self.config.command_prefix, *args, **kwargs)

        self.aiosession = aiohttp.ClientSession(loop=self.loop)
        self.http.user_agent += ' MusicBot/%s' % BOTVERSION

        self.spotify = None
        if self.config._spotify:
            try:
                self.spotify = Spotify(self.config.spotify_clientid, self.config.spotify_clientsecret, aiosession=self.aiosession, loop=self.loop)
                if not self.spotify.token:
                    self.log.warning('Spotify did not provide us with a token. Disabling.')
                    self.config._spotify = False
                else:
                    self.log.info('Authenticated with Spotify successfully using client ID and secret.')
            except exceptions.SpotifyError as e:
                self.log.warning('There was a problem initialising the connection to Spotify. Is your client ID and secret correct? Details: {0}. Continuing anyway in 5 seconds...'.format(e))
                self.config._spotify = False
                time.sleep(5)  # make sure they see the problem

        self.help_command = None
        self.looplock = threading.Lock()
        self._init = False

        self._owner_id = self.config.owner_id

        self._presence = (None, None)

    async def _exec_cogs(self, cog, method, modulename = None, with_self = False):
        if method in dir(cog):
            self.log.debug('executing {} in {}'.format(method, cog.qualified_name))
            potential = getattr(cog, method)
            self.log.debug(str(potential))
            self.log.debug(str(potential.__func__))
            if with_self:
                arg = (self,)
            else:
                arg = tuple()
            try:
                if iscoroutinefunction(potential.__func__):
                    await potential(*arg)
                elif isfunction(potential.__func__):
                    potential(*arg)
                else:
                    self.log.debug('{} is neither funtion nor coroutine function'.format(method))
                return True
            except Exception:
                self.log.warning(
                    'failed invoking {} of cog {} {}'.format(
                        method, 
                        cog.qualified_name, 
                        'in module {}'.format(modulename) if modulename else ''
                    )
                )
                self.log.debug(traceback.format_exc())
                return False
        return True

    def _update_command_alias(self, cmd):
        cdict = defaultdict(list)
        cdict[None].append(cmd)
        if hasattr(cmd, 'walk_commands'):
            for child in cmd.walk_commands():
                cdict[child.parent].append(child)
        for commandlist in cdict.values():
            for command in commandlist:
                if command.qualified_name in self.alias.aliases:
                    self.log.debug('setting aliases for {} as {}'.format(command.qualified_name, self.alias.aliases[command.qualified_name]))
                    command.update(aliases = self.alias.aliases[command.qualified_name])
                else:
                    # @TheerapakG: for simplicity sake just update it so that I don't have to solve the add_command headache
                    command.update()
        for parent, commandlist in cdict.items():
            if parent:
                for command in commandlist:
                    parent.add_command(command)

    async def _load_modules(self, modulelist):
        # TODO: change into cog pre_init, cog init and cog post_init/ deps listing inside cogs
        # 1: walk module
        #     1: module pre_init
        #         this stage should be use to read up config and prepare things such as opening
        #         port to communicate with server, opening file for logging, register stuff to
        #         crossmodule object (except features), etc. pre_init must throw if not successful
        # 2: walk module again
        #     1: load command, cogs, ...
        #         even if some command, cogs in a module is not loaded, it will not get skip 
        #     2: module init
        #         this stage should be use to check commands in the module that got loaded and
        #         register features available after loaded. init must throw if not successful
        # 3: walk module again
        #     1: module post_init
        #         this stage should be use to check if dependency loaded correctly with features
        #         needed and register dependencies needed. post_init must throw if not successful
        #     2: add to loaded
        # 4: walk module again
        #     1: module after_init
        #         this means that stuff in crossmodule is safe to be retrieve. shall not fail

        load_cogs = []

        available_module = set(self.crossmodule.imported.keys())

        for moduleinfo in modulelist:
            available_module.add(moduleinfo.name)

        requirements = defaultdict(list)

        for moduleinfo in modulelist:

            if 'deps' in dir(moduleinfo.module):
                self.log.debug('resolving deps in {}'.format(moduleinfo.name))
                deps = getattr(moduleinfo.module, 'deps')
                if isiterable(deps):
                    for dep in deps:
                        requirements[dep].append(moduleinfo.name)
                else:
                    self.log.debug('deps is not an iterable')

        req_set = set(requirements.keys())

        noreq_already = req_set - available_module
        noreq = list(noreq_already)

        req_not_met = set()

        while noreq:
            current = noreq.pop()
            req_not_met.update(requirements[current])
            for module in requirements[current]:
                if module not in noreq_already:
                    noreq.append(module)
                    noreq_already.add(module)

        if req_not_met:
            self.log.warning('These following modules does not have dependencies required and will not be loaded: {}'.format(str(req_not_met)))

        modulelist = [moduleinfo for moduleinfo in modulelist if moduleinfo.name not in req_not_met]

        for moduleinfo in modulelist:
            self.crossmodule._add_module(moduleinfo.name, moduleinfo.module)

        for moduleinfo in modulelist:
            if 'deps' in dir(moduleinfo.module):
                self.log.debug('adding deps in {}'.format(moduleinfo.name))
                deps = getattr(moduleinfo.module, 'deps')
                if isiterable(deps):
                    self.crossmodule._register_dependency(moduleinfo.name, deps)
                else:
                    self.log.debug('deps is not an iterable')

        for moduleinfo in modulelist:
            if 'cogs' in dir(moduleinfo.module):
                cogs = getattr(moduleinfo.module, 'cogs')
                if isiterable(cogs):
                    for cog in cogs:
                        cg = cog()
                        self.log.debug('found cog {}'.format(cg.qualified_name))
                        if await self._exec_cogs(cg, 'pre_init', moduleinfo.name, with_self=True):
                            load_cogs.append((moduleinfo.name, cg))
                else:
                    self.log.debug('cogs is not an iterable')

        for moduleinfo in modulelist:
            if 'commands' in dir(moduleinfo.module):
                self.log.debug('loading commands in {}'.format(moduleinfo.name))
                commands = getattr(moduleinfo.module, 'commands')
                if isiterable(commands):
                    for command in commands:
                        cmd = command()
                        self._update_command_alias(cmd)
                        self.add_command(cmd)
                        self.crossmodule._commands[moduleinfo.name].append(cmd)
                        self.log.debug('loaded {}'.format(cmd.name))
                else:
                    self.log.debug('commands is not an iterable')

        for modulename, cog in load_cogs.copy():
            if not await self._exec_cogs(cog, 'init', modulename):
                load_cogs.remove((modulename, cog))

        for modulename, cog in load_cogs:
            if not await self._exec_cogs(cog, 'post_init', modulename):
                load_cogs.remove((modulename, cog))

        self.log.debug('loading cogs')
        for modulename, cog in load_cogs:
            for cmd in cog.get_commands():
                self._update_command_alias(cmd)
            self.add_cog(cog)
            self.crossmodule._cogs[modulename].append(cog)
            self.log.debug('loaded {}'.format(cog.qualified_name))

        for modulename, cog in load_cogs:
            if not await self._exec_cogs(cog, 'after_init', modulename):
                self.remove_cog(cog.qualified_name)
                self.crossmodule._cogs[modulename].remove(cog)

    async def _prepare_load_module(self, modulename):
        if modulename in self.crossmodule.modules_loaded():
            await self.unload_modules([modulename])
            try:
                reload(self.crossmodule.imported[modulename])
            except:
                pass
            module = self.crossmodule.imported[modulename]
        else:
            try:
                module = import_module('.modules.{}'.format(modulename), 'musicbot')
            except Exception as e:
                self.log.error('error fetching module: {}'.format(modulename))
                self.log.error('{}'.format(e))
                self.log.debug(traceback.format_exc())
                return

        return module

    async def _gen_modulelist(self, modulesname):
        modules = list()
        for modulename in modulesname:
            module = await self._prepare_load_module(modulename)
            if module:
                modules.append(self.ModuleTuple(modulename, module))

        return modules

    async def load_modules(self, modulesname):
        modulelist = await self._gen_modulelist(modulesname)
        await self._load_modules(modulelist)

    async def unload_modules(self, modulenames, *, unimport = False):
        # 1: unload dependents
        # 2: unload command, cogs, ...
        # 4: remove from loaded
        # 5: module uninit
        def gendependentlist():
            deplist = list()
            considerdeque = deque(modulenames)
            considerset = set(modulenames)
            while considerdeque:
                node = considerdeque.pop()
                deplist.append(node)
                for module in self.crossmodule._module_graph[node]:
                    if module not in considerset:
                        considerdeque.append(module)
                        considerset.add(module)
            return deplist

        unloadlist = gendependentlist()
        unloadlist.reverse()

        for module in unloadlist:
            for cog in self.crossmodule._cogs[module]:
                await self._exec_cogs(cog, 'uninit')
                self.remove_cog(cog.qualified_name)
            for command in self.crossmodule._commands[module]:
                self.remove_command(command.name)
            
            self.crossmodule._remove_module(module)
            self.log.debug('unloaded {}'.format(module))

            if unimport:
                def _is_submodule(parent, child):
                    return parent == child or child.startswith(parent + ".")

                for p_submodule in list(sys.modules.keys()):
                    if _is_submodule(module, p_submodule):
                        del sys.modules[p_submodule]

                self.log.debug('unimported {}'.format(module))

    async def generate_invite_link(self, *, permissions=discord.Permissions(70380544), guild=None):
        app_info = await self.application_info()
        return discord.utils.oauth_url(app_info.id, permissions=permissions, guild=guild)

    async def unload_all_module(self):
        await self.unload_modules(self.crossmodule.modules_loaded())

    def _delete_old_audiocache(self, path=AUDIO_CACHE_PATH):
        try:
            shutil.rmtree(path)
            os.makedirs(path, exist_ok=True)
            return True
        except:
            try:
                os.rename(path, path + '__')
            except:
                return False
            try:
                shutil.rmtree(path)
            except:
                os.rename(path + '__', path)
                return False

        return True

    async def _on_ready_sanity_checks(self):
        # Ensure folders exist
        await self._scheck_ensure_env()

        # Server permissions check
        await self._scheck_server_permissions()

        # playlists in autoplaylist
        await self._scheck_autoplaylist()

        # streamss in autostream
        await self._scheck_autostream()

        # config/permissions async validate?
        await self._scheck_configs()


    async def _scheck_ensure_env(self):
        self.log.debug("Ensuring data folders exist")
        for guild in self.guilds:
            pathlib.Path('data/%s/' % guild.id).mkdir(exist_ok=True)

        with open('data/server_names.txt', 'w', encoding='utf8') as f:
            for guild in sorted(self.guilds, key=lambda s:int(s.id)):
                f.write('{:<22} {}\n'.format(guild.id, guild.name))

        if not self.config.save_videos and os.path.isdir(AUDIO_CACHE_PATH):
            if self._delete_old_audiocache():
                self.log.debug("Deleted old audio cache")
            else:
                self.log.debug("Could not delete old audio cache, moving on.")


    async def _scheck_server_permissions(self):
        self.log.debug("Checking server permissions")
        pass # TODO

    async def _scheck_autoplaylist(self):
        self.log.debug("Auditing autoplaylist")
        pass # TODO

    async def _scheck_autostream(self):
        self.log.debug("Auditing autostream")
        pass # TODO

    async def _scheck_configs(self):
        self.log.debug("Validating config")
        await self.config.async_validate(self)

        self.log.debug("Validating permissions config")
        await self.permissions.async_validate(self)

    @staticmethod
    def _check_if_empty(vchannel: discord.abc.GuildChannel, *, excluding_me=True, excluding_deaf=False):
        def check(member):
            if excluding_me and member == vchannel.guild.me:
                return False

            if excluding_deaf and any([member.deaf, member.self_deaf]):
                return False

            if member.bot:
                return False

            return True

        return not sum(1 for m in vchannel.members if check(m))

    async def _join_startup_channels(self, channels, *, autosummon=True):
        joined_servers = set()
        channel_map = {get_guild(self, c.guild): c for c in channels}

        def _autopause(player):
            if self._check_if_empty(player._guild._voice_channel):
                self.log.info("Initial autopause in empty channel")

                asyncio.ensure_future(player.pause())
                self.server_specific_data[player._guild]['auto_paused'] = True

        for guild in get_guild_list(self):
            if guild.guild.unavailable or guild in channel_map:
                continue

            if guild.guild.me.voice:
                self.log.info("Found resumable voice channel {0.guild.name}/{0.name}".format(guild.guild.me.voice.channel))
                channel_map[guild] = guild.guild.me.voice.channel

            if autosummon:
                owner = guild.get_owner(voice=True)
                if owner:
                    self.log.info("Found owner in \"{}\"".format(owner.voice.channel.name))
                    channel_map[guild] = owner.voice.channel

        for guild, channel in channel_map.items():
            if guild in joined_servers:
                self.log.info("Already joined a channel in \"{}\", skipping".format(guild.name))
                continue

            if channel and isinstance(channel, discord.VoiceChannel):
                self.log.info("Attempting to join {0.guild.name}/{0.name}".format(channel))

                chperms = channel.permissions_for(guild.guild.me)

                if not chperms.connect:
                    self.log.info("Cannot join channel \"{}\", no permission.".format(channel.name))
                    continue

                elif not chperms.speak:
                    self.log.info("Will not join channel \"{}\", no permission to speak.".format(channel.name))
                    continue

                try:
                    await guild.set_connected_voice_channel(channel)
                    joined_servers.add(guild)

                    self.log.info("Joined {0.guild.name}/{0.name}".format(channel))

                    if guild._autos:
                        player = await guild.get_player()
                        if self.config.auto_pause:
                            player.once('play', lambda player, **_: _autopause(player))
                        if not player._playlist._list:
                            await guild.on_player_finished_playing(player)

                except Exception:
                    self.log.debug("Error joining {0.guild.name}/{0.name}".format(channel), exc_info=True)
                    self.log.error("Failed to join {0.guild.name}/{0.name}".format(channel))

            elif channel:
                self.log.warning("Not joining {0.guild.name}/{0.name}, that's a text channel.".format(channel))

            else:
                self.log.warning("Invalid channel thing: {}".format(channel))

    async def on_ready(self):
        self.log.debug("Connection established, ready to go.")

        self.ws._keep_alive.name = 'Gateway Keepalive'

        if self._init:
            self.log.debug("Received additional READY event, may have failed to resume")
            return

        app_info = await self.application_info()  
        if self._owner_id == 'auto' or not self._owner_id:
            self.log.info('Using application\'s owner')
            self._owner_id = app_info.owner.id

        else:
            if not self.get_user(self._owner_id):
                self.log.warning('Cannot find specified owner, falling back to application\'s owner')
                self._owner_id = app_info.owner.id  

        await self._on_ready_sanity_checks()

        register_bot(self)
        
        self.log.info("Connected")
        self.log.info("Client:\n    ID: {id}\n    name: {name}#{discriminator}\n".format(
            id = self.user.id,
            name = self.user.name,
            discriminator = self.user.discriminator
            ))        

        self.log.info("Owner:\n    ID: {id}\n    name: {name}#{discriminator}\n".format(
            id = self._owner_id,
            name = self.get_user(self._owner_id).name,
            discriminator = self.get_user(self._owner_id).discriminator
            ))

        if self._owner_id and self.guilds:

            self.log.info('Guild List:')
            for s in self.guilds:
                ser = ('{} (unavailable)'.format(s.name) if s.unavailable else s.name)
                self.log.info(' - ' + ser)

            unavailable_servers = 0
            if self.config.leavenonowners:
                unavailable_servers = prunenoowner(self)
                
            if unavailable_servers != 0:
                self.log.info('Not proceeding with checks in {} servers due to unavailability'.format(str(unavailable_servers))) 

        elif self.guilds:
            self.log.warning("Owner could not be found on any guild (id: %s)\n" % self.config.owner_id)

            self.log.info('Guild List:')
            for s in self.guilds:
                ser = ('{} (unavailable)'.format(s.name) if s.unavailable else s.name)
                self.log.info(' - ' + ser)

        else:
            self.log.warning("Owner unknown, bot is not on any guilds.")
            if self.user.bot:
                self.log.warning(
                    "To make the bot join a guild, paste this link in your browser. \n"
                    "Note: You should be logged into your main account and have \n"
                    "manage server permissions on the guild you want the bot to join.\n"
                    "  " + await self.generate_invite_link()
                )

        print(flush=True)

        if self.config.bound_channels:
            chlist = set(self.get_channel(i) for i in self.config.bound_channels if i)
            chlist.discard(None)

            invalids = set()
            invalids.update(c for c in chlist if isinstance(c, discord.VoiceChannel))

            chlist.difference_update(invalids)
            self.config.bound_channels.difference_update(invalids)

            if chlist:
                self.log.info("Bound to text channels:")
                [self.log.info(' - {}/{}'.format(ch.guild.name.strip(), ch.name.strip())) for ch in chlist if ch]
            else:
                print("Not bound to any text channels")

            if invalids and self.config.debug_mode:
                print(flush=True)
                self.log.info("Not binding to voice channels:")
                [self.log.info(' - {}/{}'.format(ch.guild.name.strip(), ch.name.strip())) for ch in invalids if ch]

            print(flush=True)

        else:
            self.log.info("Not bound to any text channels")

        if self.config.autojoin_channels:
            chlist = set(self.get_channel(i) for i in self.config.autojoin_channels if i)
            chlist.discard(None)

            invalids = set()
            invalids.update(c for c in chlist if isinstance(c, discord.TextChannel))

            chlist.difference_update(invalids)
            self.config.autojoin_channels.difference_update(invalids)

            if chlist:
                self.log.info("Autojoining voice channels:")
                [self.log.info(' - {}/{}'.format(ch.guild.name.strip(), ch.name.strip())) for ch in chlist if ch]
            else:
                self.log.info("Not autojoining any voice channels")

            if invalids and self.config.debug_mode:
                print(flush=True)
                self.log.info("Cannot autojoin text channels:")
                [self.log.info(' - {}/{}'.format(ch.guild.name.strip(), ch.name.strip())) for ch in invalids if ch]

            self.autojoin_channels = chlist

        else:
            self.log.info("Not autojoining any voice channels")
            self.autojoin_channels = set()
        
        if self.config.show_config_at_start:
            print(flush=True)
            self.log.info("Options:")

            self.log.info("  Command prefix: " + self.config.command_prefix)
            self.log.info("  Default volume: {}%".format(int(self.config.default_volume * 100)))
            self.log.info("  Skip threshold: {} votes or {}%".format(
                self.config.skips_required, fixg(self.config.skip_ratio_required * 100)))
            self.log.info("  Now Playing @mentions: " + ['Disabled', 'Enabled'][self.config.now_playing_mentions])
            self.log.info("  Auto-Summon: " + ['Disabled', 'Enabled'][self.config.auto_summon])
            self.log.info("  Auto-Pause: " + ['Disabled', 'Enabled'][self.config.auto_pause])
            self.log.info("  Delete Messages: " + ['Disabled', 'Enabled'][self.config.delete_messages])
            if self.config.delete_messages:
                self.log.info("    Delete Invoking: " + ['Disabled', 'Enabled'][self.config.delete_invoking])
            self.log.info("  Debug Mode: " + ['Disabled', 'Enabled'][self.config.debug_mode])
            self.log.info("  Downloaded songs will be " + ['deleted', 'saved'][self.config.save_videos])
            if self.config.status_message:
                self.log.info("  Status message: " + self.config.status_message)
            self.log.info("  Write current songs to file: " + ['Disabled', 'Enabled'][self.config.write_current_song])
            self.log.info("  Author insta-skip: " + ['Disabled', 'Enabled'][self.config.allow_author_skip])
            self.log.info("  Embeds: " + ['Disabled', 'Enabled'][self.config.embeds])
            self.log.info("  Spotify integration: " + ['Disabled', 'Enabled'][self.config._spotify])
            self.log.info("  Legacy skip: " + ['Disabled', 'Enabled'][self.config.legacy_skip])
            self.log.info("  Leave non owners: " + ['Disabled', 'Enabled'][self.config.leavenonowners])

        print(flush=True)

        # TODO: now playing status

        # maybe option to leave the ownerid blank and generate a random command for the owner to use
        # wait_for_message is pretty neato

        await self._join_startup_channels(self.autojoin_channels, autosummon=self.config.auto_summon)

        # we do this after the config stuff because it's a lot easier to notice here
        if self.config.missing_keys:
            self.log.warning('Your config file is missing some options. If you have recently updated, '
                        'check the example_options.ini file to see if there are new options available to you. '
                        'The options missing are: {0}'.format(self.config.missing_keys))
            print(flush=True)

        # t-t-th-th-that's all folks!

        self._init = True

        for name, cog in self.cogs.items():
            if 'on_ready' in dir(cog):
                self.log.debug('executing on_ready in {}'.format(name))
                potential = getattr(cog, 'on_ready')
                self.log.debug(str(potential))
                self.log.debug(str(potential.__func__))
                if iscoroutinefunction(potential.__func__):
                    await potential()
                elif isfunction(potential.__func__):
                    potential()
                else:
                    self.log.debug('post_init is neither funtion nor coroutine function')


    def run(self):
        self.thread = threading.currentThread()
        self.log.debug('running bot on thread {}'.format(threading.get_ident()))
        self.looplock.acquire()

        def exchdlr(loop, excctx):
            exception = excctx.get('exception')
            if system() == 'Windows':
                if isinstance(exception, PermissionError) and exception.winerror == 121:
                    self.log.debug('suppressing "the semaphore timeout period has expired" exception', exc_info = exception)
            else:
                raise exception

        self.loop.set_exception_handler(exchdlr)
        try:
            self.loop.create_task(self.start(self.config._login_token))
        except discord.errors.LoginFailure:
            # Add if token, else
            raise exceptions.HelpfulError(
                "Bot cannot login, bad credentials.",
                "Fix your token in the options file.  "
                "Remember that each field should be on their own line."
            )  #     ^^^^ In theory self.config.auth should never have no items
        self.loop.run_forever()

    async def _logout(self):
        guilds = get_guild_list(self)
        for guild in guilds:
            try:
                await guild.set_connected_voice_channel(None)
            except:
                pass
                
            await guild.serialize_to_file()
        await self.unload_all_module()
        await super().logout()
        await self.aiosession.close()
        self.log.debug('finished cleaning up')

    def logout_loopstopped(self):
        self.log.debug('on thread {}'.format(threading.get_ident()))
        self.log.info('logging out (loopstopped)..')
        self.loop.run_until_complete(self._logout())
        self.log.info('canceling incomplete tasks...')
        gathered = asyncio.gather(*asyncio.Task.all_tasks(self.loop), loop=self.loop)
        gathered.cancel()
        async def await_gathered():
            with suppress(Exception):
                await gathered
        self.loop.run_until_complete(await_gathered())
        self.downloader.shutdown()
        self.log.info('closing loop...')
        self.loop.close()
        self.log.info('finished!')

    def logout_looprunning(self):
        async def _stop():
            self.loop.stop()
            self.looplock.release()

        self.log.debug('on thread {}'.format(threading.get_ident()))
        self.log.debug('bot\'s thread status: {}'.format(self.thread.is_alive()))
        self.log.info('logging out (looprunning)..')
        future = asyncio.run_coroutine_threadsafe(self._logout(), self.loop)
        future.result()
        self.log.debug('stopping loop...')
        future = asyncio.run_coroutine_threadsafe(_stop(), self.loop)
        self.looplock.acquire()
        self.log.info('canceling incomplete tasks...')
        gathered = asyncio.gather(*asyncio.Task.all_tasks(self.loop), loop=self.loop)
        gathered.cancel()
        async def await_gathered():
            with suppress(Exception):
                await gathered
        self.loop.run_until_complete(await_gathered())
        self.downloader.shutdown()
        self.log.info('closing loop...')
        self.loop.close()
        self.log.info('finished!')

    def logout(self):
        self.log.info('logging out...')
        if self.loop.is_running():
            self.logout_looprunning()
        else:
            self.logout_loopstopped()
        self._init = False
        if getattr(self, '_restart', None):
            raise exceptions.RestartSignal('restarting...')

    class check_online:
        def __call__(self, func):
            @wraps(func)
            async def wrapper(bot, *args, **kwargs):
                if bot._init:
                    return await func(bot, *args, **kwargs)
                else:
                    raise Exception('bot is not online')
            return wrapper

    @check_online()
    async def get_owner_id(self):
        return self._owner_id

    def online(self):
        return self._init

    async def get_presence(self):
        async with self._aiolocks['presence']:
            return self._presence

    async def set_presence(self, *, activity = None, status=None):
        async with self._aiolocks['presence']:
            await self.change_presence(activity = activity, status = status)
            self._presence = (activity, status)

    async def update_now_playing_status(self, entry=None, is_paused=False):
        game = None

        if not self.config.status_message:
            if self.user.bot:
                activeplayers = sum(1 for g in get_guild_list(self) if g._player and g._player.state == PlayerState.PLAYING)
                if activeplayers > 1:
                    game = discord.Game(type=0, name="music on %s guilds" % activeplayers)
                    entry = None

            if entry:
                prefix = u'\u275A\u275A ' if is_paused else ''

                name = u'{}{}'.format(prefix, entry.title)[:128]
                game = discord.Game(type=0, name=name)
        else:
            game = discord.Game(type=0, name=self.config.status_message.strip()[:128])

        async with self._aiolocks['presence']:
            await self.change_presence(activity = game)
            self._presence = (game, self._presence[1])


    async def eval_bot(self, code):
        return eval(code)

    async def exec_bot(self, code):
        exec(code)
        <|MERGE_RESOLUTION|>--- conflicted
+++ resolved
@@ -49,11 +49,7 @@
 import discord
 from websockets import ConnectionClosed
 
-<<<<<<< HEAD
-=======
-from . import config
 from .opus_loader import load_opus_lib
->>>>>>> aa3016a9
 from .crossmodule import CrossModule
 from .rich_guild import guilds, register_bot, prunenoowner, get_guild, get_guild_list
 from .playback import PlayerState
