--- conflicted
+++ resolved
@@ -2653,7 +2653,7 @@
             log.warning("Ignoring command from myself ({})".format(message.content))
             return
 
-<<<<<<< HEAD
+
         command, *args = message_content.split(' ')  # Uh, doesn't this break prefixes with spaces in them (it doesn't, config parser already breaks them)
         command = command[len(self.config.command_prefix):].lower().strip()
 
@@ -2670,8 +2670,8 @@
             else:
                 return  # if I want to log this I just move it under the prefix check
 
-=======
->>>>>>> 5bb5e8cf
+
+
         if (not isinstance(message.channel, discord.abc.GuildChannel)) and (not isinstance(message.channel, discord.abc.PrivateChannel)):
             return
 
@@ -2692,8 +2692,8 @@
             else:
                 return
 
-<<<<<<< HEAD
-=======
+
+
         if isinstance(message.channel, discord.abc.PrivateChannel):
             if not (message.author.id == self.config.owner_id and command == 'joinserver'):
                 await self.safe_send_message(message.channel, 'You cannot use this bot in private messages.')
@@ -2707,7 +2707,7 @@
             else:
                 return  # if I want to log this I just move it under the prefix check
 
->>>>>>> 5bb5e8cf
+
         if message.author.id in self.blacklist and message.author.id != self.config.owner_id:
             log.warning("User blacklisted: {0.id}/{0!s} ({1})".format(message.author, command))
             return
