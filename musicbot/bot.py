--- conflicted
+++ resolved
@@ -1342,11 +1342,7 @@
             await self.serialize_json(player.auto_mode, player.voice_client.channel.guild, dir = 'data/%s/mode.json')
 
         if player.auto_mode['mode'] == 'toggle':
-<<<<<<< HEAD
-            if not permissions.toggle_playlists  and not author == user:
-=======
-            if not permissions.toggle_playlists and not author.id == self.config.owner_id:
->>>>>>> aac31d5f
+            if not permissions.toggle_playlists:
                 raise exceptions.PermissionsError(
                     self.str.get('cmd-toggleplaylist-noperm', 'You have no permission to toggle autoplaylist'),
                     expire_in=30
