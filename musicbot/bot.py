--- conflicted
+++ resolved
@@ -94,11 +94,6 @@
             print("Warning: Autoplaylist is empty, disabling.")
             self.config.auto_playlist = False
 
-<<<<<<< HEAD
-        self.http.user_agent += ' MusicBot/%s' % BOTVERSION
-
-=======
->>>>>>> 186eff1a
         # TODO: Do these properly
         ssd_defaults = {'last_np_msg': None, 'auto_paused': False}
         self.server_specific_data = defaultdict(lambda: dict(ssd_defaults))
@@ -136,11 +131,8 @@
             # noinspection PyCallingNonCallable
             return await func(self, *args, **kwargs)
 
-<<<<<<< HEAD
-=======
         return wrapper
 
->>>>>>> 186eff1a
     def _get_owner(self, voice=False):
         if voice:
             for server in self.servers:
@@ -358,10 +350,6 @@
         except:
             print("Error disconnecting during reconnect")
             traceback.print_exc()
-<<<<<<< HEAD
-            await self.log(":warning: Error disconnecting during reconnect: {}\n```py\n{}\n```".format(server.name, traceback.format_exc()))
-=======
->>>>>>> 186eff1a
 
         await asyncio.sleep(0.1)
 
@@ -409,45 +397,6 @@
             await self.ws.send(utils.to_json(payload))
             self.the_voice_clients[server.id].channel = channel
 
-<<<<<<< HEAD
-    async def log(self, string, channel=None):
-        """
-            Logs information to a Discord text channel
-            :param channel: - The channel the information originates from
-        """
-        if channel:
-            if self.config.log_subchannels:
-                for i in set(self.config.log_subchannels):
-                    subchannel = self.get_channel(i)
-                    if not subchannel:
-                        self.config.log_subchannels.remove(i)
-                        print("[Warning] Bot can't find logging subchannel: {}".format(i))
-                    else:
-                        server = subchannel.server
-                        if channel in server.channels:
-                            await self.safe_send_message(subchannel, ":stopwatch: `{}` ".format(time.strftime(self.config.log_timeformat)) + string)
-
-            if self.config.log_masterchannel:
-                id = self.config.log_masterchannel
-                master = self.get_channel(id)
-                if not master:
-                    self.config.log_masterchannel = None
-                    print("[Warning] Bot can't find logging master channel: {}".format(id))
-                else:
-                    await self.safe_send_message(master, ":stopwatch: `{}` :mouse_three_button: `{}` ".format(time.strftime(self.config.log_timeformat), channel.server.name) + string)
-
-        else:
-            if self.config.log_masterchannel:
-                id = self.config.log_masterchannel
-                master = self.get_channel(id)
-                if not master:
-                    self.config.log_masterchannel = None
-                    print("[Warning] Bot can't find logging master channel: {}".format(id))
-                else:
-                    await self.safe_send_message(master, ":stopwatch: `{}` ".format(time.strftime(self.config.log_timeformat)) + string)
-
-=======
->>>>>>> 186eff1a
     async def get_player(self, channel, create=False) -> MusicPlayer:
         server = channel.server
 
@@ -466,12 +415,8 @@
                 .on('pause', self.on_player_pause) \
                 .on('stop', self.on_player_stop) \
                 .on('finished-playing', self.on_player_finished_playing) \
-<<<<<<< HEAD
-                .on('entry-added', self.on_player_entry_added)
-=======
                 .on('entry-added', self.on_player_entry_added) \
                 .on('error', self.on_player_error)
->>>>>>> 186eff1a
 
             player.skip_state = SkipState()
             self.players[server.id] = player
@@ -507,12 +452,6 @@
             else:
                 self.server_specific_data[channel.server]['last_np_msg'] = await self.safe_send_message(channel, newmsg)
 
-<<<<<<< HEAD
-            if self.config.log_interaction:
-                await self.log(":microphone: `%s` (requested by `%s`) is now playing in **%s**" % (entry.title, entry.meta['author'], player.voice_client.channel.name), channel)
-
-=======
->>>>>>> 186eff1a
     async def on_player_resume(self, entry, **_):
         await self.update_now_playing(entry)
 
@@ -652,13 +591,8 @@
         try:
             return await super().send_typing(destination)
         except discord.Forbidden:
-<<<<<<< HEAD
             if self.config.log_exceptions:
                 await self.log(":warning: No permission to send typing to %s" % destination)
-=======
-            if self.config.debug_mode:
-                print("Could not send typing to %s, no permssion" % destination)
->>>>>>> 186eff1a
 
     async def edit_profile(self, **fields):
         if self.user.bot:
@@ -795,11 +729,7 @@
 
             if invalids and self.config.debug_mode:
                 print("\nNot binding to voice channels:")
-<<<<<<< HEAD
-                [self.safe_print(' - %s/%s' % (ch.server.name.strip(), ch.name.strip())) for ch in invalids if ch]
-=======
                 [safe_print(' - %s/%s' % (ch.server.name.strip(), ch.name.strip())) for ch in invalids if ch]
->>>>>>> 186eff1a
 
             print()
 
@@ -815,14 +745,6 @@
             chlist.difference_update(invalids)
             self.config.autojoin_channels.difference_update(invalids)
 
-<<<<<<< HEAD
-            print("Autojoining voice channels:")
-            [self.safe_print(' - %s/%s' % (ch.server.name.strip(), ch.name.strip())) for ch in chlist if ch]
-
-            if invalids and self.config.debug_mode:
-                print("\nCannot join text channels:")
-                [self.safe_print(' - %s/%s' % (ch.server.name.strip(), ch.name.strip())) for ch in invalids if ch]
-=======
             if chlist:
                 print("Autojoining voice chanels:")
                 [safe_print(' - %s/%s' % (ch.server.name.strip(), ch.name.strip())) for ch in chlist if ch]
@@ -834,14 +756,10 @@
                 [safe_print(' - %s/%s' % (ch.server.name.strip(), ch.name.strip())) for ch in invalids if ch]
 
             autojoin_channels = chlist
->>>>>>> 186eff1a
-
-            autojoin_channels = chlist
 
         else:
             print("Not autojoining any voice channels")
             autojoin_channels = set()
-<<<<<<< HEAD
 
         print()
 
@@ -872,8 +790,6 @@
             print("  Time Format: {}".format(self.config.log_timeformat))
         else:
             print("Not logging to any text channels")
-=======
->>>>>>> 186eff1a
 
         print()
         print("Options:")
@@ -1036,16 +952,9 @@
         """
 
         if self.user.bot:
-<<<<<<< HEAD
-            appinfo = await self.application_info()
-            url = discord.utils.oauth_url(appinfo.id)
-            return Response(
-                "Bot accounts can't use invite links!  Click here to invite me: \n%s" % url,
-=======
             url = await self.generate_invite_link()
             return Response(
                 "Bot accounts can't use invite links!  Click here to invite me: \n{}".format(url),
->>>>>>> 186eff1a
                 reply=True, delete_after=30
             )
 
@@ -1867,13 +1776,7 @@
                     except discord.HTTPException:
                         pass
 
-<<<<<<< HEAD
-        if self.config.log_interaction:
-            await self.log(':bomb: Purged `{}` message{} in #`{}`'.format(deleted, 's' * bool(deleted), channel.name), channel)
-        return Response('Cleaned up {} message{}.'.format(deleted, 's' * bool(deleted)), delete_after=15)
-=======
         return Response('Cleaned up {} message{}.'.format(deleted, 's' * bool(deleted)), delete_after=6)
->>>>>>> 186eff1a
 
     async def cmd_pldump(self, channel, song_url):
         """
@@ -2105,23 +2008,11 @@
                 return
 
         if message.author.id in self.blacklist and message.author.id != self.config.owner_id:
-<<<<<<< HEAD
-            self.safe_print("[User blacklisted] {0.id}/{0.name} ({1})".format(message.author, message_content))
-            if self.config.log_interaction:
-                await self.log(":no_pedestrians: `{0.name}#{0.discriminator}`: `{1}`".format(message.author, message_content), message.channel)
-            return
-
-        else:
-            self.safe_print("[Command] {0.id}/{0.name} ({1})".format(message.author, message_content))
-            if self.config.log_interaction:
-                await self.log(":writing_hand::skin-tone-3: `{0.name}#{0.discriminator}`: `{1}`".format(message.author, message_content), message.channel)
-=======
             safe_print("[User blacklisted] {0.id}/{0.name} ({1})".format(message.author, message_content))
             return
 
         else:
             safe_print("[Command] {0.id}/{0.name} ({1})".format(message.author, message_content))
->>>>>>> 186eff1a
 
         user_permissions = self.permissions.for_user(message.author)
 
@@ -2239,17 +2130,6 @@
         except Exception:
             traceback.print_exc()
 
-            if self.config.log_exceptions:
-                await self.log(":warning: `%s#%s` encountered an Exception:\n```python\n%s\n```" % (self.user.name, self.user.discriminator, traceback.format_exc()), message.channel)
-
-    async def on_server_join(self, server):
-        if self.config.log_interaction:
-            await self.log(":performing_arts: `%s#%s` joined: `%s`" % (self.user.name, self.user.discriminator, server.name))
-
-    async def on_server_remove(self, server):
-        if self.config.log_interaction:
-            await self.log(":performing_arts: `%s#%s` left: `%s`" % (self.user.name, self.user.discriminator, server.name))
-
         finally:
             if not sentmsg and not response and self.config.delete_invoking:
                 await asyncio.sleep(5)
@@ -2301,13 +2181,7 @@
 
     async def on_server_update(self, before:discord.Server, after:discord.Server):
         if before.region != after.region:
-<<<<<<< HEAD
-            self.safe_print("[Servers] \"%s\" changed regions: %s -> %s" % (after.name, before.region, after.region))
-            if self.config.log_interaction:
-                await self.log(":house: `{}` changed regions: `{}` to `{}`".format(after.name, before.region, after.region))
-=======
             safe_print("[Servers] \"%s\" changed regions: %s -> %s" % (after.name, before.region, after.region))
->>>>>>> 186eff1a
 
             await self.reconnect_voice_client(after)
 
