import os
import sys
import time
import shlex
import shutil
import inspect
import aiohttp
import discord
import asyncio
import traceback

from discord import utils
from discord.object import Object
from discord.enums import ChannelType
from discord.voice_client import VoiceClient

from io import BytesIO
from functools import wraps
from textwrap import dedent
from datetime import timedelta
from random import choice, shuffle
from collections import defaultdict

from musicbot.player import MusicPlayer
from musicbot.config import Config, ConfigDefaults
from musicbot.permissions import Permissions, PermissionsDefaults
from musicbot.playlist import Playlist
from musicbot.utils import load_file, write_file, sane_round_int

from . import exceptions
from . import downloader
from .opus_loader import load_opus_lib
from .constants import VERSION as BOTVERSION
from .constants import DISCORD_MSG_CHAR_LIMIT, AUDIO_CACHE_PATH


load_opus_lib()


class SkipState:
    def __init__(self):
        self.skippers = set()
        self.skip_msgs = set()

    @property
    def skip_count(self):
        return len(self.skippers)

    def reset(self):
        self.skippers.clear()
        self.skip_msgs.clear()

    def add_skipper(self, skipper, msg):
        self.skippers.add(skipper)
        self.skip_msgs.add(msg)
        return self.skip_count


class Response:
    def __init__(self, content, reply=False, delete_after=0):
        self.content = content
        self.reply = reply
        self.delete_after = delete_after


class MusicBot(discord.Client):
    def __init__(self, config_file=ConfigDefaults.options_file, perms_file=PermissionsDefaults.perms_file):
        super().__init__()

        self.players = {}
        self.the_voice_clients = {}
        self.locks = defaultdict(asyncio.Lock)
        self.voice_client_connect_lock = asyncio.Lock()
        self.voice_client_move_lock = asyncio.Lock()
        self.aiosession = aiohttp.ClientSession(loop=self.loop)

        self.config = Config(config_file)
        self.permissions = Permissions(perms_file, grant_all=[self.config.owner_id])

        self.blacklist = set(load_file(self.config.blacklist_file))
        self.autoplaylist = load_file(self.config.auto_playlist_file)
        self.downloader = downloader.Downloader(download_folder='audio_cache')

        self.exit_signal = None

        if not self.autoplaylist:
            print("Warning: Autoplaylist is empty, disabling.")
            self.config.auto_playlist = False

        self.headers['user-agent'] += ' MusicBot/%s' % BOTVERSION

        # TODO: Do these properly
        ssd_defaults = {'last_np_msg': None, 'auto_paused': False}
        self.server_specific_data = defaultdict(lambda: dict(ssd_defaults))

    # TODO: Add some sort of `denied` argument for a message to send when someone else tries to use it
    def owner_only(func):
        @wraps(func)
        async def wrapper(self, *args, **kwargs):
            # Only allow the owner to use these commands
            orig_msg = self._get_variable('message')

            if not orig_msg or orig_msg.author.id == self.config.owner_id:
                return await func(self, *args, **kwargs)
            else:
                raise exceptions.PermissionsError("only the owner can use this command", expire_in=30)

        return wrapper

    @staticmethod
    def _fixg(x, dp=2):
        return ('{:.%sf}' % dp).format(x).rstrip('0').rstrip('.')

    def _get_variable(self, name):
        stack = inspect.stack()
        try:
            for frames in stack:
                current_locals = frames[0].f_locals
                if name in current_locals:
                    return current_locals[name]
        finally:
            del stack

    def _get_owner(self, voice=False):
        if voice:
            for server in self.servers:
                for channel in server.channels:
                    for m in channel.voice_members:
                        if m.id == self.config.owner_id:
                            return m
        else:
            return discord.utils.find(lambda m: m.id == self.config.owner_id, self.get_all_members())

    def _delete_old_audiocache(self, path=AUDIO_CACHE_PATH):
        try:
            shutil.rmtree(path)
            return True
        except:
            try:
                os.rename(path, path + '__')
            except:
                return False
            try:
                shutil.rmtree(path)
            except:
                os.rename(path + '__', path)
                return False

        return True

    # TODO: autosummon option to a specific channel
    async def _auto_summon(self):
        owner = self._get_owner(voice=True)
        if owner:
            self.safe_print("Found owner in \"%s\", attempting to join..." % owner.voice_channel.name)
            # TODO: Effort
            await self.cmd_summon(owner.voice_channel, owner, None)
            return owner.voice_channel

    async def _autojoin_channels(self):
        joined_servers = []

        for chid in self.config.autojoin_channels:
            channel = self.get_channel(chid)

            if channel.server in joined_servers:
                print("Already joined a channel in %s, skipping" % channel.server.name)
                continue

            if channel and channel.type == discord.ChannelType.voice:
                self.safe_print("Attempting to autojoin %s in %s" % (channel.name, channel.server.name))

                chperms = channel.permissions_for(channel.server.me)

                if not chperms.connect:
                    self.safe_print("Cannot join channel \"%s\", no permission." % channel.name)
                    continue

                elif not chperms.speak:
                    self.safe_print("Will not join channel \"%s\", no permission to speak." % channel.name)
                    continue

                try:
                    player = await self.get_player(channel, create=True)

                    if player.is_stopped:
                        player.play()

                    if self.config.auto_playlist:
                        await self.on_finished_playing(player)

                    joined_servers.append(channel.server)
                except Exception as e:
                    if self.config.log_exceptions:
                        await self.log(":warning: Could not join %s\n```python\n%s\n```" % (channel.name, traceback.print_exc()), channel)
                    print("Failed to join", channel.name)

            elif channel:
                if self.config.log_exceptions:
                    await self.log(":warning: Could not join %s because it is a text channel" % channel.name, channel)
                print("Not joining %s on %s, that's a text channel." % (channel.name, channel.server.name))

            else:
                print("Invalid channel id: " + chid)

    async def _wait_delete_msg(self, message, after):
        await asyncio.sleep(after)
        await self.safe_delete_message(message)

    # TODO: Check to see if I can just move this to on_message after the response check
    async def _manual_delete_check(self, message, *, quiet=False):
        if self.config.delete_invoking:
            await self.safe_delete_message(message, quiet=quiet)

    async def _check_ignore_non_voice(self, msg):
        vc = msg.server.me.voice_channel

        # If we've connected to a voice chat and we're in the same voice channel
        if not vc or vc == msg.author.voice_channel:
            return True
        else:
            raise exceptions.PermissionsError(
                "you cannot use this command when not in the voice channel (%s)" % vc.name, expire_in=30)

    async def get_voice_client(self, channel):
        if isinstance(channel, Object):
            channel = self.get_channel(channel.id)

        if getattr(channel, 'type', ChannelType.text) != ChannelType.voice:
            raise AttributeError('Channel passed must be a voice channel')

        with await self.voice_client_connect_lock:
            server = channel.server
            if server.id in self.the_voice_clients:
                return self.the_voice_clients[server.id]

            s_id = self.ws.wait_for('VOICE_STATE_UPDATE', lambda d: d.get('user_id') == self.user.id)
            _voice_data = self.ws.wait_for('VOICE_SERVER_UPDATE', lambda d: True)

            await self.ws.voice_state(server.id, channel.id)

            s_id_data = await asyncio.wait_for(s_id, timeout=10, loop=self.loop)
            voice_data = await asyncio.wait_for(_voice_data, timeout=10, loop=self.loop)
            session_id = s_id_data.get('session_id')

            kwargs = {
                'user': self.user,
                'channel': channel,
                'data': voice_data,
                'loop': self.loop,
                'session_id': session_id,
                'main_ws': self.ws
            }
            voice_client = VoiceClient(**kwargs)
            self.the_voice_clients[server.id] = voice_client

            retries = 3
            for x in range(retries):
                try:
                    await self.log(":mega: Attempting connection: `%s`" % server.name)
                    print("Attempting connection...")
                    await asyncio.wait_for(voice_client.connect(), timeout=10, loop=self.loop)
                    await self.log(":mega: Connected to: `%s`" % server.name)
                    print("Connection established.")
                    break
                except:
                    print("Failed to connect, retrying (%s/%s)..." % (x+1, retries))
                    await asyncio.sleep(1)
                    await self.ws.voice_state(server.id, None, self_mute=True)
                    await asyncio.sleep(1)

                    if x == retries-1:
                        await self.log(":warning: `%s`: Failed to connect" % server.name)
                        raise exceptions.HelpfulError(
                            "Cannot establish connection to voice chat.  "
                            "Something may be blocking outgoing UDP connections.",

                            "This may be an issue with a firewall blocking UDP.  "
                            "Figure out what is blocking UDP and disable it.  "
                            "It's most likely a system firewall or overbearing anti-virus firewall.  "
                        )

            return voice_client

    async def mute_voice_client(self, channel, mute):
        await self._update_voice_state(channel, mute=mute)

    async def deafen_voice_client(self, channel, deaf):
        await self._update_voice_state(channel, deaf=deaf)

    async def move_voice_client(self, channel):
        await self._update_voice_state(channel)

    async def reconnect_voice_client(self, server):
        if server.id not in self.the_voice_clients:
            return

        vc = self.the_voice_clients.pop(server.id)
        _paused = False

        player = None
        if server.id in self.players:
            player = self.players[server.id]
            if player.is_playing:
                player.pause()
                _paused = True

        try:
            await vc.disconnect()
        except:
            pass

        await asyncio.sleep(0.1)

        if player:
            new_vc = await self.get_voice_client(vc.channel)
            player.reload_voice(new_vc)

            if player.is_paused and _paused:
                player.resume()

    async def disconnect_voice_client(self, server):
        if server.id not in self.the_voice_clients:
            return

        if server.id in self.players:
            self.players.pop(server.id).kill()

        await self.the_voice_clients.pop(server.id).disconnect()

    async def disconnect_all_voice_clients(self):
        for vc in self.the_voice_clients.copy().values():
            await self.disconnect_voice_client(vc.channel.server)

    async def _update_voice_state(self, channel, *, mute=False, deaf=False):
        if isinstance(channel, Object):
            channel = self.get_channel(channel.id)

        if getattr(channel, 'type', ChannelType.text) != ChannelType.voice:
            raise AttributeError('Channel passed must be a voice channel')

        # I'm not sure if this lock is actually needed
        with await self.voice_client_move_lock:
            server = channel.server

            payload = {
                'op': 4,
                'd': {
                    'guild_id': server.id,
                    'channel_id': channel.id,
                    'self_mute': mute,
                    'self_deaf': deaf
                }
            }

            await self.ws.send(utils.to_json(payload))
            self.the_voice_clients[server.id].channel = channel

    async def log(self, string, channel=None):
        """
            Logs information to a Discord text channel
            :param channel: - The channel the information originates from
        """
        if channel:
            if self.config.log_subchannels:
                for i in set(self.config.log_subchannels):
                    subchannel = self.get_channel(i)
                    if not subchannel:
                        self.config.log_subchannels.remove(i)
                        print("[Warning] Bot can't find logging subchannel: {}".format(i))
                    else:
                        server = subchannel.server
                        if channel in server.channels:
                            await self.safe_send_message(subchannel, ":stopwatch: `{}` ".format(time.strftime(self.config.log_timeformat)) + string)

            if self.config.log_masterchannel:
                id = self.config.log_masterchannel
                master = self.get_channel(id)
                if not master:
                    self.config.log_masterchannel = None
                    print("[Warning] Bot can't find logging master channel: {}".format(id))
                else:
                    await self.safe_send_message(master, ":stopwatch: `{}` :mouse_three_button: `{}` ".format(time.strftime(self.config.log_timeformat), channel.server.name) + string)

        else:
            if self.config.log_masterchannel:
                id = self.config.log_masterchannel
                master = self.get_channel(id)
                if not master:
                    self.config.log_masterchannel = None
                    print("[Warning] Bot can't find logging master channel: {}".format(id))
                else:
                    await self.safe_send_message(master, ":stopwatch: `{}` ".format(time.strftime(self.config.log_timeformat)) + string)

    async def get_player(self, channel, create=False):
        server = channel.server

        if server.id not in self.players:
            if not create:
                raise exceptions.CommandError(
                    'The bot is not in a voice channel.  '
                    'Use %ssummon to summon it to your voice channel.' % self.config.command_prefix)

            voice_client = await self.get_voice_client(channel)

            playlist = Playlist(self)
            player = MusicPlayer(self, voice_client, playlist) \
                .on('play', self.on_play) \
                .on('resume', self.on_resume) \
                .on('pause', self.on_pause) \
                .on('stop', self.on_stop) \
                .on('finished-playing', self.on_finished_playing) \
                .on('entry-added', self.on_entry_added)

            player.skip_state = SkipState()
            self.players[server.id] = player

        return self.players[server.id]

    async def on_play(self, player, entry):
        await self.update_now_playing(entry)
        player.skip_state.reset()

        channel = entry.meta.get('channel', None)
        author = entry.meta.get('author', None)

        if channel and author:
            last_np_msg = self.server_specific_data[channel.server]['last_np_msg']
            if last_np_msg and last_np_msg.channel == channel:

                async for lmsg in self.logs_from(channel, limit=1):
                    if lmsg != last_np_msg and last_np_msg:
                        await self.safe_delete_message(last_np_msg)
                        self.server_specific_data[channel.server]['last_np_msg'] = None
                    break  # This is probably redundant

            if self.config.now_playing_mentions:
                newmsg = '%s - your song **%s** is now playing in %s!' % (
                    entry.meta['author'].mention, entry.title, player.voice_client.channel.name)
            else:
                newmsg = 'Now playing in %s: **%s**' % (
                    player.voice_client.channel.name, entry.title)

            if self.server_specific_data[channel.server]['last_np_msg']:
                self.server_specific_data[channel.server]['last_np_msg'] = await self.safe_edit_message(last_np_msg, newmsg, send_if_fail=True)
            else:
                self.server_specific_data[channel.server]['last_np_msg'] = await self.safe_send_message(channel, newmsg)

            if self.config.log_interaction:
                await self.log(":microphone: `%s` (requested by `%s`) is now playing in **%s**" % (entry.title, entry.meta['author'], player.voice_client.channel.name), channel)

    async def on_resume(self, entry, **_):
        await self.update_now_playing(entry)

    async def on_pause(self, entry, **_):
        await self.update_now_playing(entry, True)

    async def on_stop(self, **_):
        await self.update_now_playing()

    async def on_finished_playing(self, player, **_):
        if not player.playlist.entries and not player.current_entry and self.config.auto_playlist:
            while self.autoplaylist:
                song_url = choice(self.autoplaylist)
                info = await self.downloader.safe_extract_info(player.playlist.loop, song_url, download=False, process=False)

                if not info:
                    self.autoplaylist.remove(song_url)
                    self.safe_print("[Info] Removing unplayable song from autoplaylist: %s" % song_url)
                    write_file(self.config.auto_playlist_file, self.autoplaylist)
                    continue

                if info.get('entries', None):  # or .get('_type', '') == 'playlist'
                    pass  # Wooo playlist
                    # Blarg how do I want to do this

                # TODO: better checks here
                try:
                    await player.playlist.add_entry(song_url, channel=None, author=None)
                except exceptions.ExtractionError as e:
                    print("Error adding song from autoplaylist:", e)
                    continue

                break

            if not self.autoplaylist:
                print("[Warning] No playable songs in the autoplaylist, disabling.")
                self.config.auto_playlist = False

    async def on_entry_added(self, playlist, entry, **_):
        pass

    async def update_now_playing(self, entry=None, is_paused=False):
        game = None

        if self.user.bot:
            activeplayers = sum(1 for p in self.players.values() if p.is_playing)
            if activeplayers > 1:
                game = discord.Game(name="music on %s servers" % activeplayers)
                entry = None

            elif activeplayers == 1:
                player = discord.utils.get(self.players.values(), is_playing=True)
                entry = player.current_entry

        if entry:
            prefix = u'\u275A\u275A ' if is_paused else ''

            name = u'{}{}'.format(prefix, entry.title)[:128]
            game = discord.Game(name=name)

        await self.change_status(game)


    async def safe_send_message(self, dest, content, *, tts=False, expire_in=0, also_delete=None, quiet=False):
        msg = None
        try:
            msg = await self.send_message(dest, content, tts=tts)

            if msg and expire_in:
                asyncio.ensure_future(self._wait_delete_msg(msg, expire_in))

            if also_delete and isinstance(also_delete, discord.Message):
                asyncio.ensure_future(self._wait_delete_msg(also_delete, expire_in))

        except discord.Forbidden:
            if not quiet:
                self.safe_print("Warning: Cannot send message to %s, no permission" % dest.name)

        except discord.NotFound:
            if not quiet:
                self.safe_print("Warning: Cannot send message to %s, invalid channel?" % dest.name)

        return msg

    async def safe_delete_message(self, message, *, quiet=False):
        try:
            return await self.delete_message(message)

        except discord.Forbidden:
            if not quiet:
                self.safe_print("Warning: Cannot delete message \"%s\", no permission" % message.clean_content)

        except discord.NotFound:
            if not quiet:
                self.safe_print("Warning: Cannot delete message \"%s\", message not found" % message.clean_content)

    async def safe_edit_message(self, message, new, *, send_if_fail=False, quiet=False):
        try:
            return await self.edit_message(message, new)

        except discord.NotFound:
            if not quiet:
                self.safe_print("Warning: Cannot edit message \"%s\", message not found" % message.clean_content)
            if send_if_fail:
                if not quiet:
                    print("Sending instead")
                return await self.safe_send_message(message.channel, new)

    def safe_print(self, content, *, end='\n', flush=True):
        sys.stdout.buffer.write((content + end).encode('utf-8', 'replace'))
        if flush: sys.stdout.flush()

    async def send_typing(self, destination):
        try:
            return await super().send_typing(destination)
        except discord.Forbidden:
            if self.config.log_exceptions:
                await self.log(":warning: No permission to send typing to %s" % destination.name, destination)

    async def edit_profile(self, **fields):
        if self.user.bot:
            return await super().edit_profile(**fields)
        else:
            return await super().edit_profile(self.config._password,**fields)

    def _cleanup(self):
        try:
            self.loop.run_until_complete(self.logout())
        except: # Can be ignored
            pass

        pending = asyncio.Task.all_tasks()
        gathered = asyncio.gather(*pending)

        try:
            gathered.cancel()
            self.loop.run_until_complete(gathered)
            gathered.exception()
        except: # Can be ignored
            pass

    # noinspection PyMethodOverriding
    def run(self):
        try:
            self.loop.run_until_complete(self.start(*self.config.auth))

        except discord.errors.LoginFailure:
            # Add if token, else
            raise exceptions.HelpfulError(
                "Bot cannot login, bad credentials.",
                "Fix your Email or Password or Token in the options file.  "
                "Remember that each field should be on their own line.")

        finally:
            try:
                self._cleanup()
            except Exception as e:
                print("Error in cleanup:", e)

            self.loop.close()
            if self.exit_signal:
                raise self.exit_signal

    async def logout(self):
        await self.disconnect_all_voice_clients()
        return await super().logout()

    async def on_error(self, event, *args, **kwargs):
        ex_type, ex, stack = sys.exc_info()

        if ex_type == exceptions.HelpfulError:
            print("Exception in", event)
            print(ex.message)

            await asyncio.sleep(2)  # don't ask
            await self.logout()

        elif issubclass(ex_type, exceptions.Signal):
            self.exit_signal = ex_type
            await self.logout()

        else:
            super().on_error(event, *args, **kwargs)

    async def on_ready(self):
        print('\rConnected!  Musicbot v%s\n' % BOTVERSION)

        if self.config.owner_id == self.user.id:
            raise exceptions.HelpfulError(
                "Your OwnerID is incorrect or you've used the wrong credentials.",

                "The bot needs its own account to function.  "
                "The OwnerID is the id of the owner, not the bot.  "
                "Figure out which one is which and use the correct information.")

        self.safe_print("Bot:   %s/%s#%s" % (self.user.id, self.user.name, self.user.discriminator))

        owner = self._get_owner(voice=True) or self._get_owner()
        if owner and self.servers:
            self.safe_print("Owner: %s/%s#%s\n" % (owner.id, owner.name, owner.discriminator))

            print('Server List:')
            [self.safe_print(' - ' + s.name) for s in self.servers]

        elif self.servers:
            print("Owner could not be found on any server (id: %s)\n" % self.config.owner_id)

            print('Server List:')
            [self.safe_print(' - ' + s.name) for s in self.servers]

        else:
            print("Owner unavailable, bot is not on any servers.")
            # if bot: post help link, else post something about invite links

        print()

        if self.config.bound_channels:
            chlist = set(self.get_channel(i) for i in self.config.bound_channels if i)
            invalids = set()

            invalids.update(c for c in chlist if c.type == discord.ChannelType.voice)
            chlist.difference_update(invalids)
            self.config.bound_channels.difference_update(invalids)

            print("Bound to text channels:")
            [self.safe_print(' - %s/%s' % (ch.server.name.strip(), ch.name.strip())) for ch in chlist if ch]

            if invalids and self.config.debug_mode:
                print("Not binding to voice channels:")
                [self.safe_print(' - %s/%s' % (ch.server.name.strip(), ch.name.strip())) for ch in invalids if ch]

            print()

        else:
            print("Not bound to any text channels")

        if self.config.autojoin_channels:
            chlist = set(self.get_channel(i) for i in self.config.autojoin_channels if i)
            invalids = set()

            invalids.update(c for c in chlist if c.type == discord.ChannelType.voice)
            chlist.difference_update(invalids)
            self.config.autojoin_channels.difference_update(invalids)

            print("Autojoining voice chanels:")
            [self.safe_print(' - %s/%s' % (ch.server.name.strip(), ch.name.strip())) for ch in chlist if ch]

            if invalids and self.config.debug_mode:
                print("Cannot join text channels:")
                [self.safe_print(' - %s/%s' % (ch.server.name.strip(), ch.name.strip())) for ch in invalids if ch]

        else:
            print("Not autojoining any voice channels")

<<<<<<< HEAD
        print()

        if self.config.log_masterchannel:
            print("Logging to master channel:")
            channel = self.get_channel(self.config.log_masterchannel)
            if channel:
                self.safe_print(' - %s/%s' % (channel.server.name.strip(), channel.name.strip()))
        if self.config.log_subchannels:
            print("Logging to subchannels:")
            chlist = [self.get_channel(i) for i in self.config.log_subchannels if i]
            [self.safe_print(' - %s/%s' % (ch.server.name.strip(), ch.name.strip())) for ch in chlist if ch]
        if self.config.log_masterchannel or self.config.log_subchannels:
            print("  Exceptions: " + ['Disabled', 'Enabled'][self.config.log_exceptions])
            print("  Interaction: " + ['Disabled', 'Enabled'][self.config.log_interaction])
            print("  Downloads: " + ['Disabled', 'Enabled'][self.config.log_downloads])
            print("  Time Format: {}".format(self.config.log_timeformat))
        else:
            print("Not logging to any text channels")

=======
>>>>>>> 89e73510
        print()
        print("Options:")

        self.safe_print("  Command prefix: " + self.config.command_prefix)
        print("  Default volume: %s%%" % int(self.config.default_volume * 100))
        print("  Skip threshold: %s votes or %s%%" % (
            self.config.skips_required, self._fixg(self.config.skip_ratio_required * 100)))
        print("  Now Playing @mentions: " + ['Disabled', 'Enabled'][self.config.now_playing_mentions])
        print("  Auto-Summon: " + ['Disabled', 'Enabled'][self.config.auto_summon])
        print("  Auto-Playlist: " + ['Disabled', 'Enabled'][self.config.auto_playlist])
        print("  Auto-Pause: " + ['Disabled', 'Enabled'][self.config.auto_pause])
        print("  Delete Messages: " + ['Disabled', 'Enabled'][self.config.delete_messages])
        if self.config.delete_messages:
            print("  Delete Invoking: " + ['Disabled', 'Enabled'][self.config.delete_invoking])
        print("  Downloaded songs will be %s" % ['deleted', 'saved'][self.config.save_videos])
        print()

        # maybe option to leave the ownerid blank and generate a random command for the owner to use
        # wait_for_message is pretty neato

        await self.log(":mega: `{}#{}` ready".format(self.user.name, self.user.discriminator, time.strftime("%H:%M:%S"), time.strftime("%d/%m/%y")))

        if not self.config.save_videos and os.path.isdir(AUDIO_CACHE_PATH):
            if self._delete_old_audiocache():
                print("Deleting old audio cache")
                await self.log(":mega: The audio cache was cleared")
            else:
                print("Could not delete old audio cache, moving on.")
                await self.log(":warning: Tried to clear audio cache, encountered a problem")

        if self.config.autojoin_channels:
            await self._autojoin_channels()

        elif self.config.auto_summon:
            print("Attempting to autosummon...", flush=True)

            # waitfor + get value
            owner_vc = await self._auto_summon()

            if owner_vc:
                print("Done!", flush=True)  # TODO: Change this to "Joined server/channel"
                if self.config.auto_playlist:
                    print("Starting auto-playlist")
                    await self.on_finished_playing(await self.get_player(owner_vc))
            else:
                print("Owner not found in a voice channel, could not autosummon.")
                if self.config.log_exceptions:
                    await self.log(":warning: Tried to autosummon, owner not found in a channel")

        print()
        # t-t-th-th-that's all folks!

    async def cmd_help(self, command=None):
        """
        Usage:
            {command_prefix}help [command]

        Prints a help message.
        If a command is specified, it prints a help message for that command.
        Otherwise, it lists the available commands.
        """

        if command:
            cmd = getattr(self, 'cmd_' + command, None)
            if cmd:
                return Response(
                    "```\n{}```".format(
                        dedent(cmd.__doc__),
                        command_prefix=self.config.command_prefix
                    ),
                    delete_after=60
                )
            else:
                return Response("No such command", delete_after=10)

        else:
            helpmsg = "**Commands**\n```"
            commands = []

            for att in dir(self):
                if att.startswith('cmd_') and att != 'cmd_help':
                    command_name = att.replace('cmd_', '').lower()
                    commands.append("{}{}".format(self.config.command_prefix, command_name))

            helpmsg += ", ".join(commands)
            helpmsg += "```"
            helpmsg += "https://github.com/SexualRhinoceros/MusicBot/wiki/Commands-list"

            return Response(helpmsg, reply=True, delete_after=60)

    async def cmd_blacklist(self, message, user_mentions, option, something):
        """
        Usage:
            {command_prefix}blacklist [ + | - | add | remove ] @UserName [@UserName2 ...]

        Add or remove users to the blacklist.
        Blacklisted users are forbidden from using bot commands.
        """

        if not user_mentions:
            raise exceptions.CommandError("No users listed.", expire_in=20)

        if option not in ['+', '-', 'add', 'remove']:
            raise exceptions.CommandError(
                'Invalid option "%s" specified, use +, -, add, or remove' % option, expire_in=20
            )

        for user in user_mentions.copy():
            if user.id == self.config.owner_id:
                print("[Commands:Blacklist] The owner cannot be blacklisted.")
                user_mentions.remove(user)

        old_len = len(self.blacklist)

        if option in ['+', 'add']:
            self.blacklist.update(user.id for user in user_mentions)

            write_file(self.config.blacklist_file, self.blacklist)

            return Response(
                '%s users have been added to the blacklist' % (len(self.blacklist) - old_len),
                reply=True, delete_after=10
            )

        else:
            if self.blacklist.isdisjoint(user.id for user in user_mentions):
                return Response('none of those users are in the blacklist.', reply=True, delete_after=10)

            else:
                self.blacklist.difference_update(user.id for user in user_mentions)
                write_file(self.config.blacklist_file, self.blacklist)

                return Response(
                    '%s users have been removed from the blacklist' % (old_len - len(self.blacklist)),
                    reply=True, delete_after=10
                )

    async def cmd_id(self, author, user_mentions):
        """
        Usage:
            {command_prefix}id [@user]

        Tells the user their id or the id of another user.
        """
        if not user_mentions:
            return Response('your id is `%s`' % author.id, reply=True, delete_after=35)
        else:
            usr = user_mentions[0]
            return Response("%s's id is `%s`" % (usr.name, usr.id), reply=True, delete_after=35)

    @owner_only
    async def cmd_joinserver(self, message, server_link):
        """
        Usage:
            {command_prefix}joinserver invite_link

        Asks the bot to join a server.  Note: Bot accounts cannot use invite links.
        """

        if self.user.bot:
            return Response(
                "Bot accounts can't use invite links!  See: "
                "https://discordapp.com/developers/docs/topics/oauth2#adding-bots-to-guilds",
                reply=True, delete_after=30
            )

        try:
            await self.accept_invite(server_link)
            return Response(":+1:")

        except:
            raise exceptions.CommandError('Invalid URL provided:\n{}\n'.format(server_link), expire_in=30)

    async def cmd_play(self, player, channel, author, permissions, leftover_args, song_url):
        """
        Usage:
            {command_prefix}play song_link
            {command_prefix}play text to search for

        Adds the song to the playlist.  If a link is not provided, the first
        result from a youtube search is added to the queue.
        """

        song_url = song_url.strip('<>')

        if permissions.max_songs and player.playlist.count_for_user(author) >= permissions.max_songs:
            raise exceptions.PermissionsError(
                "You have reached your playlist item limit (%s)" % permissions.max_songs, expire_in=30
            )

        await self.send_typing(channel)

        if leftover_args:
            song_url = ' '.join([song_url, *leftover_args])

        try:
            info = await self.downloader.extract_info(player.playlist.loop, song_url, download=False, process=False)
        except Exception as e:
            raise exceptions.CommandError(e, expire_in=30)

        if not info:
            raise exceptions.CommandError("That video cannot be played.", expire_in=30)

        # abstract the search handling away from the user
        # our ytdl options allow us to use search strings as input urls
        if info.get('url', '').startswith('ytsearch'):
            # print("[Command:play] Searching for \"%s\"" % song_url)
            info = await self.downloader.extract_info(
                player.playlist.loop,
                song_url,
                download=False,
                process=True,    # ASYNC LAMBDAS WHEN
                on_error=lambda e: asyncio.ensure_future(
                    self.safe_send_message(channel, "```\n%s\n```" % e, expire_in=120), loop=self.loop),
                retry_on_error=True
            )

            if not info:
                raise exceptions.CommandError(
                    "Error extracting info from search string, youtubedl returned no data.  "
                    "You may need to restart the bot if this continues to happen.", expire_in=30
                )

            if not all(info.get('entries', [])):
                # empty list, no data
                return

            song_url = info['entries'][0]['webpage_url']
            info = await self.downloader.extract_info(player.playlist.loop, song_url, download=False, process=False)
            # Now I could just do: return await self.cmd_play(player, channel, author, song_url)
            # But this is probably fine

        # TODO: Possibly add another check here to see about things like the bandcamp issue
        # TODO: Where ytdl gets the generic extractor version with no processing, but finds two different urls

        if 'entries' in info:
            # I have to do exe extra checks anyways because you can request an arbitrary number of search results
            if not permissions.allow_playlists and ':search' in info['extractor'] and len(info['entries']) > 1:
                raise exceptions.PermissionsError("You are not allowed to request playlists", expire_in=30)

            # The only reason we would use this over `len(info['entries'])` is if we add `if _` to this one
            num_songs = sum(1 for _ in info['entries'])

            if permissions.max_playlist_length and num_songs > permissions.max_playlist_length:
                raise exceptions.PermissionsError(
                    "Playlist has too many entries (%s > %s)" % (num_songs, permissions.max_playlist_length),
                    expire_in=30
                )

            # This is a little bit weird when it says (x + 0 > y), I might add the other check back in
            if permissions.max_songs and player.playlist.count_for_user(author) + num_songs > permissions.max_songs:
                raise exceptions.PermissionsError(
                    "Playlist entries + your already queued songs reached limit (%s + %s > %s)" % (
                        num_songs, player.playlist.count_for_user(author), permissions.max_songs),
                    expire_in=30
                )

            if info['extractor'].lower() in ['youtube:playlist', 'soundcloud:set', 'bandcamp:album']:
                try:
                    return await self._cmd_play_playlist_async(player, channel, author, permissions, song_url, info['extractor'])
                except exceptions.CommandError:
                    raise
                except Exception as e:
                    traceback.print_exc()
                    raise exceptions.CommandError("Error queuing playlist:\n%s" % e, expire_in=30)

            t0 = time.time()

            # My test was 1.2 seconds per song, but we maybe should fudge it a bit, unless we can
            # monitor it and edit the message with the estimated time, but that's some ADVANCED SHIT
            # I don't think we can hook into it anyways, so this will have to do.
            # It would probably be a thread to check a few playlists and get the speed from that
            # Different playlists might download at different speeds though
            wait_per_song = 1.2

            procmesg = await self.safe_send_message(
                channel,
                'Gathering playlist information for {} songs{}'.format(
                    num_songs,
                    ', ETA: {} seconds'.format(self._fixg(
                        num_songs * wait_per_song)) if num_songs >= 10 else '.'))

            # We don't have a pretty way of doing this yet.  We need either a loop
            # that sends these every 10 seconds or a nice context manager.
            await self.send_typing(channel)

            # TODO: I can create an event emitter object instead, add event functions, and every play list might be asyncified
            #       Also have a "verify_entry" hook with the entry as an arg and returns the entry if its ok

            entry_list, position = await player.playlist.import_from(song_url, channel=channel, author=author)

            tnow = time.time()
            ttime = tnow - t0
            listlen = len(entry_list)
            drop_count = 0

            if permissions.max_song_length:
                for e in entry_list.copy():
                    if e.duration > permissions.max_song_length:
                        player.playlist.entries.remove(e)
                        entry_list.remove(e)
                        drop_count += 1
                        # Im pretty sure there's no situation where this would ever break
                        # Unless the first entry starts being played, which would make this a race condition
                if drop_count:
                    print("Dropped %s songs" % drop_count)

            print("Processed {} songs in {} seconds at {:.2f}s/song, {:+.2g}/song from expected ({}s)".format(
                listlen,
                self._fixg(ttime),
                ttime / listlen,
                ttime / listlen - wait_per_song,
                self._fixg(wait_per_song * num_songs))
            )

            await self.safe_delete_message(procmesg)

            if not listlen - drop_count:
                raise exceptions.CommandError(
                    "No songs were added, all songs were over max duration (%ss)" % permissions.max_song_length,
                    expire_in=30
                )

            reply_text = "Enqueued **%s** songs to be played. Position in queue: %s"
            btext = str(listlen - drop_count)

        else:
            if permissions.max_song_length and info.get('duration', 0) > permissions.max_song_length:
                raise exceptions.PermissionsError(
                    "Song duration exceeds limit (%s > %s)" % (info['duration'], permissions.max_song_length),
                    expire_in=30
                )

            try:
                entry, position = await player.playlist.add_entry(song_url, channel=channel, author=author)

            except exceptions.WrongEntryTypeError as e:
                if e.use_url == song_url:
                    print("[Warning] Determined incorrect entry type, but suggested url is the same.  Help.")

                if self.config.debug_mode:
                    print("[Info] Assumed url \"%s\" was a single entry, was actually a playlist" % song_url)
                    print("[Info] Using \"%s\" instead" % e.use_url)

                return await self.cmd_play(player, channel, author, permissions, leftover_args, e.use_url)

            reply_text = "Enqueued **%s** to be played. Position in queue: %s"
            btext = entry.title

        if position == 1 and player.is_stopped:
            position = 'Up next!'
            reply_text %= (btext, position)

        else:
            try:
                time_until = await player.playlist.estimate_time_until(position, player)
                reply_text += ' - estimated time until playing: %s'
            except:
                traceback.print_exc()
                time_until = ''

            reply_text %= (btext, position, time_until)

        return Response(reply_text, delete_after=30)

    async def _cmd_play_playlist_async(self, player, channel, author, permissions, playlist_url, extractor_type):
        """
        Secret handler to use the async wizardry to make playlist queuing non-"blocking"
        """

        await self.send_typing(channel)
        info = await self.downloader.extract_info(player.playlist.loop, playlist_url, download=False, process=False)

        if not info:
            raise exceptions.CommandError("That playlist cannot be played.")

        num_songs = sum(1 for _ in info['entries'])
        t0 = time.time()

        busymsg = await self.safe_send_message(
            channel, "Processing %s songs..." % num_songs)  # TODO: From playlist_title
        await self.send_typing(channel)

        if extractor_type == 'youtube:playlist':
            try:
                entries_added = await player.playlist.async_process_youtube_playlist(
                    playlist_url, channel=channel, author=author)
                # TODO: Add hook to be called after each song
                # TODO: Add permissions

            except Exception:
                traceback.print_exc()
                raise exceptions.CommandError('Error handling playlist %s queuing.' % playlist_url, expire_in=30)

        elif extractor_type.lower() in ['soundcloud:set', 'bandcamp:album']:
            try:
                entries_added = await player.playlist.async_process_sc_bc_playlist(
                    playlist_url, channel=channel, author=author)
                # TODO: Add hook to be called after each song
                # TODO: Add permissions

            except Exception:
                traceback.print_exc()
                raise exceptions.CommandError('Error handling playlist %s queuing.' % playlist_url, expire_in=30)


        songs_processed = len(entries_added)
        drop_count = 0
        skipped = False

        if permissions.max_song_length:
            for e in entries_added.copy():
                if e.duration > permissions.max_song_length:
                    try:
                        player.playlist.entries.remove(e)
                        entries_added.remove(e)
                        drop_count += 1
                    except:
                        pass

            if drop_count:
                print("Dropped %s songs" % drop_count)

            if player.current_entry and player.current_entry.duration > permissions.max_song_length:
                await self.safe_delete_message(self.server_specific_data[channel.server]['last_np_msg'])
                self.server_specific_data[channel.server]['last_np_msg'] = None
                skipped = True
                player.skip()
                entries_added.pop()

        await self.safe_delete_message(busymsg)

        songs_added = len(entries_added)
        tnow = time.time()
        ttime = tnow - t0
        wait_per_song = 1.2
        # TODO: actually calculate wait per song in the process function and return that too

        # This is technically inaccurate since bad songs are ignored but still take up time
        print("Processed {}/{} songs in {} seconds at {:.2f}s/song, {:+.2g}/song from expected ({}s)".format(
            songs_processed,
            num_songs,
            self._fixg(ttime),
            ttime / num_songs,
            ttime / num_songs - wait_per_song,
            self._fixg(wait_per_song * num_songs))
        )

        if not songs_added:
            basetext = "No songs were added, all songs were over max duration (%ss)" % permissions.max_song_length
            if skipped:
                basetext += "\nAdditionally, the current song was skipped for being too long."

            raise exceptions.CommandError(basetext, expire_in=30)

        return Response("Enqueued {} songs to be played in {} seconds".format(
            songs_added, self._fixg(ttime, 1)), delete_after=30)

    async def cmd_search(self, player, channel, author, permissions, leftover_args):
        """
        Usage:
            {command_prefix}search [service] [number] query

        Searches a service for a video and adds it to the queue.
        - service: any one of the following services:
            - youtube (yt) (default if unspecified)
            - soundcloud (sc)
            - yahoo (yh)
        - number: return a number of video results and waits for user to choose one
          - defaults to 1 if unspecified
          - note: If your search query starts with a number,
                  you must put your query in quotes
            - ex: {command_prefix}search 2 "I ran seagulls"
        """

        if permissions.max_songs and player.playlist.count_for_user(author) > permissions.max_songs:
            raise exceptions.PermissionsError(
                "You have reached your playlist item limit (%s)" % permissions.max_songs,
                expire_in=30
            )

        def argcheck():
            if not leftover_args:
                raise exceptions.CommandError(
                    "Please specify a search query.\n%s" % dedent(
                        self.cmd_search.__doc__.format(command_prefix=self.config.command_prefix)),
                    expire_in=60
                )

        argcheck()

        try:
            leftover_args = shlex.split(' '.join(leftover_args))
        except ValueError:
            raise exceptions.CommandError("Please quote your search query properly.", expire_in=30)

        service = 'youtube'
        items_requested = 3
        max_items = 10  # this can be whatever, but since ytdl uses about 1000, a small number might be better
        services = {
            'youtube': 'ytsearch',
            'soundcloud': 'scsearch',
            'yahoo': 'yvsearch',
            'yt': 'ytsearch',
            'sc': 'scsearch',
            'yh': 'yvsearch'
        }

        if leftover_args[0] in services:
            service = leftover_args.pop(0)
            argcheck()

        if leftover_args[0].isdigit():
            items_requested = int(leftover_args.pop(0))
            argcheck()

            if items_requested > max_items:
                raise exceptions.CommandError("You cannot search for more than %s videos" % max_items)

        # Look jake, if you see this and go "what the fuck are you doing"
        # and have a better idea on how to do this, i'd be delighted to know.
        # I don't want to just do ' '.join(leftover_args).strip("\"'")
        # Because that eats both quotes if they're there
        # where I only want to eat the outermost ones
        if leftover_args[0][0] in '\'"':
            lchar = leftover_args[0][0]
            leftover_args[0] = leftover_args[0].lstrip(lchar)
            leftover_args[-1] = leftover_args[-1].rstrip(lchar)

        search_query = '%s%s:%s' % (services[service], items_requested, ' '.join(leftover_args))

        search_msg = await self.send_message(channel, "Searching for videos...")
        await self.send_typing(channel)

        try:
            info = await self.downloader.extract_info(player.playlist.loop, search_query, download=False, process=True)

        except Exception as e:
            await self.safe_edit_message(search_msg, str(e), send_if_fail=True)
            return
        else:
            await self.safe_delete_message(search_msg)

        if not info:
            return Response("No videos found.", delete_after=30)

        def check(m):
            return (
                m.content.lower()[0] in 'yn' or
                # hardcoded function name weeee
                m.content.lower().startswith('{}{}'.format(self.config.command_prefix, 'search')) or
                m.content.lower().startswith('exit'))

        for e in info['entries']:
            result_message = await self.safe_send_message(channel, "Result %s/%s: %s" % (
                info['entries'].index(e) + 1, len(info['entries']), e['webpage_url']))

            confirm_message = await self.safe_send_message(channel, "Is this ok? Type `y`, `n` or `exit`")
            response_message = await self.wait_for_message(30, author=author, channel=channel, check=check)

            if not response_message:
                await self.safe_delete_message(result_message)
                await self.safe_delete_message(confirm_message)
                return Response("Ok nevermind.", delete_after=30)

            # They started a new search query so lets clean up and bugger off
            elif response_message.content.startswith(self.config.command_prefix) or \
                    response_message.content.lower().startswith('exit'):

                await self.safe_delete_message(result_message)
                await self.safe_delete_message(confirm_message)
                return

            if response_message.content.lower().startswith('y'):
                await self.safe_delete_message(result_message)
                await self.safe_delete_message(confirm_message)
                await self.safe_delete_message(response_message)

                await self.cmd_play(player, channel, author, permissions, [], e['webpage_url'])

                return Response("Alright, coming right up!", delete_after=30)
            else:
                await self.safe_delete_message(result_message)
                await self.safe_delete_message(confirm_message)
                await self.safe_delete_message(response_message)

        return Response("Oh well :frowning:", delete_after=30)

    async def cmd_np(self, player, channel, server, message):
        """
        Usage:
            {command_prefix}np

        Displays the current song in chat.
        """

        if player.current_entry:
            if self.server_specific_data[server]['last_np_msg']:
                await self.safe_delete_message(self.server_specific_data[server]['last_np_msg'])
                self.server_specific_data[server]['last_np_msg'] = None

            song_progress = str(timedelta(seconds=player.progress)).lstrip('0').lstrip(':')
            song_total = str(timedelta(seconds=player.current_entry.duration)).lstrip('0').lstrip(':')
            prog_str = '`[%s/%s]`' % (song_progress, song_total)

            if player.current_entry.meta.get('channel', False) and player.current_entry.meta.get('author', False):
                np_text = "Now Playing: **%s** added by **%s** %s\n" % (
                    player.current_entry.title, player.current_entry.meta['author'].name, prog_str)
            else:
                np_text = "Now Playing: **%s** %s\n" % (player.current_entry.title, prog_str)

            self.server_specific_data[server]['last_np_msg'] = await self.safe_send_message(channel, np_text)
            await self._manual_delete_check(message)
        else:
            return Response(
                'There are no songs queued! Queue something with {}play.'.format(self.config.command_prefix),
                delete_after=30
            )

    async def cmd_summon(self, channel, author, voice_channel):
        """
        Usage:
            {command_prefix}summon

        Call the bot to the summoner's voice channel.
        """

        if not author.voice_channel:
            raise exceptions.CommandError('You are not in a voice channel!')

        voice_client = self.the_voice_clients.get(channel.server.id, None)
        if voice_client and voice_client.channel.server == author.voice_channel.server:
            await self.move_voice_client(author.voice_channel)
            return

        # move to _verify_vc_perms?
        chperms = author.voice_channel.permissions_for(author.voice_channel.server.me)

        if not chperms.connect:
            self.safe_print("Cannot join channel \"%s\", no permission." % author.voice_channel.name)
            return Response(
                "```Cannot join channel \"%s\", no permission.```" % author.voice_channel.name,
                delete_after=25
            )

        elif not chperms.speak:
            self.safe_print("Will not join channel \"%s\", no permission to speak." % author.voice_channel.name)
            return Response(
                "```Will not join channel \"%s\", no permission to speak.```" % author.voice_channel.name,
                delete_after=25
            )

        player = await self.get_player(author.voice_channel, create=True)

        if player.is_stopped:
            player.play()

        if self.config.auto_playlist:
            await self.on_finished_playing(player)

    async def cmd_pause(self, player):
        """
        Usage:
            {command_prefix}pause

        Pauses playback of the current song.
        """

        if player.is_playing:
            player.pause()

        else:
            raise exceptions.CommandError('Player is not playing.', expire_in=30)

    async def cmd_resume(self, player):
        """
        Usage:
            {command_prefix}resume

        Resumes playback of a paused song.
        """

        if player.is_paused:
            player.resume()

        else:
            raise exceptions.CommandError('Player is not paused.', expire_in=30)

    async def cmd_shuffle(self, channel, player):
        """
        Usage:
            {command_prefix}shuffle

        Shuffles the playlist.
        """

        player.playlist.shuffle()

        cards = [':spades:',':clubs:',':hearts:',':diamonds:']
        hand = await self.send_message(channel, ' '.join(cards))
        await asyncio.sleep(0.6)

        for x in range(4):
            shuffle(cards)
            await self.safe_edit_message(hand, ' '.join(cards))
            await asyncio.sleep(0.6)

        await self.safe_delete_message(hand, quiet=True)
        return Response(":ok_hand:", delete_after=15)

    async def cmd_clear(self, player, author):
        """
        Usage:
            {command_prefix}clear

        Clears the playlist.
        """

        player.playlist.clear()
        return Response(':put_litter_in_its_place:', delete_after=20)

    async def cmd_skip(self, player, channel, author, message, permissions, voice_channel):
        """
        Usage:
            {command_prefix}skip

        Skips the current song when enough votes are cast, or by the bot owner.
        """

        if player.is_stopped:
            raise exceptions.CommandError("Can't skip! The player is not playing!", expire_in=20)

        if not player.current_entry:
            if player.playlist.peek():
                if player.playlist.peek()._is_downloading:
                    print(player.playlist.peek()._waiting_futures[0].__dict__)
                    return Response("The next song (%s) is downloading, please wait." % player.playlist.peek().title)

                elif player.playlist.peek().is_downloaded:
                    print("The next song will be played shortly.  Please wait.")
                else:
                    print("Something odd is happening.  "
                          "You might want to restart the bot if it doesn't start working.")
            else:
                print("Something strange is happening.  "
                      "You might want to restart the bot if it doesn't start working.")

        if author.id == self.config.owner_id or permissions.instaskip:
            player.skip()  # check autopause stuff here
            await self._manual_delete_check(message)
            return

        # TODO: ignore person if they're deaf or take them out of the list or something?
        # Currently is recounted if they vote, deafen, then vote

        num_voice = sum(1 for m in voice_channel.voice_members if not (
            m.deaf or m.self_deaf or m.id in [self.config.owner_id, self.user.id]))

        num_skips = player.skip_state.add_skipper(author.id, message)

        skips_remaining = min(self.config.skips_required,
                              sane_round_int(num_voice * self.config.skip_ratio_required)) - num_skips

        if skips_remaining <= 0:
            player.skip()  # check autopause stuff here
            return Response(
                'your skip for **{}** was acknowledged.'
                '\nThe vote to skip has been passed.{}'.format(
                    player.current_entry.title,
                    ' Next song coming up!' if player.playlist.peek() else ''
                ),
                reply=True,
                delete_after=20
            )

        else:
            # TODO: When a song gets skipped, delete the old x needed to skip messages
            return Response(
                'your skip for **{}** was acknowledged.'
                '\n**{}** more {} required to vote to skip this song.'.format(
                    player.current_entry.title,
                    skips_remaining,
                    'person is' if skips_remaining == 1 else 'people are'
                ),
                reply=True,
                delete_after=20
            )

    async def cmd_volume(self, message, player, new_volume=None):
        """
        Usage:
            {command_prefix}volume (+/-)[volume]

        Sets the playback volume. Accepted values are from 1 to 100.
        Putting + or - before the volume will make the volume change relative to the current volume.
        """

        if not new_volume:
            return Response('Current volume: `%s%%`' % int(player.volume * 100), reply=True, delete_after=20)

        relative = False
        if new_volume[0] in '+-':
            relative = True

        try:
            new_volume = int(new_volume)

        except ValueError:
            raise exceptions.CommandError('{} is not a valid number'.format(new_volume), expire_in=20)

        if relative:
            vol_change = new_volume
            new_volume += (player.volume * 100)

        old_volume = int(player.volume * 100)

        if 0 < new_volume <= 100:
            player.volume = new_volume / 100.0

            return Response('updated volume from %d to %d' % (old_volume, new_volume), reply=True, delete_after=20)

        else:
            if relative:
                raise exceptions.CommandError(
                    'Unreasonable volume change provided: {}{:+} -> {}%.  Provide a change between {} and {:+}.'.format(
                        old_volume, vol_change, old_volume + vol_change, 1 - old_volume, 100 - old_volume), expire_in=20)
            else:
                raise exceptions.CommandError(
                    'Unreasonable volume provided: {}%. Provide a value between 1 and 100.'.format(new_volume), expire_in=20)

    async def cmd_queue(self, channel, player):
        """
        Usage:
            {command_prefix}queue

        Prints the current song queue.
        """

        lines = []
        unlisted = 0
        andmoretext = '* ... and %s more*' % ('x' * len(player.playlist.entries))

        if player.current_entry:
            song_progress = str(timedelta(seconds=player.progress)).lstrip('0').lstrip(':')
            song_total = str(timedelta(seconds=player.current_entry.duration)).lstrip('0').lstrip(':')
            prog_str = '`[%s/%s]`' % (song_progress, song_total)

            if player.current_entry.meta.get('channel', False) and player.current_entry.meta.get('author', False):
                lines.append("Now Playing: **%s** added by **%s** %s\n" % (
                    player.current_entry.title, player.current_entry.meta['author'].name, prog_str))
            else:
                lines.append("Now Playing: **%s** %s\n" % (player.current_entry.title, prog_str))

        for i, item in enumerate(player.playlist, 1):
            if item.meta.get('channel', False) and item.meta.get('author', False):
                nextline = '`{}.` **{}** added by **{}**'.format(i, item.title, item.meta['author'].name).strip()
            else:
                nextline = '`{}.` **{}**'.format(i, item.title).strip()

            currentlinesum = sum(len(x) + 1 for x in lines)  # +1 is for newline char

            if currentlinesum + len(nextline) + len(andmoretext) > DISCORD_MSG_CHAR_LIMIT:
                if currentlinesum + len(andmoretext):
                    unlisted += 1
                    continue

            lines.append(nextline)

        if unlisted:
            lines.append('\n*... and %s more*' % unlisted)

        if not lines:
            lines.append(
                'There are no songs queued! Queue something with {}play.'.format(self.config.command_prefix))

        message = '\n'.join(lines)
        return Response(message, delete_after=30)

    async def cmd_clean(self, message, channel, server, author, search_range=50):
        """
        Usage:
            {command_prefix}clean [range]

        Removes up to [range] messages the bot has posted in chat. Default: 50, Max: 1000
        """

        try:
            float(search_range)  # lazy check
            search_range = min(int(search_range), 1000)
        except:
            return Response("enter a number.  NUMBER.  That means digits.  `15`.  Etc.", reply=True, delete_after=8)

        await self.safe_delete_message(message, quiet=True)

        def is_possible_command_invoke(entry):
            valid_call = any(
                entry.content.startswith(prefix) for prefix in [self.config.command_prefix])  # can be expanded
            return valid_call and not entry.content[1:2].isspace()

        delete_invokes = True
        delete_all = channel.permissions_for(author).manage_messages or self.config.owner_id == author.id

        def check(message):
            if is_possible_command_invoke(message) and delete_invokes:
                return delete_all or message.author == author
            return message.author == self.user

        if self.user.bot:
            if channel.permissions_for(server.me).manage_messages:
                deleted = await self.purge_from(channel, check=check, limit=search_range, before=message)
                if self.config.log_interaction:
                    await self.log(':bomb: Purged `{}` message{} in #`{}`'.format(len(deleted), 's' * bool(deleted), channel.name), channel)
                return Response('Cleaned up {} message{}.'.format(len(deleted), 's' * bool(deleted)), delete_after=15)

        deleted = 0
        async for entry in self.logs_from(channel, search_range, before=message):
            if entry == self.server_specific_data[channel.server]['last_np_msg']:
                continue

            if entry.author == self.user:
                await self.safe_delete_message(entry)
                deleted += 1
                await asyncio.sleep(0.21)

            if is_possible_command_invoke(entry) and delete_invokes:
                if delete_all or entry.author == author:
                    try:
                        await self.delete_message(entry)
                        await asyncio.sleep(0.21)
                        deleted += 1

                    except discord.Forbidden:
                        delete_invokes = False
                    except discord.HTTPException:
                        pass

        if self.config.log_interaction:
            await self.log(':bomb: Purged `{}` message{} in #`{}`'.format(deleted, 's' * bool(deleted), channel.name), channel)
        return Response('Cleaned up {} message{}.'.format(deleted, 's' * bool(deleted)), delete_after=15)

    async def cmd_pldump(self, channel, song_url):
        """
        Usage:
            {command_prefix}pldump url

        Dumps the individual urls of a playlist
        """

        try:
            info = await self.downloader.extract_info(self.loop, song_url.strip('<>'), download=False, process=False)
        except Exception as e:
            raise exceptions.CommandError("Could not extract info from input url\n%s\n" % e, expire_in=25)

        if not info:
            raise exceptions.CommandError("Could not extract info from input url, no data.", expire_in=25)

        if not info.get('entries', None):
            # TODO: Retarded playlist checking
            # set(url, webpageurl).difference(set(url))

            if info.get('url', None) != info.get('webpage_url', info.get('url', None)):
                raise exceptions.CommandError("This does not seem to be a playlist.", expire_in=25)
            else:
                return await self.cmd_pldump(channel, info.get(''))

        linegens = defaultdict(lambda: None, **{
            "youtube":    lambda d: 'https://www.youtube.com/watch?v=%s' % d['id'],
            "soundcloud": lambda d: d['url'],
            "bandcamp":   lambda d: d['url']
        })

        exfunc = linegens[info['extractor'].split(':')[0]]

        if not exfunc:
            raise exceptions.CommandError("Could not extract info from input url, unsupported playlist type.", expire_in=25)

        with BytesIO() as fcontent:
            for item in info['entries']:
                fcontent.write(exfunc(item).encode('utf8') + b'\n')

            fcontent.seek(0)
            await self.send_file(channel, fcontent, filename='playlist.txt', content="Here's the url dump for <%s>" % song_url)

        return Response(":mailbox_with_mail:", delete_after=20)

    async def cmd_listids(self, server, author, leftover_args, cat='all'):
        """
        Usage:
            {command_prefix}listids [categories]

        Lists the ids for various things.  Categories are:
           all, users, roles, channels
        """

        cats = ['channels', 'roles', 'users']

        if cat not in cats and cat != 'all':
            return Response(
                "Valid categories: " + ' '.join(['`%s`' % c for c in cats]),
                reply=True,
                delete_after=25
            )

        if cat == 'all':
            requested_cats = cats
        else:
            requested_cats = [cat] + [c.strip(',') for c in leftover_args]

        data = ['Your ID: %s' % author.id]

        for cur_cat in requested_cats:
            rawudata = None

            if cur_cat == 'users':
                data.append("\nUser IDs:")
                rawudata = ['%s #%s: %s' % (m.name, m.discriminator, m.id) for m in server.members]

            elif cur_cat == 'roles':
                data.append("\nRole IDs:")
                rawudata = ['%s: %s' % (r.name, r.id) for r in server.roles]

            elif cur_cat == 'channels':
                data.append("\nText Channel IDs:")
                tchans = [c for c in server.channels if c.type == discord.ChannelType.text]
                rawudata = ['%s: %s' % (c.name, c.id) for c in tchans]

                rawudata.append("\nVoice Channel IDs:")
                vchans = [c for c in server.channels if c.type == discord.ChannelType.voice]
                rawudata.extend('%s: %s' % (c.name, c.id) for c in vchans)

            if rawudata:
                data.extend(rawudata)

        with BytesIO() as sdata:
            sdata.writelines(d.encode('utf8') + b'\n' for d in data)
            sdata.seek(0)

            # TODO: Fix naming (Discord20API-ids.txt)
            await self.send_file(author, sdata, filename='%s-ids-%s.txt' % (server.name.replace(' ', '_'), cat))

        return Response(":mailbox_with_mail:", delete_after=20)


    async def cmd_perms(self, author, channel, server, permissions):
        """
        Usage:
            {command_prefix}perms

        Sends the user a list of their permissions.
        """

        lines = ['Command permissions in %s\n' % server.name, '```', '```']

        for perm in permissions.__dict__:
            if perm in ['user_list'] or permissions.__dict__[perm] == set():
                continue

            lines.insert(len(lines) - 1, "%s: %s" % (perm, permissions.__dict__[perm]))

        await self.send_message(author, '\n'.join(lines))
        return Response(":mailbox_with_mail:", delete_after=20)


    @owner_only
    async def cmd_setname(self, leftover_args, name):
        """
        Usage:
            {command_prefix}setname name

        Changes the bot's username.
        Note: This operation is limited by discord to twice per hour.
        """

        name = ' '.join([name, *leftover_args])

        try:
            await self.edit_profile(username=name)
        except Exception as e:
            raise exceptions.CommandError(e, expire_in=20)

        return Response(":ok_hand:", delete_after=20)

    @owner_only
    async def cmd_setnick(self, server, channel, leftover_args, nick):
        """
        Usage:
            {command_prefix}setnick nick

        Changes the bot's nickname.
        """

        if not channel.permissions_for(server.me).change_nicknames:
            raise exceptions.CommandError("Unable to change nickname: no permission.")

        nick = ' '.join([nick, *leftover_args])

        try:
            await self.change_nickname(server.me, nick)
        except Exception as e:
            raise exceptions.CommandError(e, expire_in=20)

        return Response(":ok_hand:", delete_after=20)

    @owner_only
    async def cmd_setavatar(self, message, url=None):
        """
        Usage:
            {command_prefix}setavatar [url]

        Changes the bot's avatar.
        Attaching a file and leaving the url parameter blank also works.
        """

        if message.attachments:
            thing = message.attachments[0]['url']
        else:
            thing = url.strip('<>')

        try:
            with aiohttp.Timeout(10):
                async with self.aiosession.get(thing) as res:
                    await self.edit_profile(avatar=await res.read())

        except Exception as e:
            raise exceptions.CommandError("Unable to change avatar: %s" % e, expire_in=20)

        return Response(":ok_hand:", delete_after=20)


    async def cmd_disconnect(self, server):
        await self.disconnect_voice_client(server)
        return Response(":hear_no_evil:", delete_after=20)

    async def cmd_restart(self, channel):
        await self.safe_send_message(channel, ":wave:")
        await self.disconnect_all_voice_clients()
        raise exceptions.RestartSignal

    async def cmd_shutdown(self, channel):
        await self.safe_send_message(channel, ":wave:")
        await self.disconnect_all_voice_clients()
        raise exceptions.TerminateSignal

    async def on_message(self, message):
        await self.wait_until_ready()

        message_content = message.content.strip()
        if not message_content.startswith(self.config.command_prefix):
            return

        if message.author == self.user:
            self.safe_print("Ignoring command from myself (%s)" % message.content)
            return

        if self.config.bound_channels and message.channel.id not in self.config.bound_channels and not message.channel.is_private:
            return  # if I want to log this I just move it under the prefix check

        command, *args = message_content.split()  # Uh, doesn't this break prefixes with spaces in them (it doesn't, config parser already breaks them)
        command = command[len(self.config.command_prefix):].lower().strip()

        handler = getattr(self, 'cmd_%s' % command, None)
        if not handler:
            return

        if message.channel.is_private:
            if not (message.author.id == self.config.owner_id and command == 'joinserver'):
                await self.send_message(message.channel, 'You cannot use this bot in private messages.')
                return

        if message.author.id in self.blacklist and message.author.id != self.config.owner_id:
            self.safe_print("[User blacklisted] {0.id}/{0.name} ({1})".format(message.author, message_content))
            if self.config.log_interaction:
                await self.log(":no_pedestrians: `{0.name}#{0.discriminator}`: `{1}`".format(message.author, message_content), message.channel)
            return
        else:
            self.safe_print("[Command] {0.id}/{0.name} ({1})".format(message.author, message_content))
            if self.config.log_interaction:
                await self.log(":writing_hand::skin-tone-3: `{0.name}#{0.discriminator}`: `{1}`".format(message.author, message_content), message.channel)

        user_permissions = self.permissions.for_user(message.author)

        argspec = inspect.signature(handler)
        params = argspec.parameters.copy()

        # noinspection PyBroadException
        try:
            if user_permissions.ignore_non_voice and command in user_permissions.ignore_non_voice:
                await self._check_ignore_non_voice(message)

            handler_kwargs = {}
            if params.pop('message', None):
                handler_kwargs['message'] = message

            if params.pop('channel', None):
                handler_kwargs['channel'] = message.channel

            if params.pop('author', None):
                handler_kwargs['author'] = message.author

            if params.pop('server', None):
                handler_kwargs['server'] = message.server

            if params.pop('player', None):
                handler_kwargs['player'] = await self.get_player(message.channel)

            if params.pop('permissions', None):
                handler_kwargs['permissions'] = user_permissions

            if params.pop('user_mentions', None):
                handler_kwargs['user_mentions'] = list(map(message.server.get_member, message.raw_mentions))

            if params.pop('channel_mentions', None):
                handler_kwargs['channel_mentions'] = list(map(message.server.get_channel, message.raw_channel_mentions))

            if params.pop('voice_channel', None):
                handler_kwargs['voice_channel'] = message.server.me.voice_channel

            if params.pop('leftover_args', None):
                handler_kwargs['leftover_args'] = args

            args_expected = []
            for key, param in list(params.items()):
                doc_key = '[%s=%s]' % (key, param.default) if param.default is not inspect.Parameter.empty else key
                args_expected.append(doc_key)

                if not args and param.default is not inspect.Parameter.empty:
                    params.pop(key)
                    continue

                if args:
                    arg_value = args.pop(0)
                    handler_kwargs[key] = arg_value
                    params.pop(key)

            if message.author.id != self.config.owner_id:
                if user_permissions.command_whitelist and command not in user_permissions.command_whitelist:
                    raise exceptions.PermissionsError(
                        "This command is not enabled for your group (%s)." % user_permissions.name,
                        expire_in=20)

                elif user_permissions.command_blacklist and command in user_permissions.command_blacklist:
                    raise exceptions.PermissionsError(
                        "This command is disabled for your group (%s)." % user_permissions.name,
                        expire_in=20)

            if params:
                docs = getattr(handler, '__doc__', None)
                if not docs:
                    docs = 'Usage: {}{} {}'.format(
                        self.config.command_prefix,
                        command,
                        ' '.join(args_expected)
                    )

                docs = '\n'.join(l.strip() for l in docs.split('\n'))
                await self.safe_send_message(
                    message.channel,
                    '```\n%s\n```' % docs.format(command_prefix=self.config.command_prefix),
                    expire_in=60
                )
                return

            response = await handler(**handler_kwargs)
            if response and isinstance(response, Response):
                content = response.content
                if response.reply:
                    content = '%s, %s' % (message.author.mention, content)

                sentmsg = await self.safe_send_message(
                    message.channel, content,
                    expire_in=response.delete_after if self.config.delete_messages else 0,
                    also_delete=message if self.config.delete_invoking else None
                )

        except (exceptions.CommandError, exceptions.HelpfulError, exceptions.ExtractionError) as e:
            print("{0.__class__}: {0.message}".format(e))

            expirein = e.expire_in if self.config.delete_messages else None
            alsodelete = message if self.config.delete_invoking else None

            await self.safe_send_message(
                message.channel,
                '```\n%s\n```' % e.message,
                expire_in=expirein,
                also_delete=alsodelete
            )

        except exceptions.Signal:
            raise

        except Exception:
            traceback.print_exc()

            if self.config.log_exceptions:
                await self.log(":warning: `%s#%s` encountered an Exception:\n```python\n%s\n```" % (self.user.name, self.user.discriminator, traceback.format_exc()), message.channel)

    async def on_server_join(self, server):
        if self.config.log_interaction:
            await self.log(":performing_arts: `%s#%s` joined: `%s`" % (self.user.name, self.user.discriminator, server.name))

    async def on_server_remove(self, server):
        if self.config.log_interaction:
            await self.log(":performing_arts: `%s#%s` left: `%s`" % (self.user.name, self.user.discriminator, server.name))

    async def on_voice_state_update(self, before, after):
        if not all([before, after]):
            return

        if before.voice_channel == after.voice_channel:
            return

        if before.server.id not in self.players:
            return

        if not self.config.auto_pause:
            return

        my_voice_channel = after.server.me.voice_channel  # This should always work, right?

        if not my_voice_channel:
            return

        if before.voice_channel == my_voice_channel:
            joining = False
        elif after.voice_channel == my_voice_channel:
            joining = True
        else:
            return  # Not my channel

        moving = before == before.server.me
        auto_paused = self.server_specific_data[after.server]['auto_paused']

        player = await self.get_player(my_voice_channel)

        if sum(1 for m in my_voice_channel.voice_members if m != after.server.me):
            if auto_paused and player.is_paused:
                print("[config:autopause] Unpausing")
                self.server_specific_data[after.server]['auto_paused'] = False
                player.resume()
        else:
            if not auto_paused and player.is_playing:
                print("[config:autopause] Pausing")
                self.server_specific_data[after.server]['auto_paused'] = True
                player.pause()

    async def on_server_update(self, before:discord.Server, after:discord.Server):
        if before.region != after.region:
            self.safe_print("[Servers] \"%s\" changed regions: %s -> %s" % (after.name, before.region, after.region))
            if self.config.log_interaction:
                await self.log(":house: `{}` changed regions: `{}` to `{}`".format(after.name, before.region, after.region))

            await self.reconnect_voice_client(after)


if __name__ == '__main__':
    bot = MusicBot()
    bot.run()<|MERGE_RESOLUTION|>--- conflicted
+++ resolved
@@ -21,10 +21,10 @@
 from random import choice, shuffle
 from collections import defaultdict
 
+from musicbot.playlist import Playlist
 from musicbot.player import MusicPlayer
 from musicbot.config import Config, ConfigDefaults
 from musicbot.permissions import Permissions, PermissionsDefaults
-from musicbot.playlist import Playlist
 from musicbot.utils import load_file, write_file, sane_round_int
 
 from . import exceptions
@@ -703,7 +703,6 @@
         else:
             print("Not autojoining any voice channels")
 
-<<<<<<< HEAD
         print()
 
         if self.config.log_masterchannel:
@@ -723,8 +722,6 @@
         else:
             print("Not logging to any text channels")
 
-=======
->>>>>>> 89e73510
         print()
         print("Options:")
 
