--- conflicted
+++ resolved
@@ -1575,7 +1575,6 @@
                         expire_in=30
                     )
 
-<<<<<<< HEAD
                 try:
                     entry, position = await player.playlist.add_entry(song_url, head, channel=channel, author=author)
 
@@ -1587,9 +1586,7 @@
                     log.debug("Using \"%s\" instead" % e.use_url)
 
                     return await self.cmd_play(player, channel, author, permissions, leftover_args, e.use_url)
-=======
                 entry, position = await player.playlist.add_entry(song_url, channel=channel, author=author)
->>>>>>> af87d5e9
 
                 reply_text = self.str.get('cmd-play-song-reply', "Enqueued `%s` to be played. Position in queue: %s")
                 btext = entry.title
