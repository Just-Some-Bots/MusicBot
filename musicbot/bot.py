--- conflicted
+++ resolved
@@ -1379,19 +1379,11 @@
 
     async def _do_playlist_checks(self, permissions, player, author, testobj):
         num_songs = sum(1 for _ in testobj)
-<<<<<<< HEAD
 
         # I have to do exe extra checks anyways because you can request an arbitrary number of search results
         if not permissions.allow_playlists and num_songs > 1:
             raise exceptions.PermissionsError(self.str.get('playlists-noperms', "You are not allowed to request playlists"), expire_in=30)
 
-=======
-
-        # I have to do exe extra checks anyways because you can request an arbitrary number of search results
-        if not permissions.allow_playlists and num_songs > 1:
-            raise exceptions.PermissionsError(self.str.get('playlists-noperms', "You are not allowed to request playlists"), expire_in=30)
-
->>>>>>> d5be76e4
         if permissions.max_playlist_length and num_songs > permissions.max_playlist_length:
             raise exceptions.PermissionsError(
                 self.str.get('playlists-big', "Playlist has too many entries ({0} > {1})").format(num_songs, permissions.max_playlist_length),
@@ -1616,7 +1608,6 @@
                 )
 
                 await self.safe_delete_message(procmesg)
-<<<<<<< HEAD
 
                 if not listlen - drop_count:
                     raise exceptions.CommandError(
@@ -1655,46 +1646,7 @@
                 reply_text = self.str.get('cmd-play-song-reply', "Enqueued `%s` to be played. Position in queue: %s")
                 btext = entry.title
 
-=======
-
-                if not listlen - drop_count:
-                    raise exceptions.CommandError(
-                        self.str.get('cmd-play-playlist-maxduration', "No songs were added, all songs were over max duration (%ss)") % permissions.max_song_length,
-                        expire_in=30
-                    )
-
-                reply_text = self.str.get('cmd-play-playlist-reply', "Enqueued **%s** songs to be played. Position in queue: %s")
-                btext = str(listlen - drop_count)
-
-            else:
-                if info.get('extractor', '').startswith('youtube:playlist'):
-                    try:
-                        info = await self.downloader.extract_info(player.playlist.loop, 'https://www.youtube.com/watch?v=%s' % info.get('url', ''), download=False, process=False)
-                    except Exception as e:
-                        raise exceptions.CommandError(e, expire_in=30)
-
-                if permissions.max_song_length and info.get('duration', 0) > permissions.max_song_length:
-                    raise exceptions.PermissionsError(
-                        self.str.get('cmd-play-song-limit', "Song duration exceeds limit ({0} > {1})").format(info['duration'], permissions.max_song_length),
-                        expire_in=30
-                    )
-
-                try:
-                    entry, position = await player.playlist.add_entry(song_url, channel=channel, author=author)
-
-                except exceptions.WrongEntryTypeError as e:
-                    if e.use_url == song_url:
-                        log.warning("Determined incorrect entry type, but suggested url is the same.  Help.")
-
-                    log.debug("Assumed url \"%s\" was a single entry, was actually a playlist" % song_url)
-                    log.debug("Using \"%s\" instead" % e.use_url)
-
-                    return await self.cmd_play(player, channel, author, permissions, leftover_args, e.use_url)
-
-                reply_text = self.str.get('cmd-play-song-reply', "Enqueued `%s` to be played. Position in queue: %s")
-                btext = entry.title
-
->>>>>>> d5be76e4
+
             if position == 1 and player.is_stopped:
                 position = self.str.get('cmd-play-next', 'Up next!')
                 reply_text %= (btext, position)
@@ -1975,7 +1927,6 @@
             prog_str = ('`[{progress}]`' if streaming else '`[{progress}/{total}]`').format(
                 progress=song_progress, total=song_total
             )
-<<<<<<< HEAD
             prog_bar_str = ''
 
             # percentage shows how much of the current song has already been played
@@ -1998,12 +1949,6 @@
 
             if player.current_entry.meta.get('channel', False) and player.current_entry.meta.get('author', False):
                 np_text = self.str.get('cmd-np-reply-author', "Now {action}: **{title}** added by **{author}**\nProgress: {progress_bar} {progress}\n\N{WHITE RIGHT POINTING BACKHAND INDEX} <{url}>").format(
-=======
-            action_text = self.str.get('cmd-np-action-streaming', 'Streaming') if streaming else self.str.get('cmd-np-action-playing', 'Playing')
-
-            if player.current_entry.meta.get('channel', False) and player.current_entry.meta.get('author', False):
-                np_text = self.str.get('cmd-np-reply-author', "Now {action}: `{title}` added by `{author}` {progress}\n**URL:** <{url}>").format(
->>>>>>> d5be76e4
                     action=action_text,
                     title=player.current_entry.title,
                     author=player.current_entry.meta['author'].name,
@@ -2012,11 +1957,9 @@
                     url=player.current_entry.url
                 )
             else:
-<<<<<<< HEAD
+
                 np_text = self.str.get('cmd-np-reply-noauthor', "Now {action}: **{title}**\nProgress: {progress_bar} {progress}\n\N{WHITE RIGHT POINTING BACKHAND INDEX} <{url}>").format(
-=======
-                np_text = self.str.get('cmd-np-reply-noauthor', "Now {action}: `{title}` {progress}\n**URL:** <{url}>").format(
->>>>>>> d5be76e4
+
                     action=action_text,
                     title=player.current_entry.title,
                     progress_bar=prog_bar_str,
