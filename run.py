--- conflicted
+++ resolved
@@ -406,10 +406,7 @@
 
     finalize_logging()
 
-<<<<<<< HEAD
     exit_signal = None
-=======
->>>>>>> e11464f0
     tried_requirementstxt = False
     use_certifi = False
     tryagain = True
@@ -426,10 +423,6 @@
             from musicbot import MusicBot
 
             m = MusicBot()
-<<<<<<< HEAD
-            await m._doBotInit()
-            await m.run()
-=======
             await m._doBotInit(use_certifi)
             await m.run()
 
@@ -466,7 +459,6 @@
                     )
                     use_certifi = True
                     pass
->>>>>>> e11464f0
 
         except SyntaxError:
             log.exception("Syntax error (this is a bug, not your fault)")
@@ -540,21 +532,12 @@
 
 
 if __name__ == "__main__":
-<<<<<<< HEAD
-    if sys.platform.startswith("win"):
-        asyncio.set_event_loop_policy(
-            #asyncio.WindowsSelectorEventLoopPolicy()  # both might be options now?
-            asyncio.WindowsProactorEventLoopPolicy()
-        )
-    exit_sig = asyncio.run(main())
+    # py3.8 made ProactorEventLoop default on windows.
+    # Now we need to make adjustments for a bug in aiohttp :)
+    loop = asyncio.get_event_loop_policy().get_event_loop()
+    exit_sig = loop.run_until_complete(main())
     if exit_sig:
         if exit_sig.__class__.__name__ == "RestartSignal":
             respawn_bot_process()
         elif exit_sig.__class__.__name__ == "TerminateSignal":
-            sys.exit(exit_sig.exit_code)
-=======
-    # py3.8 made ProactorEventLoop default on windows.
-    # Now we need to make adjustments for a bug in aiohttp :)
-    loop = asyncio.get_event_loop_policy().get_event_loop()
-    loop.run_until_complete(main())
->>>>>>> e11464f0
+            sys.exit(exit_sig.exit_code)