from __future__ import print_function

import os
import gc
import sys
import time
import traceback
import subprocess


class GIT(object):
    @classmethod
    def works(cls):
        try:
            return bool(subprocess.check_output('git --version', shell=True))
        except:
            return False


class PIP(object):
    @classmethod
    def run(cls, command, check_output=False):
        if not cls.works():
            raise RuntimeError("Could not import pip.")

        try:
            return PIP.run_python_m(*command.split(), check_output=check_output)
        except subprocess.CalledProcessError as e:
            return e.returncode
        except:
            traceback.print_exc()
            print("Error using -m method")

    @classmethod
    def run_python_m(cls, *args, **kwargs):
        check_output = kwargs.pop('check_output', False)
        check = subprocess.check_output if check_output else subprocess.check_call
        return check([sys.executable, '-m', 'pip'] + list(args))

    @classmethod
    def run_pip_main(cls, *args, **kwargs):
        import pip

        args = list(args)
        check_output = kwargs.pop('check_output', False)

        if check_output:
            from io import StringIO

            out = StringIO()
            sys.stdout = out

            try:
                pip.main(args)
            except:
                traceback.print_exc()
            finally:
                sys.stdout = sys.__stdout__

                out.seek(0)
                pipdata = out.read()
                out.close()

                print(pipdata)
                return pipdata
        else:
            return pip.main(args)

    @classmethod
    def run_install(cls, cmd, quiet=False, check_output=False):
        return cls.run("install %s%s" % ('-q ' if quiet else '', cmd), check_output)

    @classmethod
    def run_show(cls, cmd, check_output=False):
        return cls.run("show %s" % cmd, check_output)

    @classmethod
    def works(cls):
        try:
            import pip
            return True
        except ImportError:
            return False

    # noinspection PyTypeChecker
    @classmethod
    def get_module_version(cls, mod):
        try:
            out = cls.run_show(mod, check_output=True)

            if isinstance(out, bytes):
                out = out.decode()

            datas = out.replace('\r\n', '\n').split('\n')
            expectedversion = datas[3]

            if expectedversion.startswith('Version: '):
                return expectedversion.split()[1]
            else:
                return [x.split()[1] for x in datas if x.startswith("Version: ")][0]
        except:
            pass


def main():
    if not sys.version_info >= (3, 5):
        print("Python 3.5+ is required. This version is %s" % sys.version.split()[0])
        print("Attempting to locate python 3.5...")

        pycom = None

        # Maybe I should check for if the current dir is the musicbot folder, just in case

        if sys.platform.startswith('win'):
            try:
                subprocess.check_output('py -3.5 -c "exit()"', shell=True)
                pycom = 'py -3.5'
            except:

                try:
                    subprocess.check_output('python3 -c "exit()"', shell=True)
                    pycom = 'python3'
                except:
                    pass

            if pycom:
                print("Python 3 found.  Launching bot...")
                os.system('start cmd /k %s run.py' % pycom)
                sys.exit(0)

        else:
            try:
                pycom = subprocess.check_output(['which', 'python3.5']).strip().decode()
            except:
                pass

            if pycom:
                print("\nPython 3 found.  Re-launching bot using: ")
                print("  %s run.py\n" % pycom)

                os.execlp(pycom, pycom, 'run.py')

        print("Please run the bot using python 3.5")
        input("Press enter to continue . . .")

        return

    import asyncio

    tried_requirementstxt = False
    tryagain = True

    loops = 0
    max_wait_time = 60

    while tryagain:
        # Maybe I need to try to import stuff first, then actually import stuff
        # It'd save me a lot of pain with all that awful exception type checking

        m = None
        try:
            from musicbot import MusicBot
            m = MusicBot()
            print("Connecting...", end='', flush=True)
            m.run()

        except SyntaxError:
            traceback.print_exc()
            break

        except ImportError as e:
            if not tried_requirementstxt:
                tried_requirementstxt = True

                # TODO: Better output
                print(e)
                print("Attempting to install dependencies...")

                err = PIP.run_install('--upgrade -r requirements.txt')

                if err:
                    print("\nYou may need to %s to install dependencies." %
                          ['use sudo', 'run as admin'][sys.platform.startswith('win')])
                    break
                else:
                    print("\nOk lets hope it worked\n")
            else:
                traceback.print_exc()
                print("Unknown ImportError, exiting.")
                break

        except Exception as e:
            if hasattr(e, '__module__') and e.__module__ == 'musicbot.exceptions':
                if e.__class__.__name__ == 'HelpfulError':
                    print(e.message)
                    break

                elif e.__class__.__name__ == "TerminateSignal":
                    break

                elif e.__class__.__name__ == "RestartSignal":
                    loops = -1
            else:
                traceback.print_exc()

        finally:
            if not m or not m.init_ok:
<<<<<<< HEAD
=======
                traceback.print_exc()
>>>>>>> 92c86e94
                break

            asyncio.set_event_loop(asyncio.new_event_loop())
            loops += 1

        print("Cleaning up... ", end='')
        gc.collect()
        print("Done.")

        sleeptime = min(loops * 2, max_wait_time)
        if sleeptime:
            print("Restarting in {} seconds...".format(loops*2))
            time.sleep(sleeptime)


if __name__ == '__main__':
    main()<|MERGE_RESOLUTION|>--- conflicted
+++ resolved
@@ -205,10 +205,7 @@
 
         finally:
             if not m or not m.init_ok:
-<<<<<<< HEAD
-=======
-                traceback.print_exc()
->>>>>>> 92c86e94
+                traceback.print_exc()
                 break
 
             asyncio.set_event_loop(asyncio.new_event_loop())
