<<<<<<< HEAD
discord.py[voice] ~= 0.12.0
youtube_dl
pip
cffi==1.6.0; sys_platform == 'win32'
=======
discord.py[voice] ~= 0.13.0
pip
youtube_dl
colorlog
cffi --only-binary all; sys_platform == 'win32'
>>>>>>> cb0ab9c0
<|MERGE_RESOLUTION|>--- conflicted
+++ resolved
@@ -1,12 +1,5 @@
-<<<<<<< HEAD
-discord.py[voice] ~= 0.12.0
-youtube_dl
-pip
-cffi==1.6.0; sys_platform == 'win32'
-=======
 discord.py[voice] ~= 0.13.0
 pip
 youtube_dl
 colorlog
-cffi --only-binary all; sys_platform == 'win32'
->>>>>>> cb0ab9c0
+cffi --only-binary all; sys_platform == 'win32'