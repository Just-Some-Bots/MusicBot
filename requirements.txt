pynacl
<<<<<<< HEAD
=======
#discord.py [voice, speed] >= 2.4.0
>>>>>>> 86de7969
discord.py [voice, speed] @ git+https://github.com/Rapptz/discord.py
pip
yt-dlp
colorlog
<<<<<<< HEAD
=======
colorama >= 0.4.6; sys_platform == 'win32'
>>>>>>> 86de7969
cffi --only-binary all; sys_platform == 'win32'
certifi
configupdater<|MERGE_RESOLUTION|>--- conflicted
+++ resolved
@@ -1,16 +1,9 @@
 pynacl
-<<<<<<< HEAD
-=======
-#discord.py [voice, speed] >= 2.4.0
->>>>>>> 86de7969
 discord.py [voice, speed] @ git+https://github.com/Rapptz/discord.py
 pip
 yt-dlp
 colorlog
-<<<<<<< HEAD
-=======
 colorama >= 0.4.6; sys_platform == 'win32'
->>>>>>> 86de7969
 cffi --only-binary all; sys_platform == 'win32'
 certifi
 configupdater