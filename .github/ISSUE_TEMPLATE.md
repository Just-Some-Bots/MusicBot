--- conflicted
+++ resolved
@@ -8,10 +8,7 @@
 
 - [ ] The latest `master` version (1.9.7)
 - [ ] The latest `review` version
-<<<<<<< HEAD
-=======
 - [ ] The latest `dpy-rewrite` version
->>>>>>> 032d29d0
 
 What type of issue are you creating?
 
