--- conflicted
+++ resolved
@@ -1,10 +1,10 @@
 FROM ubuntu:disco
 
+# Add project source
 WORKDIR /usr/src/musicbot
-COPY requirements.txt ./
+COPY . ./
 
 # Install dependencies
-<<<<<<< HEAD
 RUN apt-get -y update \
 && apt-get -y upgrade \
 && apt-get -y install build-essential unzip \
@@ -13,32 +13,6 @@
 && apt-get -y install git ffmpeg libopus-dev libffi-dev libsodium-dev python3-pip \
 && python3 -m pip install -U -r requirements.txt
 
-=======
-RUN apk update \
-&& apk add --no-cache \
-  ca-certificates \
-  ffmpeg \
-  opus \
-  python3 \
-  libsodium-dev \
-\
-# Install build dependencies
-&& apk add --no-cache --virtual .build-deps \
-  gcc \
-  git \
-  libffi-dev \
-  make \
-  musl-dev \
-  python3-dev \
-\
-# Install pip dependencies
-&& pip3 install --no-cache-dir -r requirements.txt \
-&& pip3 install --upgrade --force-reinstall --version websockets==4.0.1 \
-\
-# Clean up build dependencies
-&& apk del .build-deps
-COPY . ./
->>>>>>> dc476e6f
 # Create volume for mapping the config
 VOLUME /usr/src/musicbot/config
 
